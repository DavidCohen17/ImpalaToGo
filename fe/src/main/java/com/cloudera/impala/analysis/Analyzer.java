--- conflicted
+++ resolved
@@ -45,10 +45,6 @@
 import com.cloudera.impala.catalog.HBaseTable;
 import com.cloudera.impala.catalog.HdfsTable;
 import com.cloudera.impala.catalog.ImpaladCatalog;
-<<<<<<< HEAD
-import com.cloudera.impala.catalog.IncompleteTable;
-=======
->>>>>>> e48c2b48
 import com.cloudera.impala.catalog.Table;
 import com.cloudera.impala.catalog.TableLoadingException;
 import com.cloudera.impala.catalog.Type;
@@ -66,11 +62,6 @@
 import com.cloudera.impala.thrift.TCatalogObjectType;
 import com.cloudera.impala.thrift.TNetworkAddress;
 import com.cloudera.impala.thrift.TQueryCtx;
-<<<<<<< HEAD
-import com.cloudera.impala.thrift.TStatus;
-import com.cloudera.impala.thrift.TStatusCode;
-=======
->>>>>>> e48c2b48
 import com.cloudera.impala.util.DisjointSet;
 import com.cloudera.impala.util.ListMap;
 import com.cloudera.impala.util.TSessionStateUtil;
@@ -206,8 +197,6 @@
     // to the last Join clause (represented by its rhs table ref) that outer-joined it
     public final Map<TupleId, TableRef> outerJoinedTupleIds = Maps.newHashMap();
 
-<<<<<<< HEAD
-=======
     // Map of registered conjunct to the last full outer join (represented by its
     // rhs table ref) that outer joined it.
     public final Map<ExprId, TableRef> fullOuterJoinedConjuncts = Maps.newHashMap();
@@ -215,7 +204,6 @@
     // Map of full-outer-joined tuple id to the last full outer join that outer-joined it
     public final Map<TupleId, TableRef> fullOuterJoinedTupleIds = Maps.newHashMap();
 
->>>>>>> e48c2b48
     // Map from semi-joined tuple id, i.e., one that is invisible outside the join's
     // On-clause, to its Join clause (represented by its rhs table ref). An anti-join is
     // a kind of semi-join, so anti-joined tuples are also registered here.
@@ -339,11 +327,6 @@
    * parentAnalyzer.
    */
   public Analyzer(Analyzer parentAnalyzer) {
-<<<<<<< HEAD
-    ancestors_ = Lists.newArrayList(parentAnalyzer);
-    ancestors_.addAll(parentAnalyzer.ancestors_);
-    globalState_ = parentAnalyzer.globalState_;
-=======
     this(parentAnalyzer, parentAnalyzer.globalState_);
   }
 
@@ -354,7 +337,6 @@
     ancestors_ = Lists.newArrayList(parentAnalyzer);
     ancestors_.addAll(parentAnalyzer.ancestors_);
     globalState_ = globalState;
->>>>>>> e48c2b48
     missingTbls_ = parentAnalyzer.missingTbls_;
     user_ = parentAnalyzer.getUser();
     authErrorMsg_ = parentAnalyzer.authErrorMsg_;
@@ -362,11 +344,6 @@
   }
 
   /**
-<<<<<<< HEAD
-   * Makes the given semi-joined tuple visible such that its slots can be referenced.
-   * If tid is null, makes the currently visible semi-joined tuple invisible again.
-   */
-=======
    * Returns a new analyzer with the specified parent analyzer but with a new
    * global state.
    */
@@ -380,49 +357,11 @@
    * Makes the given semi-joined tuple visible such that its slots can be referenced.
    * If tid is null, makes the currently visible semi-joined tuple invisible again.
    */
->>>>>>> e48c2b48
   public void setVisibleSemiJoinedTuple(TupleId tid) {
     Preconditions.checkState(tid == null
         || globalState_.semiJoinedTupleIds.containsKey(tid));
     Preconditions.checkState(tid == null || visibleSemiJoinedTupleId_ == null);
     visibleSemiJoinedTupleId_ = tid;
-<<<<<<< HEAD
-  }
-
-  public Set<TableName> getMissingTbls() { return missingTbls_; }
-  public boolean hasAncestors() { return !ancestors_.isEmpty(); }
-  public Analyzer getParentAnalyzer() {
-    return hasAncestors() ? ancestors_.get(0) : null;
-  }
-
-  /**
-   * Returns a list of each warning logged, indicating if it was logged more than once.
-   */
-  public List<String> getWarnings() {
-    List<String> result = new ArrayList<String>();
-    for (Map.Entry<String, Integer> e : globalState_.warnings.entrySet()) {
-      String error = e.getKey();
-      int count = e.getValue();
-      Preconditions.checkState(count > 0);
-      if (count == 1) {
-        result.add(error);
-      } else {
-        result.add(error + " (" + count + " warnings like this)");
-      }
-    }
-    return result;
-  }
-
-  /**
-   * Registers a local view definition with this analyzer. Throws an exception if a view
-   * definition with the same alias has already been registered.
-   */
-  public void registerLocalView(View view) throws AnalysisException {
-    Preconditions.checkState(view.isLocalView());
-    if (localViews_.put(view.getName().toLowerCase(), view) != null) {
-      throw new AnalysisException(
-          String.format("Duplicate table alias: '%s'", view.getName()));
-=======
   }
 
   public Set<TableName> getMissingTbls() { return missingTbls_; }
@@ -557,59 +496,12 @@
       TableRef currentOuterJoin = globalState_.fullOuterJoinedTupleIds.get(tid);
       globalState_.fullOuterJoinedConjuncts.put(e.getId(), currentOuterJoin);
       break;
->>>>>>> e48c2b48
     }
     LOG.trace("registerFullOuterJoinedConjunct: " +
         globalState_.fullOuterJoinedConjuncts.toString());
   }
 
   /**
-<<<<<<< HEAD
-   * Creates an returns an empty TupleDescriptor for the given table ref and registers
-   * it against all its legal aliases. For tables refs with an explicit alias, only the
-   * explicit alias is legal. For tables refs with no explicit alias, the fully-qualified
-   * and unqualified table names are legal aliases. Column references against unqualified
-   * implicit aliases can be ambiguous, therefore, we register such ambiguous aliases
-   * here. Requires that all views have been substituted.
-   * Throws if an existing explicit alias or implicit fully-qualified alias
-   * has already been registered for another table ref.
-   */
-  public TupleDescriptor registerTableRef(TableRef ref) throws AnalysisException {
-    // Alias is the explicit alias or the fully-qualified table name.
-    String alias = ref.getAlias().toLowerCase();
-    if (aliasMap_.containsKey(alias)) {
-      throw new AnalysisException("Duplicate table alias: '" + alias + "'");
-    }
-
-    // If ref has no explicit alias, then the unqualified and the fully-qualified table
-    // names are legal implicit aliases. Column references against unqualified implicit
-    // aliases can be ambiguous, therefore, we register such ambiguous aliases here.
-    String unqualifiedAlias = null;
-    if (!ref.hasExplicitAlias()) {
-      unqualifiedAlias = ref.getName().getTbl().toLowerCase();
-      TupleDescriptor tupleDesc = aliasMap_.get(unqualifiedAlias);
-      if (tupleDesc != null) {
-        if (tupleDesc.hasExplicitAlias()) {
-          throw new AnalysisException(
-              "Duplicate table alias: '" + unqualifiedAlias + "'");
-        } else {
-          ambiguousAliases_.add(unqualifiedAlias);
-        }
-      }
-    }
-
-    // Delegate creation of the tuple descriptor to the concrete table ref.
-    TupleDescriptor result = ref.createTupleDescriptor(this);
-    result.setAlias(ref.getAlias(), ref.hasExplicitAlias());
-    // Register explicit or fully-qualified implicit alias.
-    aliasMap_.put(alias, result);
-    if (!ref.hasExplicitAlias()) {
-      // Register unqualified implicit alias.
-      Preconditions.checkNotNull(unqualifiedAlias);
-      aliasMap_.put(unqualifiedAlias, result);
-    }
-    return result;
-=======
    * Register tids as being outer-joined by a full outer join clause represented by
    * rhsRef.
    */
@@ -619,39 +511,6 @@
     }
     LOG.trace("registerFullOuterJoinedTids: " +
         globalState_.fullOuterJoinedTupleIds.toString());
->>>>>>> e48c2b48
-  }
-
-  /**
-   * Resolves the given table ref into a corresponding BaseTableRef or ViewRef. Returns
-   * the new resolved table ref or the given table ref if it is already resolved.
-   */
-  public TableRef resolveTableRef(TableRef tableRef) throws AnalysisException {
-    // Return the table if it is already resolved.
-    if (tableRef.isResolved()) return tableRef;
-    TableName tableName = tableRef.getName();
-    // Try to find a matching local view.
-    if (!tableName.isFullyQualified()) {
-      // Searches the hierarchy of analyzers bottom-up for a registered local view with
-      // a matching alias.
-      String viewAlias = tableName.getTbl().toLowerCase();
-      Analyzer analyzer = this;
-      do {
-        View localView = analyzer.localViews_.get(viewAlias);
-        if (localView != null) return new InlineViewRef(localView, tableRef);
-        analyzer = (analyzer.ancestors_.isEmpty() ? null : analyzer.ancestors_.get(0));
-      } while (analyzer != null);
-    }
-
-    Table table = getTable(tableRef.getName(), tableRef.getPrivilegeRequirement());
-    if (table instanceof View) {
-      return new InlineViewRef((View) table, tableRef);
-    } else {
-      // The table must be a base table.
-      Preconditions.checkState(table instanceof HdfsTable ||
-          table instanceof HBaseTable || table instanceof DataSourceTable);
-      return new BaseTableRef(tableRef, table);
-    }
   }
 
   /**
@@ -1026,11 +885,7 @@
     BinaryPredicate pred = new BinaryPredicate(BinaryPredicate.Operator.EQ,
         new SlotRef(globalState_.descTbl.getSlotDesc(lhsSlotId)),
         new SlotRef(globalState_.descTbl.getSlotDesc(rhsSlotId)));
-<<<<<<< HEAD
-    // analyze() creates casts, if needed
-=======
     // create casts if needed
->>>>>>> e48c2b48
     pred.analyzeNoThrow(this);
     return pred;
   }
@@ -1096,12 +951,8 @@
     e.getIds(tids, null);
     if (tids.isEmpty()) return false;
     if (tids.size() > 1 || isOjConjunct(e)
-<<<<<<< HEAD
-        || isOuterJoined(tids.get(0)) && e.isWhereClauseConjunct()) {
-=======
         || (isOuterJoined(tids.get(0)) && e.isWhereClauseConjunct())
         || isAntiJoinedConjunct(e) || isFullOuterJoined(e)) {
->>>>>>> e48c2b48
       return true;
     }
     return false;
@@ -1292,8 +1143,6 @@
   }
 
   /**
-<<<<<<< HEAD
-=======
    * Checks if a conjunct from the On-clause of an anti join can be evaluated in a node
    * that materializes a given list of tuple ids.
    */
@@ -1312,7 +1161,6 @@
   }
 
   /**
->>>>>>> e48c2b48
    * Returns a list of predicates that are fully bound by destTid. Predicates are derived
    * by replacing the slots of a source predicate with slots of the destTid, if for each
    * source slot there is an equivalent slot in destTid.
@@ -1378,10 +1226,6 @@
             != globalState_.outerJoinedTupleIds.get(destTid)) {
           continue;
         }
-<<<<<<< HEAD
-      }
-
-=======
         // Do not propagate conjuncts from the on-clause of full-outer or anti-joins.
         TableRef tblRef = globalState_.ojClauseByConjunct.get(srcConjunct.getId());
         if (tblRef.getJoinOp().isFullOuterJoin()) continue;
@@ -1391,7 +1235,6 @@
       // join node.
       if (isAntiJoinedConjunct(srcConjunct)) continue;
 
->>>>>>> e48c2b48
       // Generate predicates for all src-to-dest slot mappings.
       for (List<SlotId> destSids: allDestSids) {
         Preconditions.checkState(destSids.size() == srcSids.size());
@@ -1473,15 +1316,6 @@
   }
 
   /**
-<<<<<<< HEAD
-   * For each equivalence class, adds/removes predicates from conjuncts such that
-   * it contains a minimum set of <lhsSlot> = <rhsSlot> predicates that establish
-   * the known equivalences between slots in lhsTids and rhsTid. Preserves original
-   * conjuncts when possible. Assumes that predicates for establishing equivalences
-   * among slots in only lhsTids and only rhsTid have already been established.
-   * This function adds the remaining predicates to "connect" the disjoint equivalent
-   * slot sets of lhsTids and rhsTid.
-=======
    * For each equivalence class, adds/removes predicates from conjuncts such that it
    * contains a minimum set of <lhsSlot> = <rhsSlot> predicates that establish the known
    * equivalences between slots in lhsTids and rhsTid (lhsTids must not contain rhsTid).
@@ -1489,7 +1323,6 @@
    * equivalences among slots in only lhsTids and only rhsTid have already been
    * established. This function adds the remaining predicates to "connect" the disjoin
    * equivalent slot sets of lhsTids and rhsTid.
->>>>>>> e48c2b48
    * The intent of this function is to enable construction of a minimum spanning tree
    * to cover the known slot equivalences. This function should be called for join
    * nodes during plan generation to (1) remove redundant join predicates, and (2)
@@ -1559,7 +1392,6 @@
           && !outerJoinedSlots.contains(eqSlots.second)) {
         outerJoinedSlots.add(eqSlots.second);
         filtersOuterJoinNulls = true;
-<<<<<<< HEAD
       }
       // retain conjunct if it connects two formerly unconnected equiv classes or
       // it is required for outer-join semantics
@@ -1579,28 +1411,6 @@
       Preconditions.checkState(!lhsSlots.isEmpty() && !rhsSlots.isEmpty());
 
       if (!partialEquivSlots.union(lhsSlots.get(0), rhsSlots.get(0))) continue;
-      T newEqPred = (T) createEqPredicate(lhsSlots.get(0), rhsSlots.get(0));
-      newEqPred.analyzeNoThrow(this);
-=======
-      }
-      // retain conjunct if it connects two formerly unconnected equiv classes or
-      // it is required for outer-join semantics
-      if (!partialEquivSlots.union(eqSlots.first, eqSlots.second)
-          && !filtersOuterJoinNulls) {
-        conjunctIter.remove();
-      }
-    }
-
-    // For each equivalence class, construct a new predicate to 'connect' the disjoint
-    // slot sets.
-    for (Map.Entry<EquivalenceClassId, List<SlotId>> tidEquivClass:
-      tidEquivClasses.entrySet()) {
-      List<SlotId> lhsSlots = planEquivClasses.get(tidEquivClass.getKey());
-      if (lhsSlots == null) continue;
-      List<SlotId> rhsSlots = tidEquivClass.getValue();
-      Preconditions.checkState(!lhsSlots.isEmpty() && !rhsSlots.isEmpty());
-
-      if (!partialEquivSlots.union(lhsSlots.get(0), rhsSlots.get(0))) continue;
       // Do not create a new predicate from slots that are full outer joined because that
       // predicate may be incorrectly assigned to a node below the associated full outer
       // join.
@@ -1610,7 +1420,6 @@
       T newEqPred = (T) createEqPredicate(lhsSlots.get(0), rhsSlots.get(0));
       newEqPred.analyzeNoThrow(this);
       if (!hasMutualValueTransfer(lhsSlots.get(0), rhsSlots.get(0))) continue;
->>>>>>> e48c2b48
       conjuncts.add(newEqPred);
     }
   }
@@ -1649,15 +1458,8 @@
       EquivalenceClassId secondEqClassId = getEquivClassId(eqSlots.second);
       // slots may not be in the same eq class due to outer joins
       if (!firstEqClassId.equals(secondEqClassId)) continue;
-<<<<<<< HEAD
-      if (!partialEquivSlots.union(eqSlots.first, eqSlots.second)) {
-        // conjunct is redundant
-        conjunctIter.remove();
-      }
-=======
       // update equivalences and remove redundant conjuncts
       if (!partialEquivSlots.union(eqSlots.first, eqSlots.second)) conjunctIter.remove();
->>>>>>> e48c2b48
     }
     // Suppose conjuncts had these predicates belonging to equivalence classes e1 and e2:
     // e1: s1 = s2, s3 = s4, s3 = s5
@@ -1690,17 +1492,13 @@
           if (!partialEquivSlots.union(lhs, rhs)) continue;
           T newEqPred = (T) createEqPredicate(lhs, rhs);
           newEqPred.analyzeNoThrow(this);
-<<<<<<< HEAD
-=======
           if (!hasMutualValueTransfer(lhs, rhs)) continue;
->>>>>>> e48c2b48
           conjuncts.add(newEqPred);
           // Check for early termination.
           if (partialEquivSlots.get(lhs).size() == slotIds.size()) {
             done = true;
             break;
           }
-<<<<<<< HEAD
         }
         if (done) break;
       }
@@ -1780,171 +1578,6 @@
             destSids.add(destSlot.getId());
             break;
           }
-=======
-        }
-        if (done) break;
-      }
-    }
-  }
-
-  public <T extends Expr> void createEquivConjuncts(TupleId tid, List<T> conjuncts) {
-    createEquivConjuncts(tid, conjuncts, new HashSet<SlotId>());
-  }
-
-  /**
-   * Returns a map of partial equivalence classes that only contains slot ids belonging
-   * to the given tuple ids. Only contains equivalence classes with more than one member.
-   */
-  private Map<EquivalenceClassId, List<SlotId>> getEquivClasses(List<TupleId> tids) {
-    Map<EquivalenceClassId, List<SlotId>> result = Maps.newHashMap();
-    for (TupleId tid: tids) {
-      for (SlotDescriptor slotDesc: getTupleDesc(tid).getSlots()) {
-        EquivalenceClassId eqClassId = getEquivClassId(slotDesc.getId());
-        // Ignore equivalence classes that are empty or only have a single member.
-        if (globalState_.equivClassMembers.get(eqClassId).size() <= 1) continue;
-        List<SlotId> slotIds = result.get(eqClassId);
-        if (slotIds == null) {
-          slotIds = Lists.newArrayList();
-          result.put(eqClassId, slotIds);
->>>>>>> e48c2b48
-        }
-        slotIds.add(slotDesc.getId());
-      }
-<<<<<<< HEAD
-      if (destSids.size() == srcSids.size()) allDestSids.add(destSids);
-    }
-    return allDestSids;
-  }
-
-  /**
-   * Returns true if the equivalence class identified by 'eqClassId' contains
-   * a slot belonging to an outer-joined tuple.
-   */
-  private boolean hasOuterJoinedTuple(EquivalenceClassId eqClassId) {
-    ArrayList<SlotId> eqClass = globalState_.equivClassMembers.get(eqClassId);
-    for (SlotId s: eqClass) {
-      if (isOuterJoined(getTupleId(s))) return true;
-    }
-    return false;
-  }
-
-  /**
-   * Returns true if 'p' evaluates to true when all its referenced slots are NULL,
-   * false otherwise.
-   * TODO: Can we avoid dealing with the exceptions thrown by analysis and eval?
-   */
-  private boolean isTrueWithNullSlots(Expr p) {
-    // Construct predicate with all SlotRefs substituted by NullLiterals.
-    List<SlotRef> slotRefs = Lists.newArrayList();
-    p.collect(Predicates.instanceOf(SlotRef.class), slotRefs);
-
-    Expr nullTuplePred = null;
-    try {
-      // Map for substituting SlotRefs with NullLiterals.
-      ExprSubstitutionMap nullSmap = new ExprSubstitutionMap();
-      NullLiteral nullLiteral = new NullLiteral();
-      nullLiteral.analyze(this);
-      for (SlotRef slotRef: slotRefs) {
-        nullSmap.put(slotRef.clone(), nullLiteral.clone());
-      }
-      nullTuplePred = p.substitute(nullSmap, this, false);
-    } catch (Exception e) {
-      Preconditions.checkState(false, "Failed to analyze generated predicate: "
-          + nullTuplePred.toSql() + "." + e.getMessage());
-    }
-    try {
-      return FeSupport.EvalPredicate(nullTuplePred, getQueryCtx());
-    } catch (InternalException e) {
-      Preconditions.checkState(false, "Failed to evaluate generated predicate: "
-          + nullTuplePred.toSql() + "." + e.getMessage());
-    }
-    return true;
-  }
-
-  public TupleId getTupleId(SlotId slotId) {
-    return globalState_.descTbl.getSlotDesc(slotId).getParent().getId();
-  }
-
-  public void registerValueTransfer(SlotId id1, SlotId id2) {
-    globalState_.registeredValueTransfers.add(new Pair(id1, id2));
-  }
-
-  public boolean isOuterJoined(TupleId tid) {
-    return globalState_.outerJoinedTupleIds.containsKey(tid);
-  }
-
-  public boolean isOuterJoined(SlotId sid) {
-    return isOuterJoined(getTupleId(sid));
-  }
-
-  public boolean isSemiJoined(TupleId tid) {
-    return globalState_.semiJoinedTupleIds.containsKey(tid);
-  }
-
-  private boolean isVisible(TupleId tid) {
-    return tid == visibleSemiJoinedTupleId_ || !isSemiJoined(tid);
-  }
-
-  public boolean containsOuterJoinedTid(List<TupleId> tids) {
-    for (TupleId tid: tids) {
-      if (isOuterJoined(tid)) return true;
-    }
-    return false;
-  }
-
-  /**
-=======
-    }
-    return result;
-  }
-
-  /**
-   * Returns a list of slot mappings from srcTid to destTid for the purpose of predicate
-   * propagation. Each mapping assigns every slot in srcSids to an equivalent slot in
-   * destTid. Does not generate all possible mappings, but limits the results to
-   * useful and/or non-redundant mappings, i.e., those mappings that would improve
-   * the performance of query execution.
-   */
-  private List<List<SlotId>> getEquivDestSlotIds(TupleId srcTid, List<SlotId> srcSids,
-      TupleId destTid, Set<SlotId> ignoreSlots) {
-    List<List<SlotId>> allDestSids = Lists.newArrayList();
-    TupleDescriptor destTupleDesc = getTupleDesc(destTid);
-    if (srcSids.size() == 1) {
-      // Generate all mappings to propagate predicates of the form <slot> <op> <constant>
-      // to as many destination slots as possible.
-      // TODO: If srcTid == destTid we could limit the mapping to partition
-      // columns because mappings to non-partition columns do not provide
-      // a performance benefit.
-      SlotId srcSid = srcSids.get(0);
-      for (SlotDescriptor destSlot: destTupleDesc.getSlots()) {
-        if (ignoreSlots.contains(destSlot.getId())) continue;
-        if (hasValueTransfer(srcSid, destSlot.getId())) {
-          allDestSids.add(Lists.newArrayList(destSlot.getId()));
-        }
-      }
-    } else if (srcTid.equals(destTid)) {
-      // Multiple source slot ids and srcTid == destTid. Inter-tuple transfers are
-      // already expressed by the original conjuncts. Any mapping would be redundant.
-      // Still add srcSids to the result because we rely on getBoundPredicates() to
-      // include predicates that can safely be evaluated below an outer join, but must
-      // also be evaluated by the join itself (evalByJoin() == true).
-      allDestSids.add(srcSids);
-    } else {
-      // Multiple source slot ids and srcTid != destTid. Pick the first mapping
-      // where each srcSid is mapped to a different destSid to avoid generating
-      // redundant and/or trivial predicates.
-      // TODO: This approach is not guaranteed to find the best slot mapping
-      // (e.g., against partition columns) or all non-redundant mappings.
-      // The limitations are show in predicate-propagation.test.
-      List<SlotId> destSids = Lists.newArrayList();
-      for (SlotId srcSid: srcSids) {
-        for (SlotDescriptor destSlot: destTupleDesc.getSlots()) {
-          if (ignoreSlots.contains(destSlot.getId())) continue;
-          if (hasValueTransfer(srcSid, destSlot.getId())
-              && !destSids.contains(destSlot.getId())) {
-            destSids.add(destSlot.getId());
-            break;
-          }
         }
       }
       if (destSids.size() == srcSids.size()) allDestSids.add(destSids);
@@ -2042,7 +1675,6 @@
   }
 
   /**
->>>>>>> e48c2b48
    * Populate globalState.valueTransfer based on the registered equi-join predicates
    * of the form <slotref> = <slotref>.
    */
@@ -2370,7 +2002,6 @@
     // This may trigger a metadata load, in which case we want to return the errors as
     // AnalysisExceptions.
     try {
-<<<<<<< HEAD
       try{
         table = getCatalog().getTable(tableName.getDb(), tableName.getTbl());
       }
@@ -2417,16 +2048,6 @@
         missingTbls_.add(tn);
           throw new AnalysisException(
               "Table/view is missing metadata: " + table.getFullName());
-=======
-      table = getCatalog().getTable(tableName.getDb(), tableName.getTbl());
-      if (table == null) {
-        throw new AnalysisException(TBL_DOES_NOT_EXIST_ERROR_MSG + tableName.toString());
-      }
-      if (!table.isLoaded()) {
-        missingTbls_.add(new TableName(table.getDb().getName(), table.getName()));
-        throw new AnalysisException(
-            "Table/view is missing metadata: " + table.getFullName());
->>>>>>> e48c2b48
       }
 
       if (addAccessEvent) {
@@ -2562,13 +2183,10 @@
   public int decrementCallDepth() { return --callDepth_; }
   public int getCallDepth() { return callDepth_; }
 
-<<<<<<< HEAD
-=======
   private boolean hasMutualValueTransfer(SlotId slotA, SlotId slotB) {
     return hasValueTransfer(slotA, slotB) && hasValueTransfer(slotB, slotA);
   }
 
->>>>>>> e48c2b48
   public boolean hasValueTransfer(SlotId a, SlotId b) {
     return globalState_.valueTransferGraph.hasValueTransfer(a, b);
   }
@@ -2601,22 +2219,6 @@
   }
 
   /**
-<<<<<<< HEAD
-   * Warns if 'type' is not supported on this version of CDH. This is true
-   * for types that are only added in later CDH versions.
-   */
-  public void warnIfUnsupportedType(Type t) {
-    if (t.isDecimal()) {
-      addWarning("DECIMAL columns are not supported by every component of CDH4, " +
-          "particularly Hive. Impala can read and write these columns, but Hive " +
-          "cannot. This means data written in this table might not be readable by the " +
-          "other components.");
-    }
-  }
-
-  /**
-=======
->>>>>>> e48c2b48
    * Efficiently computes and stores the transitive closure of the value transfer graph
    * of slots. After calling computeValueTransfers(), value transfers between slots can
    * be queried via hasValueTransfer(). Value transfers can be uni-directional due to
