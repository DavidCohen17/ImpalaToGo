--- conflicted
+++ resolved
@@ -246,14 +246,11 @@
       Preconditions.checkState(fn_ != null);
     } else {
       fn_ = Catalog.getBuiltin(searchDesc, CompareMode.IS_IDENTICAL);
-<<<<<<< HEAD
-=======
       if (fn_ == null) {
         // allow for promotion from CHAR to STRING; only if no exact match is found
         fn_ = Catalog.getBuiltin(searchDesc.promoteCharsToStrings(),
             CompareMode.IS_IDENTICAL);
       }
->>>>>>> e48c2b48
     }
     if (fn_ == null) {
       throw new AnalysisException("Invalid type cast of " + getChild(0).toSql() +
