--- conflicted
+++ resolved
@@ -122,11 +122,7 @@
   static public AggregateInfo create(
       ArrayList<Expr> groupingExprs, ArrayList<FunctionCallExpr> aggExprs,
       TupleDescriptor tupleDesc, Analyzer analyzer)
-<<<<<<< HEAD
-          throws AnalysisException, InternalException {
-=======
           throws AnalysisException {
->>>>>>> e48c2b48
     Preconditions.checkState(
         (groupingExprs != null && !groupingExprs.isEmpty())
         || (aggExprs != null && !aggExprs.isEmpty()));
@@ -192,11 +188,7 @@
   private void createDistinctAggInfo(
       ArrayList<Expr> origGroupingExprs,
       ArrayList<FunctionCallExpr> distinctAggExprs, Analyzer analyzer)
-<<<<<<< HEAD
-          throws AnalysisException, InternalException {
-=======
           throws AnalysisException {
->>>>>>> e48c2b48
     Preconditions.checkState(!distinctAggExprs.isEmpty());
     // make sure that all DISTINCT params are the same;
     // ignore top-level implicit casts in the comparison, we might have inserted
@@ -327,11 +319,7 @@
    * The returned AggregateInfo shares its descriptor and smap with the input info;
    * createAggTupleDesc() must not be called on it.
    */
-<<<<<<< HEAD
   private void createMergeAggInfo(Analyzer analyzer) throws InternalException {
-=======
-  private void createMergeAggInfo(Analyzer analyzer) {
->>>>>>> e48c2b48
     Preconditions.checkState(mergeAggInfo_ == null);
     TupleDescriptor inputDesc = intermediateTupleDesc_;
     // construct grouping exprs
@@ -350,17 +338,7 @@
           new SlotRef(inputDesc.getSlots().get(i + getGroupingExprs().size()));
       FunctionCallExpr aggExpr = FunctionCallExpr.createMergeAggCall(
           inputExpr, Lists.newArrayList(aggExprParam));
-<<<<<<< HEAD
-      try {
-        aggExpr.analyze(analyzer);
-      } catch (Exception e) {
-        // we shouldn't see this
-        throw new InternalException(
-            "error constructing merge aggregation node: " + e.getMessage());
-      }
-=======
       aggExpr.analyzeNoThrow(analyzer);
->>>>>>> e48c2b48
       aggExprs.add(aggExpr);
     }
 
@@ -420,11 +398,7 @@
   private void createSecondPhaseAggInfo(
       ArrayList<Expr> origGroupingExprs,
       ArrayList<FunctionCallExpr> distinctAggExprs, Analyzer analyzer)
-<<<<<<< HEAD
-      throws AnalysisException, InternalException {
-=======
       throws AnalysisException {
->>>>>>> e48c2b48
     Preconditions.checkState(secondPhaseDistinctAggInfo_ == null);
     Preconditions.checkState(!distinctAggExprs.isEmpty());
     // The output of the 1st phase agg is the 1st phase intermediate.
@@ -446,16 +420,7 @@
             origGroupingExprs.size() + inputExpr.getChildren().size() - 1,
             inputDesc.getSlots());
         Preconditions.checkNotNull(ifExpr);
-<<<<<<< HEAD
-        try {
-          ifExpr.analyze(analyzer);
-        } catch (Exception e) {
-          throw new InternalException("Failed to analyze 'IF' function " +
-              "in second phase count distinct aggregation.", e);
-        }
-=======
         ifExpr.analyzeNoThrow(analyzer);
->>>>>>> e48c2b48
         aggExpr = new FunctionCallExpr("count", Lists.newArrayList(ifExpr));
       } else {
         // SUM(DISTINCT <expr>) -> SUM(<last grouping slot>);
@@ -484,19 +449,8 @@
         secondPhaseAggExprs.size() == aggregateExprs_.size() + distinctAggExprs.size());
 
     for (FunctionCallExpr aggExpr: secondPhaseAggExprs) {
-<<<<<<< HEAD
-      try {
-        aggExpr.analyze(analyzer);
-        Preconditions.checkState(aggExpr.isAggregateFunction());
-      } catch (Exception e) {
-        // we shouldn't see this
-        throw new InternalException(
-            "error constructing merge aggregation node", e);
-      }
-=======
       aggExpr.analyzeNoThrow(analyzer);
       Preconditions.checkState(aggExpr.isAggregateFunction());
->>>>>>> e48c2b48
     }
 
     ArrayList<Expr> substGroupingExprs =
