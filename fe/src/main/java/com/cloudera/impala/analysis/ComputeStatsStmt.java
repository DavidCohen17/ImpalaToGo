// Copyright 2012 Cloudera Inc.
//
// Licensed under the Apache License, Version 2.0 (the "License");
// you may not use this file except in compliance with the License.
// You may obtain a copy of the License at
//
// http://www.apache.org/licenses/LICENSE-2.0
//
// Unless required by applicable law or agreed to in writing, software
// distributed under the License is distributed on an "AS IS" BASIS,
// WITHOUT WARRANTIES OR CONDITIONS OF ANY KIND, either express or implied.
// See the License for the specific language governing permissions and
// limitations under the License.

package com.cloudera.impala.analysis;

import java.util.Iterator;
import java.util.List;

import org.apache.hadoop.hive.metastore.api.FieldSchema;
import org.apache.log4j.Logger;

import com.cloudera.impala.authorization.Privilege;
import com.cloudera.impala.catalog.Column;
import com.cloudera.impala.catalog.HBaseTable;
import com.cloudera.impala.catalog.HdfsTable;
import com.cloudera.impala.catalog.HdfsPartition;
import com.cloudera.impala.catalog.PrimitiveType;
import com.cloudera.impala.catalog.Table;
import com.cloudera.impala.catalog.Type;
import com.cloudera.impala.catalog.View;
import com.cloudera.impala.common.AnalysisException;
import com.cloudera.impala.thrift.TComputeStatsParams;
import com.cloudera.impala.thrift.TTableName;
import com.cloudera.impala.thrift.TPartitionStats;
import com.google.common.base.Joiner;
import com.google.common.base.Preconditions;
import com.google.common.collect.Lists;

/**
 * Represents a COMPUTE STATS <table> and COMPUTE INCREMENTAL STATS <table> [PARTITION
 * <part_spec>] statement for statistics collection. The former statement gathers all
 * table and column stats for a given table and stores them in the Metastore via the
 * CatalogService. All existing stats for that table are replaced and no existing stats
 * are reused. The latter, incremental form, similarly computes stats for the whole table
 * but does so by re-using stats from partitions which have 'valid' statistics. Statistics
 * are 'valid' currently if they exist, in the future they may be expired based on recency
 * etc.
 *
<<<<<<< HEAD
 * TODO: Allow more coarse/fine grained (db, column) and/or incremental stats collection.
=======
 * TODO: Allow more coarse/fine grained (db, column)
>>>>>>> e48c2b48
 * TODO: Compute stats on complex types.
 */
public class ComputeStatsStmt extends StatementBase {
  private static final Logger LOG = Logger.getLogger(ComputeStatsStmt.class);

  private static String AVRO_SCHEMA_MSG_PREFIX = "Cannot COMPUTE STATS on Avro table " +
      "'%s' because its column definitions do not match those in the Avro schema.";
  private static String AVRO_SCHEMA_MSG_SUFFIX = "Please re-create the table with " +
          "column definitions, e.g., using the result of 'SHOW CREATE TABLE'";

  protected final TableName tableName_;

  // Set during analysis.
  protected Table table_;

  // The Null count is not currently being used in optimization or run-time,
  // and compute stats runs 2x faster in many cases when not counting NULLs.
  private static final boolean COUNT_NULLS = false;

  // Query for getting the per-partition row count and the total row count.
  // Set during analysis.
  protected String tableStatsQueryStr_;

  // Query for getting the per-column NDVs and number of NULLs.
  // Set during analysis.
  protected String columnStatsQueryStr_;

  // If true, stats will be gathered incrementally per-partition.
  private boolean isIncremental_ = false;

  // If true, expect the compute stats process to produce output for all partitions in the
  // target table (only meaningful, therefore, if partitioned). This is always true for
  // non-incremental computations. If set, expectedPartitions_ will be empty - the point
  // of this flag is to optimise the case where all partitions are targeted.
  private boolean expectAllPartitions_ = false;

  // The list of valid partition statistics that can be used in an incremental computation
  // without themselves being recomputed. Populated in analyze().
  private List<TPartitionStats> validPartStats_ = Lists.newArrayList();

  // For incremental computations, the list of partitions (identified by list of partition
  // column values) that we expect to receive results for. Used to ensure that even empty
  // partitions emit results.
  // TODO: Consider using partition IDs (and adding them to the child queries with a
  // PARTITION_ID() builtin)
  private List<List<String>> expectedPartitions_ = Lists.newArrayList();

  // If non-null, the partition that an incremental computation might apply to. Must be
  // null if this is a non-incremental computation.
  private PartitionSpec partitionSpec_ = null;

  // The maximum number of partitions that may be explicitly selected by filter
  // predicates. Any query that selects more than this automatically drops back to a full
  // incremental stats recomputation.
  // TODO: We can probably do better than this, e.g. running several queries, each of
  // which selects up to MAX_INCREMENTAL_PARTITIONS partitions.
  private static final int MAX_INCREMENTAL_PARTITIONS = 1000;

  /**
   * Constructor for the non-incremental form of COMPUTE STATS.
   */
  protected ComputeStatsStmt(TableName tableName) {
    this(tableName, false, null);
  }

  /**
   * Constructor for the incremental form of COMPUTE STATS. If isIncremental is true,
   * statistics will be recomputed incrementally; if false they will be recomputed for the
   * whole table. The partition spec partSpec can specify a single partition whose stats
   * should be recomputed.
   */
  protected ComputeStatsStmt(TableName tableName, boolean isIncremental,
      PartitionSpec partSpec) {
    Preconditions.checkState(tableName != null && !tableName.isEmpty());
    Preconditions.checkState(isIncremental || partSpec == null);
    this.tableName_ = tableName;
    this.table_ = null;
<<<<<<< HEAD
  }

  @Override
  public void analyze(Analyzer analyzer) throws AnalysisException {
    table_ = analyzer.getTable(tableName_, Privilege.ALTER);
    String sqlTableName = table_.getTableName().toSql();
    if (table_ instanceof View) {
      throw new AnalysisException(String.format(
          "COMPUTE STATS not allowed on a view: %s", sqlTableName));
=======
    this.isIncremental_ = isIncremental;
    this.partitionSpec_ = partSpec;
    if (partitionSpec_ != null) {
      partitionSpec_.setTableName(tableName);
      partitionSpec_.setPrivilegeRequirement(Privilege.ALTER);
>>>>>>> e48c2b48
    }
  }

<<<<<<< HEAD
    // Query for getting the per-partition row count and the total row count.
    StringBuilder tableStatsQueryBuilder = new StringBuilder("SELECT ");
    List<String> tableStatsSelectList = Lists.newArrayList();
    tableStatsSelectList.add("COUNT(*)");
    List<String> groupByCols = Lists.newArrayList();
    // Only add group by clause for HdfsTables.
    if (table_ instanceof HdfsTable) {
      HdfsTable hdfsTable = (HdfsTable) table_;
      if (hdfsTable.isAvroTable()) checkIncompleteAvroSchema(hdfsTable);
      for (int i = 0; i < table_.getNumClusteringCols(); ++i) {
        String colRefSql = ToSqlUtils.getIdentSql(table_.getColumns().get(i).getName());
        groupByCols.add(colRefSql);
        // For the select list, wrap the group by columns in a cast to string because
        // the Metastore stores them as strings.
        tableStatsSelectList.add("CAST(" + colRefSql + " AS STRING)");
      }
    }
    tableStatsQueryBuilder.append(Joiner.on(", ").join(tableStatsSelectList));
    tableStatsQueryBuilder.append(" FROM " + sqlTableName);
    if (!groupByCols.isEmpty()) {
      tableStatsQueryBuilder.append(" GROUP BY ");
      tableStatsQueryBuilder.append(Joiner.on(", ").join(groupByCols));
=======
  /**
   * Utility method for constructing the child queries to add partition columns to both a
   * select list and a group-by list; the former are wrapped in a cast to a string.
   */
  private void addPartitionCols(HdfsTable table, List<String> selectList,
      List<String> groupByCols) {
    for (int i = 0; i < table.getNumClusteringCols(); ++i) {
      String colRefSql = ToSqlUtils.getIdentSql(table.getColumns().get(i).getName());
      groupByCols.add(colRefSql);
      // For the select list, wrap the group by columns in a cast to string because
      // the Metastore stores them as strings.
      selectList.add(colRefSql);
>>>>>>> e48c2b48
    }
  }

  private List<String> getBaseColumnStatsQuerySelectList(Analyzer analyzer) {
    List<String> columnStatsSelectList = Lists.newArrayList();
    // For Hdfs tables, exclude partition columns from stats gathering because Hive
    // cannot store them as part of the non-partition column stats. For HBase tables,
    // include the single clustering column (the row key).
    int startColIdx = (table_ instanceof HBaseTable) ? 0 : table_.getNumClusteringCols();
    final String ndvUda = isIncremental_ ? "NDV_NO_FINALIZE" : "NDV";

    for (int i = startColIdx; i < table_.getColumns().size(); ++i) {
      Column c = table_.getColumns().get(i);
      Type type = c.getType();

      // Ignore columns with an invalid/unsupported type. For example, complex types in
      // an HBase-backed table will appear as invalid types.
      if (!type.isValid() || !type.isSupported()
          || c.getType().isComplexType()) {
        continue;
      }
<<<<<<< HEAD
      // Skip decimal columns (see IMPALA-950)
      if (type.getPrimitiveType() == PrimitiveType.DECIMAL) {
        analyzer.addWarning("Decimal column stats not yet supported, skipping column '" +
            c.getName() + "'");
        continue;
      }
      // NDV approximation function. Add explicit alias for later identification when
      // updating the Metastore.
      String colRefSql = ToSqlUtils.getIdentSql(c.getName());
      columnStatsSelectList.add("NDV(" + colRefSql + ") AS " + colRefSql);
=======
      // NDV approximation function. Add explicit alias for later identification when
      // updating the Metastore.
      String colRefSql = ToSqlUtils.getIdentSql(c.getName());
      columnStatsSelectList.add(ndvUda + "(" + colRefSql + ") AS " + colRefSql);
>>>>>>> e48c2b48

      if (COUNT_NULLS) {
        // Count the number of NULL values.
        columnStatsSelectList.add("COUNT(IF(" + colRefSql + " IS NULL, 1, NULL))");
      } else {
        // Using -1 to indicate "unknown". We need cast to BIGINT because backend expects
        // an i64Val as the number of NULLs returned by the COMPUTE STATS column stats
        // child query. See CatalogOpExecutor::SetColumnStats(). If we do not cast, then
        // the -1 will be treated as TINYINT resulting a 0 to be placed in the #NULLs
        // column (see IMPALA-1068).
        columnStatsSelectList.add("CAST(-1 as BIGINT)");
      }

      // For STRING columns also compute the max and avg string length.
      if (type.isStringType()) {
        columnStatsSelectList.add("MAX(length(" + colRefSql + "))");
        columnStatsSelectList.add("AVG(length(" + colRefSql + "))");
      } else {
        // For non-STRING columns we use the fixed size of the type.
        // We store the same information for all types to avoid having to
        // treat STRING columns specially in the BE CatalogOpExecutor.
        Integer typeSize = type.getPrimitiveType().getSlotSize();
        columnStatsSelectList.add(typeSize.toString());
        columnStatsSelectList.add("CAST(" + typeSize.toString() + " as DOUBLE)");
<<<<<<< HEAD
      }
    }

    if (columnStatsSelectList.isEmpty()) {
      // Table doesn't have any columns that we can compute stats for.
      columnStatsQueryStr_ = null;
      return;
    }

    columnStatsQueryBuilder.append(Joiner.on(", ").join(columnStatsSelectList));
    columnStatsQueryBuilder.append(" FROM " + sqlTableName);
=======
      }

      if (isIncremental_) {
        // Need the count in order to properly combine per-partition column stats
        columnStatsSelectList.add("COUNT(" + colRefSql + ")");
      }
    }
    return columnStatsSelectList;
  }

  /**
   * Constructs two queries to compute statistics for 'tableName_', if that table exists
   * (although if we can detect that no work needs to be done for either query, that query
   * will be 'null' and not executed).
   *
   * The first query computes the number of rows (on a per-partition basis if the table is
   * partitioned) and has the form "SELECT COUNT(*) FROM tbl GROUP BY part_col1,
   * part_col2...", with an optional WHERE clause for incremental computation (see below).
   *
   * The second query computes the NDV estimate, the average width, the maximum width and,
   * optionally, the number of nulls for each column. For non-partitioned tables (or
   * non-incremental computations), the query is simple:
   *
   * SELECT NDV(col), COUNT(<nulls>), MAX(length(col)), AVG(length(col)) FROM tbl
   *
   * (For non-string columns, the widths are hard-coded as they are known at query
   * construction time).
   *
   * If computation is incremental (i.e. the original statement was COMPUTE INCREMENTAL
   * STATS.., and the underlying table is a partitioned HdfsTable), some modifications are
   * made to the non-incremental per-column query. First, a different UDA,
   * NDV_NO_FINALIZE() is used to retrieve and serialise the intermediate state from each
   * column. Second, the results are grouped by partition, as with the row count query, so
   * that the intermediate NDV computation state can be stored per-partition. The number
   * of rows per-partition are also recorded.
   *
   * For both the row count query, and the column stats query, the query's WHERE clause is
   * used to restrict execution only to partitions that actually require new statstics to
   * be computed.
   *
   * SELECT NDV_NO_FINALIZE(col), <nulls, max, avg>, COUNT(col) FROM tbl
   * GROUP BY part_col1, part_col2, ...
   * WHERE ((part_col1 = p1_val1) AND (part_col2 = p1_val2)) OR
   *       ((part_col1 = p2_val1) AND (part_col2 = p2_val2)) OR ...
   */
  @Override
  public void analyze(Analyzer analyzer) throws AnalysisException {
    table_ = analyzer.getTable(tableName_, Privilege.ALTER);
    String sqlTableName = table_.getTableName().toSql();
    if (table_ instanceof View) {
      throw new AnalysisException(String.format(
          "COMPUTE STATS not supported for view %s", sqlTableName));
    }

    if (!(table_ instanceof HdfsTable)) {
      if (partitionSpec_ != null) {
        throw new AnalysisException("COMPUTE INCREMENTAL ... PARTITION not supported " +
            "for non-HDFS table " + table_.getTableName());
      }
      isIncremental_ = false;
    }

    // Ensure that we write an entry for every partition if this isn't incremental
    if (!isIncremental_) expectAllPartitions_ = true;

    HdfsTable hdfsTable = null;
    if (table_ instanceof HdfsTable) {
      hdfsTable = (HdfsTable)table_;
      if (isIncremental_ && hdfsTable.getNumClusteringCols() == 0 &&
          partitionSpec_ != null) {
          throw new AnalysisException(String.format(
              "Can't compute PARTITION stats on an unpartitioned table: %s",
              sqlTableName));
      } else if (partitionSpec_ != null) {
          partitionSpec_.setPartitionShouldExist();
          partitionSpec_.analyze(analyzer);
          for (PartitionKeyValue kv: partitionSpec_.getPartitionSpecKeyValues()) {
            // TODO: We could match the dynamic keys (i.e. as wildcards) as well, but that
            // would involve looping over all partitions and seeing which match the
            // partition spec.
            if (!kv.isStatic()) {
              throw new AnalysisException("All partition keys must have values: " +
                  kv.toString());
            }
          }
      }
    }

    // Build partition filters that only select partitions without valid statistics for
    // incremental computation.
    List<String> filterPreds = Lists.newArrayList();
    if (isIncremental_) {
      if (partitionSpec_ == null) {
        // If any column does not have stats, we recompute statistics for all partitions
        // TODO: need a better way to invalidate stats for all partitions, so that we can
        // use this logic to only recompute new / changed columns.
        boolean tableIsMissingColStats = false;

        // We'll warn the user if a column is missing stats (and therefore we rescan the
        // whole table), but if all columns are missing stats, the table just doesn't have
        // any stats and there's no need to warn.
        boolean allColumnsMissingStats = true;
        String exampleColumnMissingStats = null;
        // Partition columns always have stats, so exclude them from this search
        for (Column col: table_.getNonClusteringColumns()) {
          if (!col.getStats().hasStats()) {
            if (!tableIsMissingColStats) {
              tableIsMissingColStats = true;
              exampleColumnMissingStats = col.getName();
            }
          } else {
            allColumnsMissingStats = false;
          }
        }

        if (tableIsMissingColStats && !allColumnsMissingStats) {
          analyzer.addWarning("Column " + exampleColumnMissingStats +
              " does not have statistics, recomputing stats for the whole table");
        }

        for (HdfsPartition p: hdfsTable.getPartitions()) {
          if (p.isDefaultPartition()) continue;
          TPartitionStats partStats = p.getPartitionStats();
          if (!p.hasIncrementalStats() || tableIsMissingColStats) {
            if (partStats == null) LOG.trace(p.toString() + " does not have stats");
            if (!tableIsMissingColStats) filterPreds.add(p.getConjunctSql());
            List<String> partValues = Lists.newArrayList();
            for (LiteralExpr partValue: p.getPartitionValues()) {
              partValues.add(PartitionKeyValue.getPartitionKeyValueString(partValue,
                  "NULL"));
            }
            expectedPartitions_.add(partValues);
          } else {
            LOG.trace(p.toString() + " does have statistics");
            validPartStats_.add(partStats);
          }
        }

        if (expectedPartitions_.size() == hdfsTable.getPartitions().size() - 1) {
          expectedPartitions_.clear();
          expectAllPartitions_ = true;
        }
      } else {
        // Always compute stats on a particular partition when told to.
        List<String> partitionConjuncts = Lists.newArrayList();
        for (PartitionKeyValue kv: partitionSpec_.getPartitionSpecKeyValues()) {
          partitionConjuncts.add(kv.toPredicateSql());
        }
        filterPreds.add("(" + Joiner.on(" AND ").join(partitionConjuncts) + ")");
        HdfsPartition targetPartition =
            hdfsTable.getPartition(partitionSpec_.getPartitionSpecKeyValues());
        for (HdfsPartition p: hdfsTable.getPartitions()) {
          if (p.isDefaultPartition()) continue;
          if (p == targetPartition) continue;
          TPartitionStats partStats = p.getPartitionStats();
          if (partStats != null) validPartStats_.add(partStats);
        }
      }

      if (filterPreds.size() == 0 && validPartStats_.size() != 0) {
        LOG.info("No partitions selected for incremental stats update");
        analyzer.addWarning("No partitions selected for incremental stats update");
        return;
      }
    }

    if (filterPreds.size() > MAX_INCREMENTAL_PARTITIONS) {
      // TODO: Consider simply running for MAX_INCREMENTAL_PARTITIONS partitions, and then
      // advising the user to iterate.
      analyzer.addWarning(
          "Too many partitions selected, doing full recomputation of incremental stats");
      filterPreds.clear();
      validPartStats_.clear();
    }

    List<String> groupByCols = Lists.newArrayList();
    List<String> partitionColsSelectList = Lists.newArrayList();
    // Only add group by clause for HdfsTables.
    if (hdfsTable != null) {
      if (hdfsTable.isAvroTable()) checkIncompleteAvroSchema(hdfsTable);
      addPartitionCols(hdfsTable, partitionColsSelectList, groupByCols);
    }

    // Query for getting the per-partition row count and the total row count.
    StringBuilder tableStatsQueryBuilder = new StringBuilder("SELECT ");
    List<String> tableStatsSelectList = Lists.newArrayList();
    tableStatsSelectList.add("COUNT(*)");

    tableStatsSelectList.addAll(partitionColsSelectList);
    tableStatsQueryBuilder.append(Joiner.on(", ").join(tableStatsSelectList));
    tableStatsQueryBuilder.append(" FROM " + sqlTableName);

    // Query for getting the per-column NDVs and number of NULLs.
    List<String> columnStatsSelectList = getBaseColumnStatsQuerySelectList(analyzer);

    if (isIncremental_) columnStatsSelectList.addAll(partitionColsSelectList);

    StringBuilder columnStatsQueryBuilder = new StringBuilder("SELECT ");
    columnStatsQueryBuilder.append(Joiner.on(", ").join(columnStatsSelectList));
    columnStatsQueryBuilder.append(" FROM " + sqlTableName);

    // Add the WHERE clause to filter out partitions that we don't want to compute
    // incremental stats for. While this is a win in most situations, we would like to
    // avoid this where it does no useful work (i.e. it selects all rows). This happens
    // when there are no existing valid partitions (so all partitions will have been
    // selected in) and there is no partition spec (so no single partition was explicitly
    // selected in).
    if (filterPreds.size() > 0 &&
        (validPartStats_.size() > 0 || partitionSpec_ != null)) {
      String filterClause = " WHERE " + Joiner.on(" OR ").join(filterPreds);
      columnStatsQueryBuilder.append(filterClause);
      tableStatsQueryBuilder.append(filterClause);
    }

    if (groupByCols.size() > 0) {
      String groupBy = " GROUP BY " + Joiner.on(", ").join(groupByCols);
      if (isIncremental_) columnStatsQueryBuilder.append(groupBy);
      tableStatsQueryBuilder.append(groupBy);
    }

    tableStatsQueryStr_ = tableStatsQueryBuilder.toString();
    LOG.debug("Table stats query: " + tableStatsQueryStr_);

    if (columnStatsSelectList.isEmpty()) {
      // Table doesn't have any columns that we can compute stats for.
      LOG.info("No supported column types in table " + table_.getTableName() +
          ", no column statistics will be gathered.");
      columnStatsQueryStr_ = null;
      return;
    }

>>>>>>> e48c2b48
    columnStatsQueryStr_ = columnStatsQueryBuilder.toString();
    LOG.debug("Column stats query: " + columnStatsQueryStr_);
  }

  /**
   * Checks whether the column definitions from the CREATE TABLE stmt match the columns
   * in the Avro schema. If there is a mismatch, then COMPUTE STATS cannot update the
   * statistics in the Metastore's backend DB due to HIVE-6308. Throws an
   * AnalysisException for such ill-created Avro tables. Does nothing if
   * the column definitions match the Avro schema exactly.
   */
  private void checkIncompleteAvroSchema(HdfsTable table) throws AnalysisException {
    Preconditions.checkState(table.isAvroTable());
    org.apache.hadoop.hive.metastore.api.Table msTable = table.getMetaStoreTable();
    // The column definitions from 'CREATE TABLE (column definitions) ...'
    Iterator<FieldSchema> colDefs = msTable.getSd().getCols().iterator();
    // The columns derived from the Avro schema file or literal schema.
    // Inconsistencies between the Avro-schema columns and the column definitions
    // are sometimes resolved in the CREATE TABLE, and sometimes not (see below).
    Iterator<Column> avroSchemaCols = table.getColumns().iterator();
    // Skip partition columns from 'table' since those are not present in
    // the msTable field schemas.
    for (int i = 0; i < table.getNumClusteringCols(); ++i) {
      if (avroSchemaCols.hasNext()) avroSchemaCols.next();
    }
    int pos = 0;
    while (colDefs.hasNext() || avroSchemaCols.hasNext()) {
      if (colDefs.hasNext() && avroSchemaCols.hasNext()) {
        FieldSchema colDef = colDefs.next();
        Column avroSchemaCol = avroSchemaCols.next();
        // Check that the column names are identical. Ignore mismatched types
        // as those will either fail in the scan or succeed.
        if (!colDef.getName().equalsIgnoreCase(avroSchemaCol.getName())) {
          throw new AnalysisException(
              String.format(AVRO_SCHEMA_MSG_PREFIX +
                  "\nDefinition of column '%s' of type '%s' does not match " +
                  "the Avro-schema column '%s' of type '%s' at position '%s'.\n" +
                  AVRO_SCHEMA_MSG_SUFFIX,
                  table.getName(), colDef.getName(), colDef.getType(),
                  avroSchemaCol.getName(), avroSchemaCol.getType(), pos));
        }
      }
      // The following two cases are typically not possible because Hive resolves
      // inconsistencies between the column-definition list and the Avro schema if a
      // column-definition list was given in the CREATE TABLE (having no column
      // definitions at all results in HIVE-6308). Even so, we check these cases for
      // extra safety. COMPUTE STATS could be made to succeed in special instances of
      // the cases below but we chose to throw an AnalysisException to avoid confusion
      // because this scenario "should" never arise as mentioned above.
      if (colDefs.hasNext() && !avroSchemaCols.hasNext()) {
        FieldSchema colDef = colDefs.next();
        throw new AnalysisException(
            String.format(AVRO_SCHEMA_MSG_PREFIX +
                "\nMissing Avro-schema column corresponding to column " +
                "definition '%s' of type '%s' at position '%s'.\n" +
                AVRO_SCHEMA_MSG_SUFFIX,
                table.getName(), colDef.getName(), colDef.getType(), pos));
      }
      if (!colDefs.hasNext() && avroSchemaCols.hasNext()) {
        Column avroSchemaCol = avroSchemaCols.next();
        throw new AnalysisException(
            String.format(AVRO_SCHEMA_MSG_PREFIX +
                "\nMissing column definition corresponding to Avro-schema " +
                "column '%s' of type '%s' at position '%s'.\n" +
                AVRO_SCHEMA_MSG_SUFFIX,
                table.getName(), avroSchemaCol.getName(), avroSchemaCol.getType(), pos));
      }
      ++pos;
    }
  }

  /**
   * Checks whether the column definitions from the CREATE TABLE stmt match the columns
   * in the Avro schema. If there is a mismatch, then COMPUTE STATS cannot update the
   * statistics in the Metastore's backend DB due to HIVE-6308. Throws an
   * AnalysisException for such ill-created Avro tables. Does nothing if
   * the column definitions match the Avro schema exactly.
   */
  private void checkIncompleteAvroSchema(HdfsTable table) throws AnalysisException {
    Preconditions.checkState(table.isAvroTable());
    org.apache.hadoop.hive.metastore.api.Table msTable = table.getMetaStoreTable();
    // The column definitions from 'CREATE TABLE (column definitions) ...'
    Iterator<FieldSchema> colDefs = msTable.getSd().getCols().iterator();
    // The columns derived from the Avro schema file or literal schema.
    // Inconsistencies between the Avro-schema columns and the column definitions
    // are sometimes resolved in the CREATE TABLE, and sometimes not (see below).
    Iterator<Column> avroSchemaCols = table.getColumns().iterator();
    // Skip partition columns from 'table' since those are not present in
    // the msTable field schemas.
    for (int i = 0; i < table.getNumClusteringCols(); ++i) {
      if (avroSchemaCols.hasNext()) avroSchemaCols.next();
    }
    int pos = 0;
    while (colDefs.hasNext() || avroSchemaCols.hasNext()) {
      if (colDefs.hasNext() && avroSchemaCols.hasNext()) {
        FieldSchema colDef = colDefs.next();
        Column avroSchemaCol = avroSchemaCols.next();
        // Check that the column names are identical. Ignore mismatched types
        // as those will either fail in the scan or succeed.
        if (!colDef.getName().equalsIgnoreCase(avroSchemaCol.getName())) {
          throw new AnalysisException(
              String.format(AVRO_SCHEMA_MSG_PREFIX +
                  "\nDefinition of column '%s' of type '%s' does not match " +
                  "the Avro-schema column '%s' of type '%s' at position '%s'.\n" +
                  AVRO_SCHEMA_MSG_SUFFIX,
                  table.getName(), colDef.getName(), colDef.getType(),
                  avroSchemaCol.getName(), avroSchemaCol.getType(), pos));
        }
      }
      // The following two cases are typically not possible because Hive resolves
      // inconsistencies between the column-definition list and the Avro schema if a
      // column-definition list was given in the CREATE TABLE (having no column
      // definitions at all results in HIVE-6308). Even so, we check these cases for
      // extra safety. COMPUTE STATS could be made to succeed in special instances of
      // the cases below but we chose to throw an AnalysisException to avoid confusion
      // because this scenario "should" never arise as mentioned above.
      if (colDefs.hasNext() && !avroSchemaCols.hasNext()) {
        FieldSchema colDef = colDefs.next();
        throw new AnalysisException(
            String.format(AVRO_SCHEMA_MSG_PREFIX +
                "\nMissing Avro-schema column corresponding to column " +
                "definition '%s' of type '%s' at position '%s'.\n" +
                AVRO_SCHEMA_MSG_SUFFIX,
                table.getName(), colDef.getName(), colDef.getType(), pos));
      }
      if (!colDefs.hasNext() && avroSchemaCols.hasNext()) {
        Column avroSchemaCol = avroSchemaCols.next();
        throw new AnalysisException(
            String.format(AVRO_SCHEMA_MSG_PREFIX +
                "\nMissing column definition corresponding to Avro-schema " +
                "column '%s' of type '%s' at position '%s'.\n" +
                AVRO_SCHEMA_MSG_SUFFIX,
                table.getName(), avroSchemaCol.getName(), avroSchemaCol.getType(), pos));
      }
      ++pos;
    }
  }

  public String getTblStatsQuery() { return tableStatsQueryStr_; }
  public String getColStatsQuery() { return columnStatsQueryStr_; }

  @Override
  public String toSql() {
    if (!isIncremental_) {
      return "COMPUTE STATS " + tableName_.toSql();
    } else {
      return "COMPUTE INCREMENTAL STATS " + tableName_.toSql() +
          partitionSpec_ == null ? "" : partitionSpec_.toSql();
    }
  }

  public TComputeStatsParams toThrift() {
    TComputeStatsParams params = new TComputeStatsParams();
    params.setTable_name(new TTableName(table_.getDb().getName(), table_.getName()));
    params.setTbl_stats_query(tableStatsQueryStr_);
    if (columnStatsQueryStr_ != null) {
      params.setCol_stats_query(columnStatsQueryStr_);
    } else {
      params.setCol_stats_queryIsSet(false);
    }
<<<<<<< HEAD
=======

    params.setIs_incremental(isIncremental_);
    params.setExisting_part_stats(validPartStats_);
    params.setExpect_all_partitions(expectAllPartitions_);
    if (!expectAllPartitions_) params.setExpected_partitions(expectedPartitions_);
    if (isIncremental_) {
      params.setNum_partition_cols(((HdfsTable)table_).getNumClusteringCols());
    }
>>>>>>> e48c2b48
    return params;
  }
}<|MERGE_RESOLUTION|>--- conflicted
+++ resolved
@@ -47,11 +47,7 @@
  * are 'valid' currently if they exist, in the future they may be expired based on recency
  * etc.
  *
-<<<<<<< HEAD
- * TODO: Allow more coarse/fine grained (db, column) and/or incremental stats collection.
-=======
  * TODO: Allow more coarse/fine grained (db, column)
->>>>>>> e48c2b48
  * TODO: Compute stats on complex types.
  */
 public class ComputeStatsStmt extends StatementBase {
@@ -129,50 +125,14 @@
     Preconditions.checkState(isIncremental || partSpec == null);
     this.tableName_ = tableName;
     this.table_ = null;
-<<<<<<< HEAD
-  }
-
-  @Override
-  public void analyze(Analyzer analyzer) throws AnalysisException {
-    table_ = analyzer.getTable(tableName_, Privilege.ALTER);
-    String sqlTableName = table_.getTableName().toSql();
-    if (table_ instanceof View) {
-      throw new AnalysisException(String.format(
-          "COMPUTE STATS not allowed on a view: %s", sqlTableName));
-=======
     this.isIncremental_ = isIncremental;
     this.partitionSpec_ = partSpec;
     if (partitionSpec_ != null) {
       partitionSpec_.setTableName(tableName);
       partitionSpec_.setPrivilegeRequirement(Privilege.ALTER);
->>>>>>> e48c2b48
-    }
-  }
-
-<<<<<<< HEAD
-    // Query for getting the per-partition row count and the total row count.
-    StringBuilder tableStatsQueryBuilder = new StringBuilder("SELECT ");
-    List<String> tableStatsSelectList = Lists.newArrayList();
-    tableStatsSelectList.add("COUNT(*)");
-    List<String> groupByCols = Lists.newArrayList();
-    // Only add group by clause for HdfsTables.
-    if (table_ instanceof HdfsTable) {
-      HdfsTable hdfsTable = (HdfsTable) table_;
-      if (hdfsTable.isAvroTable()) checkIncompleteAvroSchema(hdfsTable);
-      for (int i = 0; i < table_.getNumClusteringCols(); ++i) {
-        String colRefSql = ToSqlUtils.getIdentSql(table_.getColumns().get(i).getName());
-        groupByCols.add(colRefSql);
-        // For the select list, wrap the group by columns in a cast to string because
-        // the Metastore stores them as strings.
-        tableStatsSelectList.add("CAST(" + colRefSql + " AS STRING)");
-      }
-    }
-    tableStatsQueryBuilder.append(Joiner.on(", ").join(tableStatsSelectList));
-    tableStatsQueryBuilder.append(" FROM " + sqlTableName);
-    if (!groupByCols.isEmpty()) {
-      tableStatsQueryBuilder.append(" GROUP BY ");
-      tableStatsQueryBuilder.append(Joiner.on(", ").join(groupByCols));
-=======
+    }
+  }
+
   /**
    * Utility method for constructing the child queries to add partition columns to both a
    * select list and a group-by list; the former are wrapped in a cast to a string.
@@ -185,7 +145,6 @@
       // For the select list, wrap the group by columns in a cast to string because
       // the Metastore stores them as strings.
       selectList.add(colRefSql);
->>>>>>> e48c2b48
     }
   }
 
@@ -207,23 +166,10 @@
           || c.getType().isComplexType()) {
         continue;
       }
-<<<<<<< HEAD
-      // Skip decimal columns (see IMPALA-950)
-      if (type.getPrimitiveType() == PrimitiveType.DECIMAL) {
-        analyzer.addWarning("Decimal column stats not yet supported, skipping column '" +
-            c.getName() + "'");
-        continue;
-      }
-      // NDV approximation function. Add explicit alias for later identification when
-      // updating the Metastore.
-      String colRefSql = ToSqlUtils.getIdentSql(c.getName());
-      columnStatsSelectList.add("NDV(" + colRefSql + ") AS " + colRefSql);
-=======
       // NDV approximation function. Add explicit alias for later identification when
       // updating the Metastore.
       String colRefSql = ToSqlUtils.getIdentSql(c.getName());
       columnStatsSelectList.add(ndvUda + "(" + colRefSql + ") AS " + colRefSql);
->>>>>>> e48c2b48
 
       if (COUNT_NULLS) {
         // Count the number of NULL values.
@@ -248,19 +194,6 @@
         Integer typeSize = type.getPrimitiveType().getSlotSize();
         columnStatsSelectList.add(typeSize.toString());
         columnStatsSelectList.add("CAST(" + typeSize.toString() + " as DOUBLE)");
-<<<<<<< HEAD
-      }
-    }
-
-    if (columnStatsSelectList.isEmpty()) {
-      // Table doesn't have any columns that we can compute stats for.
-      columnStatsQueryStr_ = null;
-      return;
-    }
-
-    columnStatsQueryBuilder.append(Joiner.on(", ").join(columnStatsSelectList));
-    columnStatsQueryBuilder.append(" FROM " + sqlTableName);
-=======
       }
 
       if (isIncremental_) {
@@ -492,7 +425,6 @@
       return;
     }
 
->>>>>>> e48c2b48
     columnStatsQueryStr_ = columnStatsQueryBuilder.toString();
     LOG.debug("Column stats query: " + columnStatsQueryStr_);
   }
@@ -564,73 +496,6 @@
     }
   }
 
-  /**
-   * Checks whether the column definitions from the CREATE TABLE stmt match the columns
-   * in the Avro schema. If there is a mismatch, then COMPUTE STATS cannot update the
-   * statistics in the Metastore's backend DB due to HIVE-6308. Throws an
-   * AnalysisException for such ill-created Avro tables. Does nothing if
-   * the column definitions match the Avro schema exactly.
-   */
-  private void checkIncompleteAvroSchema(HdfsTable table) throws AnalysisException {
-    Preconditions.checkState(table.isAvroTable());
-    org.apache.hadoop.hive.metastore.api.Table msTable = table.getMetaStoreTable();
-    // The column definitions from 'CREATE TABLE (column definitions) ...'
-    Iterator<FieldSchema> colDefs = msTable.getSd().getCols().iterator();
-    // The columns derived from the Avro schema file or literal schema.
-    // Inconsistencies between the Avro-schema columns and the column definitions
-    // are sometimes resolved in the CREATE TABLE, and sometimes not (see below).
-    Iterator<Column> avroSchemaCols = table.getColumns().iterator();
-    // Skip partition columns from 'table' since those are not present in
-    // the msTable field schemas.
-    for (int i = 0; i < table.getNumClusteringCols(); ++i) {
-      if (avroSchemaCols.hasNext()) avroSchemaCols.next();
-    }
-    int pos = 0;
-    while (colDefs.hasNext() || avroSchemaCols.hasNext()) {
-      if (colDefs.hasNext() && avroSchemaCols.hasNext()) {
-        FieldSchema colDef = colDefs.next();
-        Column avroSchemaCol = avroSchemaCols.next();
-        // Check that the column names are identical. Ignore mismatched types
-        // as those will either fail in the scan or succeed.
-        if (!colDef.getName().equalsIgnoreCase(avroSchemaCol.getName())) {
-          throw new AnalysisException(
-              String.format(AVRO_SCHEMA_MSG_PREFIX +
-                  "\nDefinition of column '%s' of type '%s' does not match " +
-                  "the Avro-schema column '%s' of type '%s' at position '%s'.\n" +
-                  AVRO_SCHEMA_MSG_SUFFIX,
-                  table.getName(), colDef.getName(), colDef.getType(),
-                  avroSchemaCol.getName(), avroSchemaCol.getType(), pos));
-        }
-      }
-      // The following two cases are typically not possible because Hive resolves
-      // inconsistencies between the column-definition list and the Avro schema if a
-      // column-definition list was given in the CREATE TABLE (having no column
-      // definitions at all results in HIVE-6308). Even so, we check these cases for
-      // extra safety. COMPUTE STATS could be made to succeed in special instances of
-      // the cases below but we chose to throw an AnalysisException to avoid confusion
-      // because this scenario "should" never arise as mentioned above.
-      if (colDefs.hasNext() && !avroSchemaCols.hasNext()) {
-        FieldSchema colDef = colDefs.next();
-        throw new AnalysisException(
-            String.format(AVRO_SCHEMA_MSG_PREFIX +
-                "\nMissing Avro-schema column corresponding to column " +
-                "definition '%s' of type '%s' at position '%s'.\n" +
-                AVRO_SCHEMA_MSG_SUFFIX,
-                table.getName(), colDef.getName(), colDef.getType(), pos));
-      }
-      if (!colDefs.hasNext() && avroSchemaCols.hasNext()) {
-        Column avroSchemaCol = avroSchemaCols.next();
-        throw new AnalysisException(
-            String.format(AVRO_SCHEMA_MSG_PREFIX +
-                "\nMissing column definition corresponding to Avro-schema " +
-                "column '%s' of type '%s' at position '%s'.\n" +
-                AVRO_SCHEMA_MSG_SUFFIX,
-                table.getName(), avroSchemaCol.getName(), avroSchemaCol.getType(), pos));
-      }
-      ++pos;
-    }
-  }
-
   public String getTblStatsQuery() { return tableStatsQueryStr_; }
   public String getColStatsQuery() { return columnStatsQueryStr_; }
 
@@ -653,8 +518,6 @@
     } else {
       params.setCol_stats_queryIsSet(false);
     }
-<<<<<<< HEAD
-=======
 
     params.setIs_incremental(isIncremental_);
     params.setExisting_part_stats(validPartStats_);
@@ -663,7 +526,6 @@
     if (isIncremental_) {
       params.setNum_partition_cols(((HdfsTable)table_).getNumClusteringCols());
     }
->>>>>>> e48c2b48
     return params;
   }
 }