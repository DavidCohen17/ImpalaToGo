// Copyright 2013 Cloudera Inc.
//
// Licensed under the Apache License, Version 2.0 (the "License");
// you may not use this file except in compliance with the License.
// You may obtain a copy of the License at
//
// http://www.apache.org/licenses/LICENSE-2.0
//
// Unless required by applicable law or agreed to in writing, software
// distributed under the License is distributed on an "AS IS" BASIS,
// WITHOUT WARRANTIES OR CONDITIONS OF ANY KIND, either express or implied.
// See the License for the specific language governing permissions and
// limitations under the License.

package com.cloudera.impala.analysis;

import java.io.IOException;

import org.apache.hadoop.fs.FileSystem;
import org.apache.hadoop.fs.Path;

import com.cloudera.impala.authorization.AuthorizeableUri;
import com.cloudera.impala.authorization.Privilege;
import com.cloudera.impala.authorization.PrivilegeRequest;
import com.cloudera.impala.common.AnalysisException;
import com.cloudera.impala.common.FileSystemUtil;
import com.google.common.base.Preconditions;

/*
 * Represents an HDFS URI in a SQL statement.
 */
public class HdfsUri {
  private final String location_;

  // Set during analysis
  private Path uriPath_;

  public HdfsUri(String location) {
    Preconditions.checkNotNull(location);
    this.location_ = location.trim();
  }

  public Path getPath() {
    Preconditions.checkNotNull(uriPath_);
    return uriPath_;
  }

  public void analyze(Analyzer analyzer, Privilege privilege)
      throws AnalysisException {
    analyze(analyzer, privilege, true);
  }

  /**
   * Analyzes the URI, optionally registering a privilege request. Used by GRANT/REVOKE
   * privilege statements.
   */
  public void analyze(Analyzer analyzer, Privilege privilege, boolean registerPrivReq)
      throws AnalysisException {
    if (location_.isEmpty()) {
      throw new AnalysisException("URI path cannot be empty.");
    }

    uriPath_ = new Path(location_);
    if (!uriPath_.isUriPathAbsolute()) {
      throw new AnalysisException("URI path must be absolute: " + uriPath_);
    }
    try {
<<<<<<< HEAD
      FileSystem fs = uriPath_.getFileSystem(FileSystemUtil.getConfiguration());
      /*
      if (!(fs instanceof DistributedFileSystem)) {
=======
      if (!FileSystemUtil.isDistributedFileSystem(uriPath_)) {
>>>>>>> e48c2b48
        throw new AnalysisException(String.format("URI location '%s' " +
            "must point to an HDFS file system.", uriPath_));
      } */
    } catch (IOException e) {
      throw new AnalysisException(e.getMessage(), e);
    }
    // Fully-qualify the path
    uriPath_ = FileSystemUtil.createFullyQualifiedPath(uriPath_);
    if (registerPrivReq) {
      analyzer.registerPrivReq(new PrivilegeRequest(
          new AuthorizeableUri(uriPath_.toString()), privilege));
    }
  }

  @Override
  public String toString() {
    // If uriPath is null (this HdfsURI has not been analyzed yet) just return the raw
    // location string the caller passed in.
    return uriPath_ == null ? location_ : uriPath_.toString();
  }

  public String getLocation() { return location_; }
}<|MERGE_RESOLUTION|>--- conflicted
+++ resolved
@@ -65,13 +65,8 @@
       throw new AnalysisException("URI path must be absolute: " + uriPath_);
     }
     try {
-<<<<<<< HEAD
-      FileSystem fs = uriPath_.getFileSystem(FileSystemUtil.getConfiguration());
+      if (!FileSystemUtil.isDistributedFileSystem(uriPath_)) {
       /*
-      if (!(fs instanceof DistributedFileSystem)) {
-=======
-      if (!FileSystemUtil.isDistributedFileSystem(uriPath_)) {
->>>>>>> e48c2b48
         throw new AnalysisException(String.format("URI location '%s' " +
             "must point to an HDFS file system.", uriPath_));
       } */
