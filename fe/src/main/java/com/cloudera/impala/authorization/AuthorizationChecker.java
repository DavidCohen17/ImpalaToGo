// Copyright 2013 Cloudera Inc.
//
// Licensed under the Apache License, Version 2.0 (the "License");
// you may not use this file except in compliance with the License.
// You may obtain a copy of the License at
//
// http://www.apache.org/licenses/LICENSE-2.0
//
// Unless required by applicable law or agreed to in writing, software
// distributed under the License is distributed on an "AS IS" BASIS,
// WITHOUT WARRANTIES OR CONDITIONS OF ANY KIND, either express or implied.
// See the License for the specific language governing permissions and
// limitations under the License.

package com.cloudera.impala.authorization;

import java.util.EnumSet;
import java.util.List;
import java.util.Set;

import org.apache.commons.lang.reflect.ConstructorUtils;
import org.apache.sentry.core.common.ActiveRoleSet;
import org.apache.sentry.core.common.Subject;
import org.apache.sentry.core.model.db.DBModelAction;
import org.apache.sentry.core.model.db.DBModelAuthorizable;
import org.apache.sentry.policy.db.SimpleDBPolicyEngine;
import org.apache.sentry.provider.cache.SimpleCacheProviderBackend;
import org.apache.sentry.provider.common.ProviderBackend;
import org.apache.sentry.provider.common.ProviderBackendContext;
import org.apache.sentry.provider.common.ResourceAuthorizationProvider;
import org.apache.sentry.provider.file.SimpleFileProviderBackend;

import com.cloudera.impala.catalog.AuthorizationException;
import com.cloudera.impala.catalog.AuthorizationPolicy;
import com.google.common.base.Preconditions;
import com.google.common.collect.Lists;

/*
 * Class used to check whether a user has access to a given resource.
 */
public class AuthorizationChecker {
  private final ResourceAuthorizationProvider provider_;
  private final AuthorizationConfig config_;
  private final AuthorizeableServer server_;

  /*
   * Creates a new AuthorizationChecker based on the config values.
   */
  public AuthorizationChecker(AuthorizationConfig config, AuthorizationPolicy policy) {
    Preconditions.checkNotNull(config);
    config_ = config;
    if (config.isEnabled()) {
      server_ = new AuthorizeableServer(config.getServerName());
      provider_ = createProvider(config, policy);
      Preconditions.checkNotNull(provider_);
    } else {
      provider_ = null;
      server_ = null;
    }
  }

  /*
   * Creates a new ResourceAuthorizationProvider based on the given configuration.
   */
  private static ResourceAuthorizationProvider createProvider(AuthorizationConfig config,
      AuthorizationPolicy policy) {
    try {
      ProviderBackend providerBe;
      // Create the appropriate backend provider.
      if (config.isFileBasedPolicy()) {
        providerBe = new SimpleFileProviderBackend(config.getSentryConfig().getConfig(),
            config.getPolicyFile());
      } else {
        // Note: The second parameter to the ProviderBackend is a "resourceFile" path
        // which is not used by Impala. We cannot pass 'null' so instead pass an empty
        // string.
        providerBe = new SimpleCacheProviderBackend(config.getSentryConfig().getConfig(),
            "");
        Preconditions.checkNotNull(policy);
        ProviderBackendContext context = new ProviderBackendContext();
        context.setBindingHandle(policy);
        providerBe.initialize(context);
      }

      SimpleDBPolicyEngine engine =
          new SimpleDBPolicyEngine(config.getServerName(), providerBe);

      // Try to create an instance of the specified policy provider class.
      // Re-throw any exceptions that are encountered.
      String policyFile = config.getPolicyFile() == null ? "" : config.getPolicyFile();
      return (ResourceAuthorizationProvider) ConstructorUtils.invokeConstructor(
          Class.forName(config.getPolicyProviderClassName()),
          new Object[] {policyFile, engine});
    } catch (Exception e) {
      // Re-throw as unchecked exception.
      throw new IllegalStateException(
          "Error creating ResourceAuthorizationProvider: ", e);
    }
  }

  /*
   * Returns the configuration used to create this AuthorizationProvider.
   */
  public AuthorizationConfig getConfig() { return config_; }

  /**
   * Returns the set of groups this user belongs to. Uses the GroupMappingService
   * that is in the AuthorizationProvider to properly resolve Hadoop groups or
   * local group mappings.
   */
  public Set<String> getUserGroups(User user) {
<<<<<<< HEAD
    throw new UnsupportedOperationException("This API is not supported on CDH4.");
=======
    return provider_.getGroupMapping().getGroups(user.getShortName());
>>>>>>> e48c2b48
  }

  /**
   * Authorizes the PrivilegeRequest, throwing an Authorization exception if
   * the user does not have sufficient privileges.
   */
  public void checkAccess(User user, PrivilegeRequest privilegeRequest)
      throws AuthorizationException {
    Preconditions.checkNotNull(privilegeRequest);

    if (!hasAccess(user, privilegeRequest)) {
      if (privilegeRequest.getAuthorizeable() instanceof AuthorizeableFn) {
        throw new AuthorizationException(String.format(
            "User '%s' does not have privileges to CREATE/DROP functions.",
            user.getName()));
      }

      Privilege privilege = privilegeRequest.getPrivilege();
      if (EnumSet.of(Privilege.ANY, Privilege.ALL, Privilege.VIEW_METADATA)
          .contains(privilege)) {
        throw new AuthorizationException(String.format(
            "User '%s' does not have privileges to access: %s",
            user.getName(), privilegeRequest.getName()));
      } else {
        throw new AuthorizationException(String.format(
            "User '%s' does not have privileges to execute '%s' on: %s",
            user.getName(), privilege, privilegeRequest.getName()));
      }
    }
  }

  /*
   * Returns true if the given user has permission to execute the given
   * request, false otherwise. Always returns true if authorization is disabled.
   */
  public boolean hasAccess(User user, PrivilegeRequest request) {
    Preconditions.checkNotNull(user);
    Preconditions.checkNotNull(request);

    // If authorization is not enabled the user will always have access. If this is
    // an internal request, the user will always have permission.
    if (!config_.isEnabled() || user instanceof ImpalaInternalAdminUser) {
      return true;
    }

    EnumSet<DBModelAction> actions = request.getPrivilege().getHiveActions();

<<<<<<< HEAD
    List<Authorizable> authorizeables = Lists.newArrayList();
    authorizeables.add(new org.apache.sentry.core.Server(config_.getServerName()));

=======
    List<DBModelAuthorizable> authorizeables = Lists.newArrayList(
        server_.getHiveAuthorizeableHierarchy());
>>>>>>> e48c2b48
    // If request.getAuthorizeable() is null, the request is for server-level permission.
    if (request.getAuthorizeable() != null) {
      authorizeables.addAll(request.getAuthorizeable().getHiveAuthorizeableHierarchy());
    }

    // The Hive Access API does not currently provide a way to check if the user
    // has any privileges on a given resource.
    if (request.getPrivilege().getAnyOf()) {
      for (DBModelAction action: actions) {
        if (provider_.hasAccess(new Subject(user.getShortName()), authorizeables,
            EnumSet.of(action), ActiveRoleSet.ALL)) {
          return true;
        }
      }
      return false;
    } else if (request.getPrivilege() == Privilege.CREATE && authorizeables.size() > 1) {
      // CREATE on an object requires CREATE on the parent,
      // so don't check access on the object we're creating.
      authorizeables.remove(authorizeables.size() - 1);
    }
    return provider_.hasAccess(new Subject(user.getShortName()), authorizeables, actions,
        ActiveRoleSet.ALL);
  }
}<|MERGE_RESOLUTION|>--- conflicted
+++ resolved
@@ -109,11 +109,7 @@
    * local group mappings.
    */
   public Set<String> getUserGroups(User user) {
-<<<<<<< HEAD
-    throw new UnsupportedOperationException("This API is not supported on CDH4.");
-=======
     return provider_.getGroupMapping().getGroups(user.getShortName());
->>>>>>> e48c2b48
   }
 
   /**
@@ -161,14 +157,9 @@
 
     EnumSet<DBModelAction> actions = request.getPrivilege().getHiveActions();
 
-<<<<<<< HEAD
-    List<Authorizable> authorizeables = Lists.newArrayList();
-    authorizeables.add(new org.apache.sentry.core.Server(config_.getServerName()));
-
-=======
     List<DBModelAuthorizable> authorizeables = Lists.newArrayList(
         server_.getHiveAuthorizeableHierarchy());
->>>>>>> e48c2b48
+
     // If request.getAuthorizeable() is null, the request is for server-level permission.
     if (request.getAuthorizeable() != null) {
       authorizeables.addAll(request.getAuthorizeable().getHiveAuthorizeableHierarchy());
