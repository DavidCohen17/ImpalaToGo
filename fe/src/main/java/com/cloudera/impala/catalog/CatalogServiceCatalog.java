// Copyright 2012 Cloudera Inc.
//
// Licensed under the Apache License, Version 2.0 (the "License");
// you may not use this file except in compliance with the License.
// You may obtain a copy of the License at
//
// http://www.apache.org/licenses/LICENSE-2.0
//
// Unless required by applicable law or agreed to in writing, software
// distributed under the License is distributed on an "AS IS" BASIS,
// WITHOUT WARRANTIES OR CONDITIONS OF ANY KIND, either express or implied.
// See the License for the specific language governing permissions and
// limitations under the License.

package com.cloudera.impala.catalog;

import java.util.ArrayList;
import java.util.HashMap;
import java.util.List;
import java.util.Map;
import java.util.Set;
import java.util.concurrent.ConcurrentHashMap;
<<<<<<< HEAD
import java.util.concurrent.atomic.AtomicInteger;
import java.util.concurrent.locks.ReentrantReadWriteLock;

=======
import java.util.concurrent.Executors;
import java.util.concurrent.ScheduledExecutorService;
import java.util.concurrent.TimeUnit;
import java.util.concurrent.atomic.AtomicInteger;
import java.util.concurrent.locks.ReentrantReadWriteLock;

import org.apache.hadoop.fs.RemoteIterator;
import org.apache.hadoop.hdfs.DistributedFileSystem;
import org.apache.hadoop.hdfs.protocol.CachePoolEntry;
import org.apache.hadoop.hdfs.protocol.CachePoolInfo;
>>>>>>> e48c2b48
import org.apache.hadoop.hive.metastore.api.UnknownDBException;
import org.apache.log4j.Logger;
import org.apache.thrift.TException;

import com.cloudera.impala.analysis.TableName;
import com.cloudera.impala.authorization.SentryConfig;
import com.cloudera.impala.catalog.MetaStoreClientPool.MetaStoreClient;
<<<<<<< HEAD
=======
import com.cloudera.impala.common.FileSystemUtil;
>>>>>>> e48c2b48
import com.cloudera.impala.common.ImpalaException;
import com.cloudera.impala.common.Pair;
import com.cloudera.impala.thrift.TCatalog;
import com.cloudera.impala.thrift.TCatalogObject;
import com.cloudera.impala.thrift.TCatalogObjectType;
import com.cloudera.impala.thrift.TFunctionBinaryType;
import com.cloudera.impala.thrift.TGetAllCatalogObjectsResponse;
import com.cloudera.impala.thrift.TPartitionKeyValue;
import com.cloudera.impala.thrift.TPrivilege;
import com.cloudera.impala.thrift.TTable;
import com.cloudera.impala.thrift.TTableName;
import com.cloudera.impala.thrift.TUniqueId;
import com.cloudera.impala.util.PatternMatcher;
import com.cloudera.impala.util.SentryProxy;
import com.google.common.base.Preconditions;
import com.google.common.collect.Lists;
import com.google.common.collect.Maps;
import com.google.common.collect.Sets;

/**
 * Specialized Catalog that implements the CatalogService specific Catalog
 * APIs. The CatalogServiceCatalog manages loading of all the catalog metadata
 * and processing of DDL requests. For each DDL request, the CatalogServiceCatalog
 * will return the catalog version that the update will show up in. The client
 * can then wait until the statestore sends an update that contains that catalog
 * version.
 * The CatalogServiceCatalog also manages a global "catalog version". The version
 * is incremented and assigned to a CatalogObject whenever it is
 * added/modified/removed from the catalog. This means each CatalogObject will have a
 * unique version and assigned versions are strictly increasing.
 * Table metadata is loaded in the background by the TableLoadingMgr; tables can be
 * prioritized for loading by calling prioritizeLoad(). Background loading can also
 * be enabled for the catalog, in which case missing tables (tables that are not yet
 * loaded) are submitted to the TableLoadingMgr any table metadata is invalidated and
 * on startup.
 * Accessing a table that is not yet loaded (via getTable()), will load the table's
 * metadata on-demand, out-of-band of the table loading thread pool.
 * TODO: Consider removing on-demand loading and have everything go through the table
 * loading thread pool.
 */
public class CatalogServiceCatalog extends Catalog {
  private static final Logger LOG = Logger.getLogger(CatalogServiceCatalog.class);

  private final TUniqueId catalogServiceId_;

  // Fair lock used to synchronize reads/writes of catalogVersion_. Because this lock
  // protects catalogVersion_, it can be used to perform atomic bulk catalog operations
  // since catalogVersion_ cannot change externally while the lock is being held.
  // In addition to protecting catalogVersion_, it is currently used for the
  // following bulk operations:
  // * Building a delta update to send to the statestore in getAllCatalogObjects(),
  //   so a snapshot of the catalog can be taken without any version changes.
  // * During a catalog invalidation (call to reset()), which re-reads all dbs and tables
  //   from the metastore.
  // * During renameTable(), because a table must be removed and added to the catalog
  //   atomically (potentially in a different database).
  private final ReentrantReadWriteLock catalogLock_ = new ReentrantReadWriteLock(true);

  // Last assigned catalog version. Starts at INITIAL_CATALOG_VERSION and is incremented
  // with each update to the Catalog. Continued across the lifetime of the object.
  // Protected by catalogLock_.
  // TODO: Handle overflow of catalogVersion_ and nextTableId_.
  private long catalogVersion_ = INITIAL_CATALOG_VERSION;

  protected final AtomicInteger nextTableId_ = new AtomicInteger(0);

  // Manages the scheduling of background table loading.
  private final TableLoadingMgr tableLoadingMgr_;

  private final boolean loadInBackground_;

<<<<<<< HEAD
=======
  // Periodically polls HDFS to get the latest set of known cache pools.
  private final ScheduledExecutorService cachePoolReader_ =
      Executors.newScheduledThreadPool(1);

>>>>>>> e48c2b48
  // Proxy to access the Sentry Service and also periodically refreshes the
  // policy metadata. Null if Sentry Service is not enabled.
  private final SentryProxy sentryProxy_;

  /**
   * Initialize the CatalogServiceCatalog. If loadInBackground is true, table metadata
   * will be loaded in the background
   */
  public CatalogServiceCatalog(boolean loadInBackground, int numLoadingThreads,
      SentryConfig sentryConfig, TUniqueId catalogServiceId) {
    super(true);
    catalogServiceId_ = catalogServiceId;
    tableLoadingMgr_ = new TableLoadingMgr(this, numLoadingThreads);
    loadInBackground_ = loadInBackground;
<<<<<<< HEAD

    if (sentryConfig != null && Boolean.FALSE) {
      // Sentry Service is not supported on CDH4. Should never make it here.
      Preconditions.checkState(false);
=======
    cachePoolReader_.scheduleAtFixedRate(new CachePoolReader(), 0, 1, TimeUnit.MINUTES);
    if (sentryConfig != null) {
>>>>>>> e48c2b48
      sentryProxy_ = new SentryProxy(sentryConfig, this);
    } else {
      sentryProxy_ = null;
    }
  }

  /**
<<<<<<< HEAD
   * Adds a list of cache directive IDs for the given table name. Asynchronously
   * refreshes the table metadata once all cache directives complete.
   */
=======
   * Reads the current set of cache pools from HDFS and updates the catalog.
   * Called periodically by the cachePoolReader_.
   */
  private class CachePoolReader implements Runnable {
    public void run() {
      LOG.trace("Reloading cache pool names from HDFS");
      // Map of cache pool name to CachePoolInfo. Stored in a map to allow Set operations
      // to be performed on the keys.
      Map<String, CachePoolInfo> currentCachePools = Maps.newHashMap();
      try {
        DistributedFileSystem dfs = FileSystemUtil.getDistributedFileSystem();
        RemoteIterator<CachePoolEntry> itr = dfs.listCachePools();
        while (itr.hasNext()) {
          CachePoolInfo cachePoolInfo = itr.next().getInfo();
          currentCachePools.put(cachePoolInfo.getPoolName(), cachePoolInfo);
        }
      } catch (Exception e) {
        LOG.error("Error loading cache pools: ", e);
        return;
      }

      catalogLock_.writeLock().lock();
      try {
        // Determine what has changed relative to what we have cached.
        Set<String> droppedCachePoolNames = Sets.difference(
            hdfsCachePools_.keySet(), currentCachePools.keySet());
        Set<String> createdCachePoolNames = Sets.difference(
            currentCachePools.keySet(), hdfsCachePools_.keySet());
        // Add all new cache pools.
        for (String createdCachePool: createdCachePoolNames) {
          HdfsCachePool cachePool = new HdfsCachePool(
              currentCachePools.get(createdCachePool));
          cachePool.setCatalogVersion(
              CatalogServiceCatalog.this.incrementAndGetCatalogVersion());
          hdfsCachePools_.add(cachePool);
        }
        // Remove dropped cache pools.
        for (String cachePoolName: droppedCachePoolNames) {
          hdfsCachePools_.remove(cachePoolName);
          CatalogServiceCatalog.this.incrementAndGetCatalogVersion();
        }
      } finally {
        catalogLock_.writeLock().unlock();
      }
    }
  }

  /**
   * Adds a list of cache directive IDs for the given table name. Asynchronously
   * refreshes the table metadata once all cache directives complete.
   */
>>>>>>> e48c2b48
  public void watchCacheDirs(List<Long> dirIds, TTableName tblName) {
    tableLoadingMgr_.watchCacheDirs(dirIds, tblName);
  }

  /**
   * Prioritizes the loading of the given list TCatalogObjects. Currently only support
   * loading Table/View metadata since Db and Function metadata is not loaded lazily.
   */
  public void prioritizeLoad(List<TCatalogObject> objectDescs) {
    for (TCatalogObject catalogObject: objectDescs) {
      Preconditions.checkState(catalogObject.isSetTable());
<<<<<<< HEAD
      LOG.info("Construct the table.");
=======
>>>>>>> e48c2b48
      TTable table = catalogObject.getTable();
      tableLoadingMgr_.prioritizeLoad(new TTableName(table.getDb_name().toLowerCase(),
          table.getTbl_name().toLowerCase()));
    }
  }

  /**
   * Returns all known objects in the Catalog (Tables, Views, Databases, and
   * Functions). Some metadata may be skipped for objects that have a catalog
   * version < the specified "fromVersion".
   */
  public TGetAllCatalogObjectsResponse getCatalogObjects(long fromVersion) {
    TGetAllCatalogObjectsResponse resp = new TGetAllCatalogObjectsResponse();
    resp.setObjects(new ArrayList<TCatalogObject>());
    resp.setMax_catalog_version(Catalog.INITIAL_CATALOG_VERSION);

    // Take a lock on the catalog to ensure this update contains a consistent snapshot
    // of all items in the catalog.
    catalogLock_.readLock().lock();
    try {
      for (String dbName: getDbNames(null)) {
        Db db = getDb(dbName);
        if (db == null) {
          LOG.error("Database: " + dbName + " was expected to be in the catalog " +
              "cache. Skipping database and all child objects for this update.");
          continue;
        }
        TCatalogObject catalogDb = new TCatalogObject(TCatalogObjectType.DATABASE,
            db.getCatalogVersion());
        catalogDb.setDb(db.toThrift());
        resp.addToObjects(catalogDb);

        for (String tblName: db.getAllTableNames()) {
          TCatalogObject catalogTbl = new TCatalogObject(TCatalogObjectType.TABLE,
              Catalog.INITIAL_CATALOG_VERSION);

          Table tbl = db.getTable(tblName);
          if (tbl == null) {
            LOG.error("Table: " + tblName + " was expected to be in the catalog " +
                "cache. Skipping table for this update.");
            continue;
          }

          // Only add the extended metadata if this table's version is >=
          // the fromVersion.
          if (tbl.getCatalogVersion() >= fromVersion) {
            try {
              catalogTbl.setTable(tbl.toThrift());
            } catch (Exception e) {
              LOG.debug(String.format("Error calling toThrift() on table %s.%s: %s",
                  dbName, tblName, e.getMessage()), e);
              continue;
            }
            catalogTbl.setCatalog_version(tbl.getCatalogVersion());
          } else {
            catalogTbl.setTable(new TTable(dbName, tblName));
          }
          resp.addToObjects(catalogTbl);
        }

        for (Function fn: db.getFunctions(null, new PatternMatcher())) {
          TCatalogObject function = new TCatalogObject(TCatalogObjectType.FUNCTION,
              fn.getCatalogVersion());
          function.setFn(fn.toThrift());
          resp.addToObjects(function);
        }
      }

      for (DataSource dataSource: getDataSources()) {
        TCatalogObject catalogObj = new TCatalogObject(TCatalogObjectType.DATA_SOURCE,
            dataSource.getCatalogVersion());
        catalogObj.setData_source(dataSource.toThrift());
        resp.addToObjects(catalogObj);
      }
      for (HdfsCachePool cachePool: hdfsCachePools_) {
        TCatalogObject pool = new TCatalogObject(TCatalogObjectType.HDFS_CACHE_POOL,
            cachePool.getCatalogVersion());
        pool.setCache_pool(cachePool.toThrift());
        resp.addToObjects(pool);
      }

      // Get all roles
      for (Role role: authPolicy_.getAllRoles()) {
        TCatalogObject thriftRole = new TCatalogObject();
        thriftRole.setRole(role.toThrift());
        thriftRole.setCatalog_version(role.getCatalogVersion());
        thriftRole.setType(role.getCatalogObjectType());
        resp.addToObjects(thriftRole);

        for (RolePrivilege p: role.getPrivileges()) {
          TCatalogObject privilege = new TCatalogObject();
          privilege.setPrivilege(p.toThrift());
          privilege.setCatalog_version(p.getCatalogVersion());
          privilege.setType(p.getCatalogObjectType());
          resp.addToObjects(privilege);
        }
      }

      // Each update should contain a single "TCatalog" object which is used to
      // pass overall state on the catalog, such as the current version and the
      // catalog service id.
      TCatalogObject catalog = new TCatalogObject();
      catalog.setType(TCatalogObjectType.CATALOG);
      // By setting the catalog version to the latest catalog version at this point,
      // it ensure impalads will always bump their versions, even in the case where
      // an object has been dropped.
      catalog.setCatalog_version(getCatalogVersion());
      catalog.setCatalog(new TCatalog(catalogServiceId_));
      resp.addToObjects(catalog);

      // The max version is the max catalog version of all items in the update.
      resp.setMax_catalog_version(getCatalogVersion());
      return resp;
    } finally {
      catalogLock_.readLock().unlock();
    }
  }

  /**
   * Returns all user defined functions (aggregate and scalar) in the specified database.
   * Functions are not returned in a defined order.
   */
  public List<Function> getFunctions(String dbName) throws DatabaseNotFoundException {
    Db db = getDb(dbName);
    if (db == null) {
      throw new DatabaseNotFoundException("Database does not exist: " + dbName);
    }

    // Contains map of overloaded function names to all functions matching that name.
    HashMap<String, List<Function>> dbFns = db.getAllFunctions();
    List<Function> fns = new ArrayList<Function>(dbFns.size());
    for (List<Function> fnOverloads: dbFns.values()) {
      for (Function fn: fnOverloads) {
        fns.add(fn);
      }
    }
    return fns;
  }

  /**
   * Resets this catalog instance by clearing all cached table and database metadata.
   */
  public void reset() throws CatalogException {
<<<<<<< HEAD
    catalogLock_.writeLock().lock();
    try {
      nextTableId_.set(0);

      // Since UDFs/UDAs are not persisted in the metastore, we won't clear
      // them across reset. To do this, we store all the functions before
      // clearing and restore them after.
      // TODO: Everything about this. Persist them.
      List<Pair<String, HashMap<String, List<Function>>>> functions =
          Lists.newArrayList();
      for (Db db: dbCache_.get().values()) {
        if (db.numFunctions() == 0) continue;
        functions.add(Pair.create(db.getName(), db.getAllFunctions()));
      }

      // Build a new DB cache, populate it, and replace the existing cache in one
      // step.
      ConcurrentHashMap<String, Db> newDbCache = new ConcurrentHashMap<String, Db>();
      List<TTableName> tblsToBackgroundLoad = Lists.newArrayList();
      MetaStoreClient msClient = metaStoreClientPool_.getClient();
      try {
        for (String dbName: msClient.getHiveClient().getAllDatabases()) {
          Db db = new Db(dbName, this);
          db.setCatalogVersion(incrementAndGetCatalogVersion());
          newDbCache.put(db.getName().toLowerCase(), db);

=======
    // First update the policy metadata.
    if (sentryProxy_ != null) {
      // Sentry Service is enabled.
      try {
        // Update the authorization policy, waiting for the result to complete.
        sentryProxy_.refresh();
      } catch (Exception e) {
        throw new CatalogException("Error updating authorization policy: ", e);
      }
    }

    catalogLock_.writeLock().lock();
    try {
      nextTableId_.set(0);

      // Since UDFs/UDAs are not persisted in the metastore, we won't clear
      // them across reset. To do this, we store all the functions before
      // clearing and restore them after.
      // TODO: Everything about this. Persist them.
      List<Pair<String, HashMap<String, List<Function>>>> functions =
          Lists.newArrayList();
      for (Db db: dbCache_.get().values()) {
        if (db.numFunctions() == 0) continue;
        functions.add(Pair.create(db.getName(), db.getAllFunctions()));
      }

      // Build a new DB cache, populate it, and replace the existing cache in one
      // step.
      ConcurrentHashMap<String, Db> newDbCache = new ConcurrentHashMap<String, Db>();
      List<TTableName> tblsToBackgroundLoad = Lists.newArrayList();
      MetaStoreClient msClient = metaStoreClientPool_.getClient();
      try {
        for (String dbName: msClient.getHiveClient().getAllDatabases()) {
          Db db = new Db(dbName, this);
          db.setCatalogVersion(incrementAndGetCatalogVersion());
          newDbCache.put(db.getName().toLowerCase(), db);

>>>>>>> e48c2b48
          for (String tableName: msClient.getHiveClient().getAllTables(dbName)) {
            Table incompleteTbl = IncompleteTable.createUninitializedTable(
                getNextTableId(), db, tableName);
            incompleteTbl.setCatalogVersion(incrementAndGetCatalogVersion());
            db.addTable(incompleteTbl);
            if (loadInBackground_) {
              tblsToBackgroundLoad.add(
                  new TTableName(dbName.toLowerCase(), tableName.toLowerCase()));
            }
          }
        }
      } finally {
        msClient.release();
      }

      // Restore UDFs/UDAs.
      for (Pair<String, HashMap<String, List<Function>>> dbFns: functions) {
        Db db = null;
        try {
          db = newDbCache.get(dbFns.first);
        } catch (Exception e) {
          continue;
        }
        if (db == null) {
          // DB no longer exists - it was probably dropped externally.
          // TODO: We could restore this DB and then add the functions back?
          continue;
        }

        for (List<Function> fns: dbFns.second.values()) {
          for (Function fn: fns) {
            if (fn.getBinaryType() == TFunctionBinaryType.BUILTIN) continue;
            fn.setCatalogVersion(incrementAndGetCatalogVersion());
            db.addFunction(fn);
          }
        }
      }
      dbCache_.set(newDbCache);
      // Submit tables for background loading.
      for (TTableName tblName: tblsToBackgroundLoad) {
        tableLoadingMgr_.backgroundLoad(tblName);
      }
    } catch (Exception e) {
      LOG.error(e);
      throw new CatalogException("Error initializing Catalog. Catalog may be empty.", e);
<<<<<<< HEAD
=======
    } finally {
      catalogLock_.writeLock().unlock();
    }
  }

  /**
   * Adds a database name to the metadata cache and returns the database's
   * new Db object. Used by CREATE DATABASE statements.
   */
  public Db addDb(String dbName) throws ImpalaException {
    Db newDb = new Db(dbName, this);
    newDb.setCatalogVersion(incrementAndGetCatalogVersion());
    addDb(newDb);
    return newDb;
  }

  /**
   * Removes a database from the metadata cache and returns the removed database,
   * or null if the database did not exist in the cache.
   * Used by DROP DATABASE statements.
   */
  @Override
  public Db removeDb(String dbName) {
    Db removedDb = super.removeDb(dbName);
    if (removedDb != null) {
      removedDb.setCatalogVersion(incrementAndGetCatalogVersion());
    }
    return removedDb;
  }

  /**
   * Adds a table with the given name to the catalog and returns the new table,
   * loading the metadata if needed.
   */
  public Table addTable(String dbName, String tblName) throws TableNotFoundException {
    Db db = getDb(dbName);
    if (db == null) return null;
    Table incompleteTable =
        IncompleteTable.createUninitializedTable(getNextTableId(), db, tblName);
    incompleteTable.setCatalogVersion(incrementAndGetCatalogVersion());
    db.addTable(incompleteTable);
    return db.getTable(tblName);
  }

  /**
   * Gets the table with the given name, loading it if needed (if the existing catalog
   * object is not yet loaded). Returns the matching Table or null if no table with this
   * name exists in the catalog.
   * If the existing table is dropped or modified (indicated by the catalog version
   * changing) while the load is in progress, the loaded value will be discarded
   * and the current cached value will be returned. This may mean that a missing table
   * (not yet loaded table) will be returned.
   */
  public Table getOrLoadTable(String dbName, String tblName)
      throws CatalogException {
    TTableName tableName = new TTableName(dbName.toLowerCase(), tblName.toLowerCase());
    TableLoadingMgr.LoadRequest loadReq;

    long previousCatalogVersion;
    // Return the table if it is already loaded or submit a new load request.
    catalogLock_.readLock().lock();
    try {
      Table tbl = getTable(dbName, tblName);
      if (tbl == null || tbl.isLoaded()) return tbl;
      previousCatalogVersion = tbl.getCatalogVersion();
      loadReq = tableLoadingMgr_.loadAsync(tableName, null);
    } finally {
      catalogLock_.readLock().unlock();
    }
    Preconditions.checkNotNull(loadReq);
    try {
      // The table may have been dropped/modified while the load was in progress, so only
      // apply the update if the existing table hasn't changed.
      return replaceTableIfUnchanged(loadReq.get(), previousCatalogVersion);
    } finally {
      loadReq.close();
    }
  }

  /**
   * Replaces an existing Table with a new value if it exists and has not changed
   * (has the same catalog version as 'expectedCatalogVersion').
   */
  private Table replaceTableIfUnchanged(Table updatedTbl, long expectedCatalogVersion)
      throws DatabaseNotFoundException {
    catalogLock_.writeLock().lock();
    try {
      Db db = getDb(updatedTbl.getDb().getName());
      if (db == null) {
        throw new DatabaseNotFoundException(
            "Database does not exist: " + updatedTbl.getDb().getName());
      }

      Table existingTbl = db.getTable(updatedTbl.getName());
      // The existing table does not exist or has been modified. Instead of
      // adding the loaded value, return the existing table.
      if (existingTbl == null ||
          existingTbl.getCatalogVersion() != expectedCatalogVersion) return existingTbl;

      updatedTbl.setCatalogVersion(incrementAndGetCatalogVersion());
      db.addTable(updatedTbl);
      return updatedTbl;
>>>>>>> e48c2b48
    } finally {
      catalogLock_.writeLock().unlock();
    }
  }

  /**
<<<<<<< HEAD
   * Adds a database name to the metadata cache and returns the database's
   * new Db object. Used by CREATE DATABASE statements.
   */
  public Db addDb(String dbName) throws ImpalaException {
    Db newDb = new Db(dbName, this);
    newDb.setCatalogVersion(incrementAndGetCatalogVersion());
    addDb(newDb);
    return newDb;
  }

  /**
   * Removes a database from the metadata cache and returns the removed database,
   * or null if the database did not exist in the cache.
   * Used by DROP DATABASE statements.
   */
  @Override
  public Db removeDb(String dbName) {
    Db removedDb = super.removeDb(dbName);
    if (removedDb != null) {
      removedDb.setCatalogVersion(incrementAndGetCatalogVersion());
    }
    return removedDb;
  }

  /**
   * Adds a table with the given name to the catalog and returns the new table,
   * loading the metadata if needed.
   */
  public Table addTable(String dbName, String tblName) throws TableNotFoundException {
    Db db = getDb(dbName);
    if (db == null) return null;
    Table incompleteTable =
        IncompleteTable.createUninitializedTable(getNextTableId(), db, tblName);
    incompleteTable.setCatalogVersion(incrementAndGetCatalogVersion());
    db.addTable(incompleteTable);
    return db.getTable(tblName);
  }

  /**
   * Gets the table with the given name, loading it if needed (if the existing catalog
   * object is not yet loaded). Returns the matching Table or null if no table with this
   * name exists in the catalog.
   * If the existing table is dropped or modified (indicated by the catalog version
   * changing) while the load is in progress, the loaded value will be discarded
   * and the current cached value will be returned. This may mean that a missing table
   * (not yet loaded table) will be returned.
   */
  public Table getOrLoadTable(String dbName, String tblName)
      throws CatalogException {
    TTableName tableName = new TTableName(dbName.toLowerCase(), tblName.toLowerCase());
    TableLoadingMgr.LoadRequest loadReq;

    long previousCatalogVersion;
    // Return the table if it is already loaded or submit a new load request.
    catalogLock_.readLock().lock();
    try {
      Table tbl = getTable(dbName, tblName);
      if (tbl == null || tbl.isLoaded()) {
        LOG.info("table " + tblName + " is loaded or null");
        return tbl;
      }
      previousCatalogVersion = tbl.getCatalogVersion();
      loadReq = tableLoadingMgr_.loadAsync(tableName, null);
      LOG.info("load async is executed for table " + tblName + ".");
    } finally {
      catalogLock_.readLock().unlock();
    }
    Preconditions.checkNotNull(loadReq);
    try {
      LOG.info("wait for async to load the table \"" + tblName + "\".");
      Table table = loadReq.get();
      LOG.info("table \"" + tblName + "\" is loaded, need to check whether had changed since load start.");
      // The table may have been dropped/modified while the load was in progress, so only
      // apply the update if the existing table hasn't changed.
      return replaceTableIfUnchanged(table, previousCatalogVersion);
    } finally {
      LOG.info("load request is near to be closed for \"" + tblName + "\".");
      loadReq.close();
    }
  }

  /**
   * Replaces an existing Table with a new value if it exists and has not changed
   * (has the same catalog version as 'expectedCatalogVersion').
   */
  private Table replaceTableIfUnchanged(Table updatedTbl, long expectedCatalogVersion)
      throws DatabaseNotFoundException {
    catalogLock_.writeLock().lock();
    try {
      Db db = getDb(updatedTbl.getDb().getName());
      if (db == null) {
        throw new DatabaseNotFoundException(
            "Database does not exist: " + updatedTbl.getDb().getName());
      }
      LOG.info("Database is located for table \"" + updatedTbl.getName() + "\"; DB = \"" + updatedTbl.getDb().getName() + "\".");

      Table existingTbl = db.getTable(updatedTbl.getName());
      // The existing table does not exist or has been modified. Instead of
      // adding the loaded value, return the existing table.
      if (existingTbl == null ||
          existingTbl.getCatalogVersion() != expectedCatalogVersion) {
        LOG.warn("Table \"" + updatedTbl.getName() + "\" does not exist or has been modified.");
        return existingTbl;
      }

      LOG.info("Real table is located for metatable \"" + updatedTbl.getName() + "\", updating catalog version for metatable");
      updatedTbl.setCatalogVersion(incrementAndGetCatalogVersion());
      db.addTable(updatedTbl);
      return updatedTbl;
    } finally {
      catalogLock_.writeLock().unlock();
    }
  }

  /**
=======
>>>>>>> e48c2b48
   * Removes a table from the catalog and increments the catalog version.
   * Returns the removed Table, or null if the table or db does not exist.
   */
  public Table removeTable(String dbName, String tblName) {
    Db parentDb = getDb(dbName);
    if (parentDb == null) return null;

    Table removedTable = parentDb.removeTable(tblName);
    if (removedTable != null) {
      removedTable.setCatalogVersion(incrementAndGetCatalogVersion());
    }
    return removedTable;
  }

  /**
   * Removes a function from the catalog. Increments the catalog version and returns
   * the Function object that was removed. If the function did not exist, null will
   * be returned.
   */
  @Override
  public Function removeFunction(Function desc) {
    Function removedFn = super.removeFunction(desc);
    if (removedFn != null) {
      removedFn.setCatalogVersion(incrementAndGetCatalogVersion());
    }
    return removedFn;
  }

  /**
   * Adds a function from the catalog, incrementing the catalog version. Returns true if
   * the add was successful, false otherwise.
   */
  @Override
  public boolean addFunction(Function fn) {
    Db db = getDb(fn.getFunctionName().getDb());
    if (db == null) return false;
    if (db.addFunction(fn)) {
      fn.setCatalogVersion(incrementAndGetCatalogVersion());
      return true;
    }
    return false;
  }

  /**
   * Adds a data source to the catalog, incrementing the catalog version. Returns true
   * if the add was successful, false otherwise.
   */
  @Override
  public boolean addDataSource(DataSource dataSource) {
    if (dataSources_.add(dataSource)) {
      dataSource.setCatalogVersion(incrementAndGetCatalogVersion());
      return true;
    }
    return false;
  }

  @Override
  public DataSource removeDataSource(String dataSourceName) {
    DataSource dataSource = dataSources_.remove(dataSourceName);
    if (dataSource != null) {
      dataSource.setCatalogVersion(incrementAndGetCatalogVersion());
    }
    return dataSource;
  }

  /**
   * Returns the table parameter 'transient_lastDdlTime', or -1 if it's not set.
   * TODO: move this to a metastore helper class.
   */
  public static long getLastDdlTime(org.apache.hadoop.hive.metastore.api.Table msTbl) {
    Preconditions.checkNotNull(msTbl);
    Map<String, String> params = msTbl.getParameters();
    String lastDdlTimeStr = params.get("transient_lastDdlTime");
    if (lastDdlTimeStr != null) {
      try {
        return Long.parseLong(lastDdlTimeStr);
      } catch (NumberFormatException e) {}
    }
    return -1;
  }

  /**
   * Updates the cached lastDdlTime for the given table. The lastDdlTime is used during
   * the metadata refresh() operations to determine if there have been any external
   * (outside of Impala) modifications to the table.
   */
  public void updateLastDdlTime(TTableName tblName, long ddlTime) {
    Db db = getDb(tblName.getDb_name());
    if (db == null) return;
    Table tbl = db.getTable(tblName.getTable_name());
    if (tbl == null) return;
    tbl.updateLastDdlTime(ddlTime);
  }

  /**
   * Renames a table. Equivalent to an atomic drop + add of the table. Returns
   * the new Table object with an incremented catalog version or null if operation
   * was not successful.
   */
  public Table renameTable(TTableName oldTableName, TTableName newTableName)
      throws CatalogException {
    // Ensure the removal of the old table and addition of the new table happen
    // atomically.
    catalogLock_.writeLock().lock();
    try {
      // Remove the old table name from the cache and add the new table.
      Db db = getDb(oldTableName.getDb_name());
      if (db != null) db.removeTable(oldTableName.getTable_name());
      return addTable(newTableName.getDb_name(), newTableName.getTable_name());
    } finally {
      catalogLock_.writeLock().unlock();
    }
  }

  /**
   * Reloads a table's metadata, reusing any existing cached metadata to speed up
   * the operation. Returns the updated Table object or null if no table with
   * this name exists in the catalog.
   * If the existing table is dropped or modified (indicated by the catalog version
   * changing) while the reload is in progress, the loaded value will be discarded
   * and the current cached value will be returned. This may mean that a missing table
   * (not yet loaded table) will be returned.
   */
  public Table reloadTable(TTableName tblName) throws CatalogException {
    LOG.debug(String.format("Refreshing table metadata: %s.%s",
        tblName.getDb_name(), tblName.getTable_name()));
    long previousCatalogVersion;
    TableLoadingMgr.LoadRequest loadReq;
    catalogLock_.readLock().lock();
    try {
      Table tbl = getTable(tblName.getDb_name(), tblName.getTable_name());
      if (tbl == null) return null;
      previousCatalogVersion = tbl.getCatalogVersion();
      loadReq = tableLoadingMgr_.loadAsync(tblName, tbl);
    } finally {
      catalogLock_.readLock().unlock();
    }
    Preconditions.checkNotNull(loadReq);

    try {
      return replaceTableIfUnchanged(loadReq.get(), previousCatalogVersion);
    } finally {
      loadReq.close();
    }
  }

  /**
   * Drops the partition from its HdfsTable.
   * If the HdfsTable does not exist, an exception is thrown.
   * If the partition having the given partition spec does not exist, null is returned.
   * Otherwise, the table with an updated catalog version is returned.
   */
  public Table dropPartition(TableName tableName, List<TPartitionKeyValue> partitionSpec)
      throws CatalogException {
    Preconditions.checkNotNull(partitionSpec);
    Table tbl = getOrLoadTable(tableName.getDb(), tableName.getTbl());
    if (tbl == null) {
      throw new TableNotFoundException("Table not found: " + tbl.getFullName());
    }
    if (!(tbl instanceof HdfsTable)) {
      throw new CatalogException("Table " + tbl.getFullName() + " is not an Hdfs table");
    }
    HdfsTable hdfsTable = (HdfsTable) tbl;
    // Locking the catalog here because this accesses hdfsTable's partition list and
    // updates its catalog version.
    // TODO: Fix this locking pattern.
    catalogLock_.writeLock().lock();
    try {
      HdfsPartition hdfsPartition = hdfsTable.dropPartition(partitionSpec);
      if (hdfsPartition == null) return null;
      return replaceTableIfUnchanged(hdfsTable, hdfsTable.getCatalogVersion());
    } finally {
      catalogLock_.writeLock().unlock();
    }
  }

  /**
   * Adds the partition to its HdfsTable. Returns the table with an updated catalog
   * version.
   */
  public Table addPartition(HdfsPartition partition) throws CatalogException {
    Preconditions.checkNotNull(partition);
    HdfsTable hdfsTable = partition.getTable();
    Db db = getDb(hdfsTable.getDb().getName());
    // Locking the catalog here because this accesses the hdfsTable's partition list and
    // updates its catalog version.
    // TODO: Fix this locking pattern.
    catalogLock_.writeLock().lock();
    try {
      hdfsTable.addPartition(partition);
      hdfsTable.setCatalogVersion(incrementAndGetCatalogVersion());
      db.addTable(hdfsTable);
    } finally {
      catalogLock_.writeLock().unlock();
    }
    return hdfsTable;
  }

  /**
   * Invalidates the table in the catalog cache, potentially adding/removing the table
   * from the cache based on whether it exists in the Hive Metastore.
   * The invalidation logic is:
   * - If the table exists in the metastore, add it to the catalog as an uninitialized
   *   IncompleteTable (replacing any existing entry). The table metadata will be
   *   loaded lazily, on the next access. If the parent database for this table does not
   *   yet exist in Impala's cache it will also be added.
   * - If the table does not exist in the metastore, remove it from the catalog cache.
   * - If we are unable to determine whether the table exists in the metastore (there was
   *   an exception thrown making the RPC), invalidate any existing Table by replacing
   *   it with an uninitialized IncompleteTable.
   *
   * The parameter updatedObjects is a Pair that contains details on what catalog objects
   * were modified as a result of the invalidateTable() call. The first item in the Pair
   * is a Db which will only be set if a new database was added as a result of this call,
   * otherwise it will be null. The second item in the Pair is the Table that was
   * modified/added/removed.
   * Returns a flag that indicates whether the items in updatedObjects were removed
   * (returns true) or added/modified (return false). Only Tables should ever be removed.
   */
  public boolean invalidateTable(TTableName tableName, Pair<Db, Table> updatedObjects) {
    Preconditions.checkNotNull(updatedObjects);
    updatedObjects.first = null;
    updatedObjects.second = null;
    LOG.debug(String.format("Invalidating table metadata: %s.%s",
        tableName.getDb_name(), tableName.getTable_name()));
    String dbName = tableName.getDb_name();
    String tblName = tableName.getTable_name();

    // Stores whether the table exists in the metastore. Can have three states:
    // 1) true - Table exists in metastore.
    // 2) false - Table does not exist in metastore.
    // 3) unknown (null) - There was exception thrown by the metastore client.
    Boolean tableExistsInMetaStore;
    MetaStoreClient msClient = getMetaStoreClient();
    try {
      tableExistsInMetaStore = msClient.getHiveClient().tableExists(dbName, tblName);
    } catch (UnknownDBException e) {
      // The parent database does not exist in the metastore. Treat this the same
      // as if the table does not exist.
      tableExistsInMetaStore = false;
    } catch (TException e) {
      LOG.error("Error executing tableExists() metastore call: " + tblName, e);
      tableExistsInMetaStore = null;
    }

    if (tableExistsInMetaStore != null && !tableExistsInMetaStore) {
      updatedObjects.second = removeTable(dbName, tblName);
      return true;
    } else {
      Db db = getDb(dbName);
      if ((db == null || !db.containsTable(tblName)) && tableExistsInMetaStore == null) {
        // The table does not exist in our cache AND it is unknown whether the table
        // exists in the metastore. Do nothing.
        return false;
      } else if (db == null && tableExistsInMetaStore) {
        // The table exists in the metastore, but our cache does not contain the parent
        // database. A new db will be added to the cache along with the new table.
        db = new Db(dbName, this);
        db.setCatalogVersion(incrementAndGetCatalogVersion());
        addDb(db);
        updatedObjects.first = db;
      }

      // Add a new uninitialized table to the table cache, effectively invalidating
      // any existing entry. The metadata for the table will be loaded lazily, on the
      // on the next access to the table.
      Table newTable = IncompleteTable.createUninitializedTable(
          getNextTableId(), db, tblName);
      newTable.setCatalogVersion(incrementAndGetCatalogVersion());
      db.addTable(newTable);
      if (loadInBackground_) {
        tableLoadingMgr_.backgroundLoad(new TTableName(dbName.toLowerCase(),
            tblName.toLowerCase()));
      }
      updatedObjects.second = newTable;
      return false;
    }
  }

  /**
   * Adds a new role with the given name and grant groups to the AuthorizationPolicy.
   * If a role with the same name already exists it will be overwritten.
   */
  public Role addRole(String roleName, Set<String> grantGroups) {
    catalogLock_.writeLock().lock();
    try {
      Role role = new Role(roleName, grantGroups);
      role.setCatalogVersion(incrementAndGetCatalogVersion());
      authPolicy_.addRole(role);
      return role;
    } finally {
      catalogLock_.writeLock().unlock();
    }
  }

  /**
   * Removes the role with the given name from the AuthorizationPolicy. Returns the
   * removed role with an incremented catalog version, or null if no role with this name
   * exists.
   */
  public Role removeRole(String roleName) {
    catalogLock_.writeLock().lock();
    try {
      Role role = authPolicy_.removeRole(roleName);
      if (role == null) return null;
      role.setCatalogVersion(incrementAndGetCatalogVersion());
      return role;
    } finally {
      catalogLock_.writeLock().unlock();
    }
  }

  /**
   * Adds a grant group to the given role name and returns the modified Role with
   * an updated catalog version. If the role does not exist a CatalogException is thrown.
   */
  public Role addRoleGrantGroup(String roleName, String groupName)
      throws CatalogException {
    catalogLock_.writeLock().lock();
    try {
      Role role = authPolicy_.addGrantGroup(roleName, groupName);
      Preconditions.checkNotNull(role);
      role.setCatalogVersion(incrementAndGetCatalogVersion());
      return role;
    } finally {
      catalogLock_.writeLock().unlock();
    }
  }

  /**
   * Removes a grant group from the given role name and returns the modified Role with
   * an updated catalog version. If the role does not exist a CatalogException is thrown.
   */
  public Role removeRoleGrantGroup(String roleName, String groupName)
      throws CatalogException {
    catalogLock_.writeLock().lock();
    try {
      Role role = authPolicy_.removeGrantGroup(roleName, groupName);
      Preconditions.checkNotNull(role);
      role.setCatalogVersion(incrementAndGetCatalogVersion());
      return role;
    } finally {
      catalogLock_.writeLock().unlock();
    }
  }

  /**
   * Adds a privilege to the given role name. Returns the new RolePrivilege and
   * increments the catalog version. If the parent role does not exist a CatalogException
   * is thrown.
   */
  public RolePrivilege addRolePrivilege(String roleName, TPrivilege thriftPriv)
      throws CatalogException {
    catalogLock_.writeLock().lock();
    try {
      Role role = authPolicy_.getRole(roleName);
      if (role == null) throw new CatalogException("Role does not exist: " + roleName);
      RolePrivilege priv = RolePrivilege.fromThrift(thriftPriv);
      priv.setCatalogVersion(incrementAndGetCatalogVersion());
      authPolicy_.addPrivilege(priv);
      return priv;
    } finally {
      catalogLock_.writeLock().unlock();
    }
  }

  /**
   * Removes a RolePrivilege from the given role name. Returns the removed
   * RolePrivilege with an incremented catalog version or null if no matching privilege
   * was found. Throws a CatalogException if no role exists with this name.
   */
  public RolePrivilege removeRolePrivilege(String roleName, TPrivilege thriftPriv)
      throws CatalogException {
    catalogLock_.writeLock().lock();
    try {
      Role role = authPolicy_.getRole(roleName);
      if (role == null) throw new CatalogException("Role does not exist: " + roleName);
      RolePrivilege rolePrivilege =
          role.removePrivilege(thriftPriv.getPrivilege_name());
      if (rolePrivilege == null) return null;
      rolePrivilege.setCatalogVersion(incrementAndGetCatalogVersion());
      return rolePrivilege;
    } finally {
      catalogLock_.writeLock().unlock();
    }
  }

  /**
   * Gets a RolePrivilege from the given role name. Returns the privilege if it exists,
   * or null if no privilege matching the privilege spec exist.
   * Throws a CatalogException if the role does not exist.
   */
  public RolePrivilege getRolePrivilege(String roleName, TPrivilege privSpec)
      throws CatalogException {
    catalogLock_.readLock().lock();
    try {
      Role role = authPolicy_.getRole(roleName);
      if (role == null) throw new CatalogException("Role does not exist: " + roleName);
      return role.getPrivilege(privSpec.getPrivilege_name());
    } finally {
      catalogLock_.readLock().unlock();
    }
  }

  /**
   * Increments the current Catalog version and returns the new value.
   */
  public long incrementAndGetCatalogVersion() {
    catalogLock_.writeLock().lock();
    try {
      return ++catalogVersion_;
    } finally {
      catalogLock_.writeLock().unlock();
    }
  }

  /**
   * Returns the current Catalog version.
   */
  public long getCatalogVersion() {
    catalogLock_.readLock().lock();
    try {
      return catalogVersion_;
    } finally {
      catalogLock_.readLock().unlock();
    }
  }

  /**
   * Gets the next table ID and increments the table ID counter.
   */
  public TableId getNextTableId() { return new TableId(nextTableId_.getAndIncrement()); }
  public SentryProxy getSentryProxy() { return sentryProxy_; }
  public AuthorizationPolicy getAuthPolicy() { return authPolicy_; }
}<|MERGE_RESOLUTION|>--- conflicted
+++ resolved
@@ -20,11 +20,6 @@
 import java.util.Map;
 import java.util.Set;
 import java.util.concurrent.ConcurrentHashMap;
-<<<<<<< HEAD
-import java.util.concurrent.atomic.AtomicInteger;
-import java.util.concurrent.locks.ReentrantReadWriteLock;
-
-=======
 import java.util.concurrent.Executors;
 import java.util.concurrent.ScheduledExecutorService;
 import java.util.concurrent.TimeUnit;
@@ -35,7 +30,6 @@
 import org.apache.hadoop.hdfs.DistributedFileSystem;
 import org.apache.hadoop.hdfs.protocol.CachePoolEntry;
 import org.apache.hadoop.hdfs.protocol.CachePoolInfo;
->>>>>>> e48c2b48
 import org.apache.hadoop.hive.metastore.api.UnknownDBException;
 import org.apache.log4j.Logger;
 import org.apache.thrift.TException;
@@ -43,10 +37,7 @@
 import com.cloudera.impala.analysis.TableName;
 import com.cloudera.impala.authorization.SentryConfig;
 import com.cloudera.impala.catalog.MetaStoreClientPool.MetaStoreClient;
-<<<<<<< HEAD
-=======
 import com.cloudera.impala.common.FileSystemUtil;
->>>>>>> e48c2b48
 import com.cloudera.impala.common.ImpalaException;
 import com.cloudera.impala.common.Pair;
 import com.cloudera.impala.thrift.TCatalog;
@@ -118,13 +109,10 @@
 
   private final boolean loadInBackground_;
 
-<<<<<<< HEAD
-=======
   // Periodically polls HDFS to get the latest set of known cache pools.
   private final ScheduledExecutorService cachePoolReader_ =
       Executors.newScheduledThreadPool(1);
 
->>>>>>> e48c2b48
   // Proxy to access the Sentry Service and also periodically refreshes the
   // policy metadata. Null if Sentry Service is not enabled.
   private final SentryProxy sentryProxy_;
@@ -139,15 +127,8 @@
     catalogServiceId_ = catalogServiceId;
     tableLoadingMgr_ = new TableLoadingMgr(this, numLoadingThreads);
     loadInBackground_ = loadInBackground;
-<<<<<<< HEAD
-
-    if (sentryConfig != null && Boolean.FALSE) {
-      // Sentry Service is not supported on CDH4. Should never make it here.
-      Preconditions.checkState(false);
-=======
     cachePoolReader_.scheduleAtFixedRate(new CachePoolReader(), 0, 1, TimeUnit.MINUTES);
     if (sentryConfig != null) {
->>>>>>> e48c2b48
       sentryProxy_ = new SentryProxy(sentryConfig, this);
     } else {
       sentryProxy_ = null;
@@ -155,11 +136,6 @@
   }
 
   /**
-<<<<<<< HEAD
-   * Adds a list of cache directive IDs for the given table name. Asynchronously
-   * refreshes the table metadata once all cache directives complete.
-   */
-=======
    * Reads the current set of cache pools from HDFS and updates the catalog.
    * Called periodically by the cachePoolReader_.
    */
@@ -211,7 +187,6 @@
    * Adds a list of cache directive IDs for the given table name. Asynchronously
    * refreshes the table metadata once all cache directives complete.
    */
->>>>>>> e48c2b48
   public void watchCacheDirs(List<Long> dirIds, TTableName tblName) {
     tableLoadingMgr_.watchCacheDirs(dirIds, tblName);
   }
@@ -223,10 +198,6 @@
   public void prioritizeLoad(List<TCatalogObject> objectDescs) {
     for (TCatalogObject catalogObject: objectDescs) {
       Preconditions.checkState(catalogObject.isSetTable());
-<<<<<<< HEAD
-      LOG.info("Construct the table.");
-=======
->>>>>>> e48c2b48
       TTable table = catalogObject.getTable();
       tableLoadingMgr_.prioritizeLoad(new TTableName(table.getDb_name().toLowerCase(),
           table.getTbl_name().toLowerCase()));
@@ -370,7 +341,17 @@
    * Resets this catalog instance by clearing all cached table and database metadata.
    */
   public void reset() throws CatalogException {
-<<<<<<< HEAD
+    // First update the policy metadata.
+    if (sentryProxy_ != null) {
+      // Sentry Service is enabled.
+      try {
+        // Update the authorization policy, waiting for the result to complete.
+        sentryProxy_.refresh();
+      } catch (Exception e) {
+        throw new CatalogException("Error updating authorization policy: ", e);
+      }
+    }
+
     catalogLock_.writeLock().lock();
     try {
       nextTableId_.set(0);
@@ -397,45 +378,6 @@
           db.setCatalogVersion(incrementAndGetCatalogVersion());
           newDbCache.put(db.getName().toLowerCase(), db);
 
-=======
-    // First update the policy metadata.
-    if (sentryProxy_ != null) {
-      // Sentry Service is enabled.
-      try {
-        // Update the authorization policy, waiting for the result to complete.
-        sentryProxy_.refresh();
-      } catch (Exception e) {
-        throw new CatalogException("Error updating authorization policy: ", e);
-      }
-    }
-
-    catalogLock_.writeLock().lock();
-    try {
-      nextTableId_.set(0);
-
-      // Since UDFs/UDAs are not persisted in the metastore, we won't clear
-      // them across reset. To do this, we store all the functions before
-      // clearing and restore them after.
-      // TODO: Everything about this. Persist them.
-      List<Pair<String, HashMap<String, List<Function>>>> functions =
-          Lists.newArrayList();
-      for (Db db: dbCache_.get().values()) {
-        if (db.numFunctions() == 0) continue;
-        functions.add(Pair.create(db.getName(), db.getAllFunctions()));
-      }
-
-      // Build a new DB cache, populate it, and replace the existing cache in one
-      // step.
-      ConcurrentHashMap<String, Db> newDbCache = new ConcurrentHashMap<String, Db>();
-      List<TTableName> tblsToBackgroundLoad = Lists.newArrayList();
-      MetaStoreClient msClient = metaStoreClientPool_.getClient();
-      try {
-        for (String dbName: msClient.getHiveClient().getAllDatabases()) {
-          Db db = new Db(dbName, this);
-          db.setCatalogVersion(incrementAndGetCatalogVersion());
-          newDbCache.put(db.getName().toLowerCase(), db);
-
->>>>>>> e48c2b48
           for (String tableName: msClient.getHiveClient().getAllTables(dbName)) {
             Table incompleteTbl = IncompleteTable.createUninitializedTable(
                 getNextTableId(), db, tableName);
@@ -481,8 +423,6 @@
     } catch (Exception e) {
       LOG.error(e);
       throw new CatalogException("Error initializing Catalog. Catalog may be empty.", e);
-<<<<<<< HEAD
-=======
     } finally {
       catalogLock_.writeLock().unlock();
     }
@@ -546,110 +486,6 @@
     catalogLock_.readLock().lock();
     try {
       Table tbl = getTable(dbName, tblName);
-      if (tbl == null || tbl.isLoaded()) return tbl;
-      previousCatalogVersion = tbl.getCatalogVersion();
-      loadReq = tableLoadingMgr_.loadAsync(tableName, null);
-    } finally {
-      catalogLock_.readLock().unlock();
-    }
-    Preconditions.checkNotNull(loadReq);
-    try {
-      // The table may have been dropped/modified while the load was in progress, so only
-      // apply the update if the existing table hasn't changed.
-      return replaceTableIfUnchanged(loadReq.get(), previousCatalogVersion);
-    } finally {
-      loadReq.close();
-    }
-  }
-
-  /**
-   * Replaces an existing Table with a new value if it exists and has not changed
-   * (has the same catalog version as 'expectedCatalogVersion').
-   */
-  private Table replaceTableIfUnchanged(Table updatedTbl, long expectedCatalogVersion)
-      throws DatabaseNotFoundException {
-    catalogLock_.writeLock().lock();
-    try {
-      Db db = getDb(updatedTbl.getDb().getName());
-      if (db == null) {
-        throw new DatabaseNotFoundException(
-            "Database does not exist: " + updatedTbl.getDb().getName());
-      }
-
-      Table existingTbl = db.getTable(updatedTbl.getName());
-      // The existing table does not exist or has been modified. Instead of
-      // adding the loaded value, return the existing table.
-      if (existingTbl == null ||
-          existingTbl.getCatalogVersion() != expectedCatalogVersion) return existingTbl;
-
-      updatedTbl.setCatalogVersion(incrementAndGetCatalogVersion());
-      db.addTable(updatedTbl);
-      return updatedTbl;
->>>>>>> e48c2b48
-    } finally {
-      catalogLock_.writeLock().unlock();
-    }
-  }
-
-  /**
-<<<<<<< HEAD
-   * Adds a database name to the metadata cache and returns the database's
-   * new Db object. Used by CREATE DATABASE statements.
-   */
-  public Db addDb(String dbName) throws ImpalaException {
-    Db newDb = new Db(dbName, this);
-    newDb.setCatalogVersion(incrementAndGetCatalogVersion());
-    addDb(newDb);
-    return newDb;
-  }
-
-  /**
-   * Removes a database from the metadata cache and returns the removed database,
-   * or null if the database did not exist in the cache.
-   * Used by DROP DATABASE statements.
-   */
-  @Override
-  public Db removeDb(String dbName) {
-    Db removedDb = super.removeDb(dbName);
-    if (removedDb != null) {
-      removedDb.setCatalogVersion(incrementAndGetCatalogVersion());
-    }
-    return removedDb;
-  }
-
-  /**
-   * Adds a table with the given name to the catalog and returns the new table,
-   * loading the metadata if needed.
-   */
-  public Table addTable(String dbName, String tblName) throws TableNotFoundException {
-    Db db = getDb(dbName);
-    if (db == null) return null;
-    Table incompleteTable =
-        IncompleteTable.createUninitializedTable(getNextTableId(), db, tblName);
-    incompleteTable.setCatalogVersion(incrementAndGetCatalogVersion());
-    db.addTable(incompleteTable);
-    return db.getTable(tblName);
-  }
-
-  /**
-   * Gets the table with the given name, loading it if needed (if the existing catalog
-   * object is not yet loaded). Returns the matching Table or null if no table with this
-   * name exists in the catalog.
-   * If the existing table is dropped or modified (indicated by the catalog version
-   * changing) while the load is in progress, the loaded value will be discarded
-   * and the current cached value will be returned. This may mean that a missing table
-   * (not yet loaded table) will be returned.
-   */
-  public Table getOrLoadTable(String dbName, String tblName)
-      throws CatalogException {
-    TTableName tableName = new TTableName(dbName.toLowerCase(), tblName.toLowerCase());
-    TableLoadingMgr.LoadRequest loadReq;
-
-    long previousCatalogVersion;
-    // Return the table if it is already loaded or submit a new load request.
-    catalogLock_.readLock().lock();
-    try {
-      Table tbl = getTable(dbName, tblName);
       if (tbl == null || tbl.isLoaded()) {
         LOG.info("table " + tblName + " is loaded or null");
         return tbl;
@@ -708,8 +544,6 @@
   }
 
   /**
-=======
->>>>>>> e48c2b48
    * Removes a table from the catalog and increments the catalog version.
    * Returns the removed Table, or null if the table or db does not exist.
    */
