--- conflicted
+++ resolved
@@ -261,11 +261,7 @@
       LOG.info("For over partitions \"" + name_ + "\".");
       for (String partitionDir: partitionToFds.keySet()) {
         Path partDirPath = new Path(partitionDir);
-<<<<<<< HEAD
-        LOG.info("for over file descriptors \"" + name_ + "\".");
-=======
          LOG.info("for over file descriptors \"" + name_ + "\".");
->>>>>>> f70d2356
         for (FileDescriptor fileDescriptor: partitionToFds.get(partitionDir)) {
           LOG.info("file descriptor to work with : \"" + fileDescriptor.getFileName() + "\" on table \"" + name_ + "\".");
           Path p = new Path(partDirPath, fileDescriptor.getFileName());
@@ -276,7 +272,6 @@
             LOG.info("file status is retrieved for file : \"" + fileDescriptor.getFileName() + "\" on table \"" + name_ + "\".");
             // fileDescriptors should not contain directories.
             Preconditions.checkArgument(!fileStatus.isDirectory());
-<<<<<<< HEAD
             LOG.info("file is approved as \"not directory\" for file : \"" + fileDescriptor.getFileName() + "\" on table \"" + name_ + "\".");
 
             long len = fileStatus.getLen();
@@ -286,11 +281,6 @@
 
             LOG.info("block locations retrieved for file : \"" + fileDescriptor.getFileName() + "\" on table \"" + name_ + "\".");
 
-=======
-           LOG.info("Before get file block locations \"" + name_ + "\".");
-            BlockLocation[] locations = fs.getFileBlockLocations(fileStatus, 0,
-                fileStatus.getLen());
->>>>>>> f70d2356
             Preconditions.checkNotNull(locations);
             LOG.info("for over file descriptors \"" + name_ + "\".");
             blockLocations.addAll(Arrays.asList(locations));
@@ -346,16 +336,10 @@
       }
     }
     LOG.info("completed load block md for \"" + name_ + "\".");
-<<<<<<< HEAD
     }catch(Exception ex){
       LOG.error("Exception in load block md", ex);
     }
-=======
-   }catch(Exception ex)
-{
-  LOG.error("Exception in load block md", ex);
 }
->>>>>>> f70d2356
   }
 
   /**
