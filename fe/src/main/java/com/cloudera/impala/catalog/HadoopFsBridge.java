--- conflicted
+++ resolved
@@ -177,18 +177,9 @@
 
       if(flag){
         res.setResult(true);
-<<<<<<< HEAD
-        LOG.info("\"FileSystem.exists\" : requested path is cached for Path \"" + path + "\" with the existance stat = \"true\"");
         return res;
       }
-
       res.setResult(false);
-      LOG.info("\"FileSystem.exists\" : requested path is cached for Path \"" + path + "\" with the existance stat = \"false\"");
-=======
-        return res;
-      }
-      res.setResult(false);
->>>>>>> 1cd48ef9
       return res;
     }
 
