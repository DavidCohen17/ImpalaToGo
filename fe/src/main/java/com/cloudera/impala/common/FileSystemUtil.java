// Copyright 2012 Cloudera Inc.
//
// Licensed under the Apache License, Version 2.0 (the "License");
// you may not use this file except in compliance with the License.
// You may obtain a copy of the License at
//
// http://www.apache.org/licenses/LICENSE-2.0
//
// Unless required by applicable law or agreed to in writing, software
// distributed under the License is distributed on an "AS IS" BASIS,
// WITHOUT WARRANTIES OR CONDITIONS OF ANY KIND, either express or implied.
// See the License for the specific language governing permissions and
// limitations under the License.

package com.cloudera.impala.common;

import java.io.FileNotFoundException;
import java.io.IOException;
import java.io.InputStream;
import java.net.URI;
import java.util.UUID;

import org.apache.commons.io.IOUtils;
import org.apache.hadoop.conf.Configuration;
import org.apache.hadoop.fs.FileStatus;
import org.apache.hadoop.fs.FileSystem;
import org.apache.hadoop.fs.FileUtil;
import org.apache.hadoop.fs.LocalFileSystem;
import org.apache.hadoop.fs.Path;
import org.apache.hadoop.fs.s3.S3FileSystem;
import org.apache.hadoop.fs.s3a.S3AFileSystem;
import org.apache.hadoop.fs.s3native.NativeS3FileSystem;
import org.apache.hadoop.hdfs.DistributedFileSystem;
import org.apache.hadoop.hdfs.client.HdfsAdmin;
import org.apache.hadoop.hdfs.protocol.EncryptionZone;
import org.apache.log4j.Logger;

import com.google.common.base.Preconditions;

/**
 * Common utility functions for operating on FileSystem objects.
 */
public class FileSystemUtil {
  private static final Configuration CONF = new Configuration();
  private static final Logger LOG = Logger.getLogger(FileSystemUtil.class);

  /**
   * Performs a non-recursive delete of all visible (non-hidden) files in a given
   * directory. Returns the number of files deleted as part of this operation.
   */
  public static int deleteAllVisibleFiles(Path directory)
      throws IOException {
    FileSystem fs = directory.getFileSystem(CONF);
    Preconditions.checkState(fs.getFileStatus(directory).isDirectory());
    int numFilesDeleted = 0;
    for (FileStatus fStatus: fs.listStatus(directory)) {
      // Only delete files that are not hidden.
      if (fStatus.isFile() && !isHiddenFile(fStatus.getPath().getName())) {
        LOG.debug("Removing: " + fStatus.getPath());
        fs.delete(fStatus.getPath(), false);
        ++numFilesDeleted;
      }
    }
    return numFilesDeleted;
  }

  /**
   * Returns the total number of visible (non-hidden) files in a directory.
   */
  public static int getTotalNumVisibleFiles(Path directory) throws IOException {
    FileSystem fs = directory.getFileSystem(CONF);
    Preconditions.checkState(fs.getFileStatus(directory).isDirectory());
    int numFiles = 0;
    for (FileStatus fStatus: fs.listStatus(directory)) {
      // Only delete files that are not hidden.
      if (fStatus.isFile() && !isHiddenFile(fStatus.getPath().getName())) {
        ++numFiles;
      }
    }
    return numFiles;
  }

  /**
   * Returns true if path p1 and path p2 are in the same encryption zone.
   */
  private static boolean arePathsInSameEncryptionZone(FileSystem fs, Path p1,
      Path p2) throws IOException {
    HdfsAdmin hdfsAdmin = new HdfsAdmin(fs.getUri(), CONF);
    EncryptionZone z1 = hdfsAdmin.getEncryptionZoneForPath(p1);
    EncryptionZone z2 = hdfsAdmin.getEncryptionZoneForPath(p2);
    if (z1 == null && z2 == null) return true;
    if (z1 == null || z2 == null) return false;
    return z1.equals(z2);
  }

  /**
   * Relocates all visible (non-hidden) files from a source directory to a destination
   * directory. Files are moved (renamed) to the new location unless the source and
   * destination directories are in different encryption zones, in which case the files
   * are copied so that they are decrypted and/or encrypted. Naming conflicts are
   * resolved by appending a UUID to the base file name. Any sub-directories within the
   * source directory are skipped. Returns the number of files relocated as part of this
   * operation.
   */
  public static int relocateAllVisibleFiles(Path sourceDir, Path destDir)
      throws IOException {
    FileSystem fs = destDir.getFileSystem(CONF);
    Preconditions.checkState(fs.isDirectory(destDir));
    Preconditions.checkState(fs.isDirectory(sourceDir));

    // Use the same UUID to resolve all file name conflicts. This helps mitigate problems
    // that might happen if there is a conflict moving a set of files that have
    // dependent file names. For example, foo.lzo and foo.lzo_index.
    UUID uuid = UUID.randomUUID();

    // Enumerate all the files in the source
    int numFilesMoved = 0;
    for (FileStatus fStatus: fs.listStatus(sourceDir)) {
      if (fStatus.isDirectory()) {
        LOG.debug("Skipping copy of directory: " + fStatus.getPath());
        continue;
      } else if (isHiddenFile(fStatus.getPath().getName())) {
        continue;
      }

      Path destFile = new Path(destDir, fStatus.getPath().getName());
      if (fs.exists(destFile)) {
        destFile = new Path(destDir,
            appendToBaseFileName(destFile.getName(), uuid.toString()));
      }
      FileSystemUtil.relocateFile(fStatus.getPath(), destFile, false);
      ++numFilesMoved;
    }
    return numFilesMoved;
  }

  /**
   * Relocates the given file to a new location (either another directory or a
   * file. The file is moved (renamed) to the new location unless the source and
   * destination are in different encryption zones, in which case the file is copied
   * so that the file can be decrypted and/or encrypted. If renameIfAlreadyExists
   * is true, no error will be thrown if a file with the same name already exists in the
   * destination location. Instead, a UUID will be appended to the base file name,
   * preserving the the existing file extension. If renameIfAlreadyExists is false, an
   * IOException will be thrown if there is a file name conflict.
   */
  public static void relocateFile(Path sourceFile, Path dest,
      boolean renameIfAlreadyExists) throws IOException {
    FileSystem fs = dest.getFileSystem(CONF);
    // TODO: Handle moving between file systems
    Preconditions.checkArgument(isPathOnFileSystem(sourceFile, fs));

    Path destFile = fs.isDirectory(dest) ? new Path(dest, sourceFile.getName()) : dest;
    // If a file with the same name does not already exist in the destination location
    // then use the same file name. Otherwise, generate a unique file name.
    if (renameIfAlreadyExists && fs.exists(destFile)) {
      Path destDir = fs.isDirectory(dest) ? dest : dest.getParent();
      destFile = new Path(destDir,
          appendToBaseFileName(destFile.getName(), UUID.randomUUID().toString()));
    }
<<<<<<< HEAD
    LOG.debug(String.format(
        "Moving '%s' to '%s'", sourceFile.toString(), destFile.toString()));
    // Move (rename) the file.
    // TODO : this is horror for s3n...
    fs.rename(sourceFile, destFile);
=======

    if (arePathsInSameEncryptionZone(fs, sourceFile, destFile)) {
      LOG.debug(String.format(
          "Moving '%s' to '%s'", sourceFile.toString(), destFile.toString()));
      // Move (rename) the file.
      fs.rename(sourceFile, destFile);
    } else {
      // We must copy rather than move if the source and dest are in different encryption
      // zones. A move would return an error from the NN because a move is a metadata-only
      // operation and the files would not be encrypted/decrypted properly on the DNs.
      LOG.info(String.format(
          "Copying source '%s' to '%s' because HDFS encryption zones are different",
          sourceFile, destFile));
      FileUtil.copy(sourceFile.getFileSystem(CONF), sourceFile, fs, destFile,
          true, true, CONF);
    }
>>>>>>> de245589
  }

  /**
   * Reads the file at path and returns the contents.
   */
  public static String readFile(Path file) throws IOException {
    FileSystem fs = file.getFileSystem(CONF);
    InputStream fileStream = fs.open(file);
    try {
      return IOUtils.toString(fileStream);
    } finally {
      IOUtils.closeQuietly(fileStream);
    }
  }

  /**
   * Builds a new file name based on a base file name. This is done by inserting
   * the given appendStr into the base file name, preserving the file extension (if
   * one exists).
   * For example, this could be passed a UUID string to uniquify files:
   * file1.snap -> file1_<uuid>.snap
   * file1 -> file1_<uuid>
   */
  private static String appendToBaseFileName(String baseFileName, String appendStr) {
    StringBuilder sb = new StringBuilder(baseFileName);
    // Insert the string to append, preserving the file extension.
    int extensionIdx = baseFileName.lastIndexOf('.');
    if (extensionIdx != -1) {
      sb.replace(extensionIdx, extensionIdx + 1, "_" + appendStr + ".");
    } else {
      sb.append("_" + appendStr);
    }
    return sb.toString();
  }

  /**
   * Returns true if the given Path contains any sub directories, otherwise false.
   */
  public static boolean containsSubdirectory(Path directory)
      throws FileNotFoundException, IOException {
    FileSystem fs = directory.getFileSystem(CONF);
    // Enumerate all the files in the source
    for (FileStatus fStatus: fs.listStatus(directory)) {
      if (fStatus.isDirectory()) {
        return true;
      }
    }
    return false;
  }

  /**
   * Makes a temporary unique directory within the given directory.
   */
  public static Path makeTmpSubdirectory(Path directory) throws IOException {
    FileSystem fs = directory.getFileSystem(CONF);
    Path tmpDir = new Path(directory, ".tmp_" + UUID.randomUUID().toString());
    fs.mkdirs(tmpDir);
    return tmpDir;
  }

  public static boolean isHiddenFile(String fileName) {
    // Hidden files start with '.' or '_'. The '.copying' suffix is used by some
    // filesystem utilities (e.g. hdfs put) as a temporary destination when copying
    // files. The '.tmp' suffix is Flume's default for temporary files.
    String lcFileName = fileName.toLowerCase();
    return lcFileName.startsWith(".") || lcFileName.startsWith("_") ||
        lcFileName.endsWith(".copying") || lcFileName.endsWith(".tmp");
  }

  /**
   * Returns true if the filesystem might override getFileBlockLocations().
   */
  public static boolean hasGetFileBlockLocations(FileSystem fs) {
    // Common case.
    if (isDistributedFileSystem(fs)) return true;
    // Blacklist FileSystems that are known to not implement getFileBlockLocations().
    return !(fs instanceof S3AFileSystem || fs instanceof NativeS3FileSystem ||
        fs instanceof S3FileSystem || fs instanceof LocalFileSystem);
  }

  /**
   * Returns true iff the filesystem is a DistributedFileSystem.
   */
  public static boolean isDistributedFileSystem(FileSystem fs) {
    return fs instanceof DistributedFileSystem;
  }

  /**
   * Return true iff path is on a DFS filesystem.
   */
  public static boolean isDistributedFileSystem(Path path) throws IOException {
    return isDistributedFileSystem(path.getFileSystem(CONF));
  }

  public static DistributedFileSystem getDistributedFileSystem() throws IOException {
    Path path = new Path(FileSystem.getDefaultUri(CONF));
    FileSystem fs = path.getFileSystem(CONF);
    Preconditions.checkState(fs instanceof DistributedFileSystem);
    return (DistributedFileSystem) fs;
  }

<<<<<<< HEAD
  public static FileSystem getFileSystem(Path path)
      throws IOException {
    FileSystem fs = path.getFileSystem(CONF);
    return fs;
  }

  public static DistributedFileSystem getDistributedFileSystem() throws IOException {
    return getDistributedFileSystem(new Path(FileSystem.getDefaultUri(CONF)));
  }

  public static FileSystem getFileSystem() throws IOException{
    return getFileSystem(new Path(FileSystem.getDefaultUri(CONF)));
  }
=======
>>>>>>> de245589
  /**
   * Fully-qualifies the given path based on the FileSystem configuration.
   */
  public static Path createFullyQualifiedPath(Path location) {
    URI defaultUri = FileSystem.getDefaultUri(CONF);
    URI locationUri = location.toUri();
    // Use the default URI only if location has no scheme or it has the same scheme as
    // the default URI.  Otherwise, Path.makeQualified() will incorrectly use the
    // authority from the default URI even though the schemes don't match.  See HDFS-7031.
    if (locationUri.getScheme() == null ||
        locationUri.getScheme().equalsIgnoreCase(defaultUri.getScheme())) {
      return location.makeQualified(defaultUri, location);
    }
    // Already qualified (has scheme).
    return location;
  }

  /**
   * Return true iff the path is on the given filesystem.
   */
  public static Boolean isPathOnFileSystem(Path path, FileSystem fs) {
    try {
      // Call makeQualified() for the side-effect of FileSystem.checkPath() which will
      // throw an exception if path is not on fs.
      fs.makeQualified(path);
      return true;
    } catch (IllegalArgumentException e) {
      // Path is not on fs.
      return false;
    }
  }

  /**
   * Return true if the path can be reached, false for all other cases
   * File doesn't exist, cannot access the FileSystem, etc.
   */
  public static Boolean isPathReachable(Path path, FileSystem fs, StringBuilder error_msg) {
    try {
      if (fs.exists(path)) {
        return true;
      } else {
        error_msg.append("Path does not exist.");
      }
    } catch (Exception e) {
      error_msg.append(e.getMessage());
    }
    return false;
  }

  /**
   * Returns the configuration.
   */
  public static Configuration getConfiguration() {
    return CONF;
  }
}<|MERGE_RESOLUTION|>--- conflicted
+++ resolved
@@ -158,18 +158,12 @@
       destFile = new Path(destDir,
           appendToBaseFileName(destFile.getName(), UUID.randomUUID().toString()));
     }
-<<<<<<< HEAD
-    LOG.debug(String.format(
-        "Moving '%s' to '%s'", sourceFile.toString(), destFile.toString()));
-    // Move (rename) the file.
-    // TODO : this is horror for s3n...
-    fs.rename(sourceFile, destFile);
-=======
 
     if (arePathsInSameEncryptionZone(fs, sourceFile, destFile)) {
       LOG.debug(String.format(
           "Moving '%s' to '%s'", sourceFile.toString(), destFile.toString()));
       // Move (rename) the file.
+    // TODO : this is horror for s3n...
       fs.rename(sourceFile, destFile);
     } else {
       // We must copy rather than move if the source and dest are in different encryption
@@ -181,7 +175,6 @@
       FileUtil.copy(sourceFile.getFileSystem(CONF), sourceFile, fs, destFile,
           true, true, CONF);
     }
->>>>>>> de245589
   }
 
   /**
@@ -283,22 +276,15 @@
     return (DistributedFileSystem) fs;
   }
 
-<<<<<<< HEAD
   public static FileSystem getFileSystem(Path path)
       throws IOException {
     FileSystem fs = path.getFileSystem(CONF);
     return fs;
   }
 
-  public static DistributedFileSystem getDistributedFileSystem() throws IOException {
-    return getDistributedFileSystem(new Path(FileSystem.getDefaultUri(CONF)));
-  }
-
   public static FileSystem getFileSystem() throws IOException{
     return getFileSystem(new Path(FileSystem.getDefaultUri(CONF)));
   }
-=======
->>>>>>> de245589
   /**
    * Fully-qualifies the given path based on the FileSystem configuration.
    */
