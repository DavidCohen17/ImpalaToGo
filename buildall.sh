#!/usr/bin/env bash
# Copyright 2012 Cloudera Inc.
#
# Licensed under the Apache License, Version 2.0 (the "License");
# you may not use this file except in compliance with the License.
# You may obtain a copy of the License at
#
# http://www.apache.org/licenses/LICENSE-2.0
#
# Unless required by applicable law or agreed to in writing, software
# distributed under the License is distributed on an "AS IS" BASIS,
# WITHOUT WARRANTIES OR CONDITIONS OF ANY KIND, either express or implied.
# See the License for the specific language governing permissions and
# limitations under the License.


# run buildall.sh -help to see options

ROOT=`dirname "$0"`
ROOT=`cd "$ROOT"; pwd`

# Grab this *before* we source impala-config.sh to see if the caller has
# kerberized environment variables already or not.
NEEDS_RE_SOURCE_NOTE=1
if [ ! -z "${MINIKDC_REALM}" ]; then
  NEEDS_RE_SOURCE_NOTE=0
fi

export IMPALA_HOME=$ROOT
. "$ROOT"/bin/impala-config.sh
if [ $? = 1 ]; then
  echo "Bad configuration, aborting buildall."
  exit 1
fi

# Defaults that are only changable via the commandline.
CLEAN_ACTION=1
TESTDATA_ACTION=0
TESTS_ACTION=1
FORMAT_CLUSTER=0
FORMAT_METASTORE=0
IMPALA_KERBERIZE=0
SNAPSHOT_FILE=
METASTORE_SNAPSHOT_FILE=
MAKE_IMPALA_ARGS=""

# Defaults that can be picked up from the environment, but are overridable through the
# commandline.
: ${EXPLORATION_STRATEGY:=core}
: ${TARGET_BUILD_TYPE:=Debug}

# Exit on reference to uninitialized variable
set -u

# Exit on non-zero return value
set -e

# parse command line options
# TODO: We have to change this to use getopts, or something more sensible.
while [ -n "$*" ]
do
  case "$1" in
    -noclean)
      CLEAN_ACTION=0
      ;;
    -testdata)
      TESTDATA_ACTION=1
      ;;
    -skiptests)
      TESTS_ACTION=0
      ;;
    -build_shared_libs)
      ;;
    -so)
      MAKE_IMPALA_ARGS="${MAKE_IMPALA_ARGS} -build_shared_libs"
      ;;
    -notests)
      TESTS_ACTION=0
      MAKE_IMPALA_ARGS="${MAKE_IMPALA_ARGS} -notests"
      ;;
    -format)
      FORMAT_CLUSTER=1
      FORMAT_METASTORE=1
      ;;
    -format_cluster)
      FORMAT_CLUSTER=1
      ;;
    -format_metastore)
      FORMAT_METASTORE=1
      ;;
    -codecoverage_debug)
      TARGET_BUILD_TYPE=CODE_COVERAGE_DEBUG
      ;;
    -codecoverage_release)
      TARGET_BUILD_TYPE=CODE_COVERAGE_RELEASE
      ;;
    -asan)
      TARGET_BUILD_TYPE=ADDRESS_SANITIZER
      ;;
    -release)
      TARGET_BUILD_TYPE=Release
      ;;
    -testpairwise)
      EXPLORATION_STRATEGY=pairwise
      ;;
    -testexhaustive)
      EXPLORATION_STRATEGY=exhaustive
      ;;
    -snapshot_file)
      SNAPSHOT_FILE=${2-}
      if [ ! -f $SNAPSHOT_FILE ]; then
        echo "-snapshot_file does not exist: $SNAPSHOT_FILE"
        exit 1;
      fi
      TESTDATA_ACTION=1
      # Get the full path.
      SNAPSHOT_FILE=$(readlink -f $SNAPSHOT_FILE)
      shift;
      ;;
    -metastore_snapshot_file)
      METASTORE_SNAPSHOT_FILE=${2-}
      if [ ! -f $METASTORE_SNAPSHOT_FILE ]; then
        echo "-metastore_snapshot_file does not exist: $METASTORE_SNAPSHOT_FILE"
        exit 1;
      fi
      TESTDATA_ACTION=1
      # Get the full path.
      METASTORE_SNAPSHOT_FILE=$(readlink -f $METASTORE_SNAPSHOT_FILE)
      shift;
      ;;
    -k|-kerberize|-kerberos|-kerb)
      # Export to the environment for all child process tools
      export IMPALA_KERBERIZE=1
      set +u
      . ${MINIKDC_ENV}
      set -u
      ;;
    -v|-debug)
      echo "Running in Debug mode"
      set -x
      ;;
    -help|*)
      echo "buildall.sh - Builds Impala and runs all tests."
      echo "[-noclean] : Omits cleaning all packages before building. Will not kill"\
           "running Hadoop services unless any -format* is True"
      echo "[-format] : Format the minicluster and metastore db [Default: False]"
      echo "[-format_cluster] : Format the minicluster [Default: False]"
      echo "[-format_metastore] : Format the metastore db [Default: False]"
      echo "[-codecoverage_release] : Release code coverage build"
      echo "[-codecoverage_debug] : Debug code coverage build"
      echo "[-asan] : Build with address sanitizer"
      echo "[-skiptests] : Skips execution of all tests"
      echo "[-notests] : Skips building and execution of all tests"
      echo "[-testpairwise] : Sun tests in 'pairwise' mode (increases"\
           "test execution time)"
      echo "[-testexhaustive] : Run tests in 'exhaustive' mode (significantly increases"\
           "test execution time)"
      echo "[-testdata] : Loads test data. Implied as true if -snapshot_file is "\
           "specified. If -snapshot_file is not specified, data will be regenerated."
      echo "[-snapshot_file <file name>] : Load test data from a snapshot file"
      echo "[-metastore_snapshot_file <file_name>]: Load the hive metastore snapshot"
      echo "[-so|-build_shared_libs] : Dynamically link executables (default is static)"
      echo "[-kerberize] : Enable kerberos on the cluster"
      echo "-----------------------------------------------------------------------------
Examples of common tasks:

  # Build and run all tests
  ./buildall.sh

  # Build and skip tests
  ./buildall.sh -skiptests

  # Incrementally rebuild and skip tests. Keeps existing Hadoop services running.
  ./buildall.sh -skiptests -noclean

  # Build, load a snapshot file, run tests
  ./buildall.sh -snapshot_file <file>

  # Build, load the hive metastore and the hdfs snapshot, run tests
  ./buildall.sh -snapshot_file <file> -metastore_snapshot_file <file>

  # Build, generate, and incrementally load test data without formatting the mini-cluster
  # (reuses existing data in HDFS if it exists). Can be faster than loading from a
  # snapshot.
  ./buildall.sh -testdata

  # Build, format mini-cluster and metastore, load all test data, run tests
  ./buildall.sh -testdata -format"
      exit 1
      ;;
    esac
  shift;
done

# If we aren't kerberized then we certainly don't need to talk about
# re-sourcing impala-config.
if [ ${IMPALA_KERBERIZE} -eq 0 ]; then
  NEEDS_RE_SOURCE_NOTE=0
fi

if [[ "${TARGET_FILESYSTEM}" = "s3" && $TESTDATA_ACTION -eq 1 &&
      ! -n $METASTORE_SNAPSHOT_FILE ]]
then
  # Loading on s3 won't work if the metastore snapshot is not provided.
  echo "-metastore_snapshot_file <file> is required for loading data into s3"
  exit 1
fi

# Sanity check that thirdparty is built.
if [ ! -e $IMPALA_HOME/thirdparty/gflags-${IMPALA_GFLAGS_VERSION}/libgflags.la ]
then
  echo "Couldn't find thirdparty build files.  Building thirdparty."
  $IMPALA_HOME/bin/build_thirdparty.sh $([ ${CLEAN_ACTION} -eq 0 ] && echo '-noclean')
fi

if [ -e $HADOOP_LZO/build/native/Linux-*-*/lib/libgplcompression.so ]
then
  cp $HADOOP_LZO/build/native/Linux-*-*/lib/libgplcompression.* \
    $IMPALA_HOME/thirdparty/hadoop-${IMPALA_HADOOP_VERSION}/lib/native/
else
  echo "No hadoop-lzo found"
fi

# Stop any running Impala services.
#${IMPALA_HOME}/bin/start-impala-cluster.py --kill --force

<<<<<<< HEAD
#if [[ $CLEAN_ACTION -eq 1 || $FORMAT_METASTORE -eq 1 || $FORMAT_CLUSTER -eq 1 ]]
#then
=======
if [[ $CLEAN_ACTION -eq 1 || $FORMAT_METASTORE -eq 1 || $FORMAT_CLUSTER -eq 1 ||
      -n $METASTORE_SNAPSHOT_FILE ]]
then
>>>>>>> de245589
  # Kill any processes that may be accessing postgres metastore. To be safe, this is done
  # before we make any changes to the config files.
#  set +e
#  ${IMPALA_HOME}/testdata/bin/kill-all.sh
#  set -e
#fi

# option to clean everything first
if [ $CLEAN_ACTION -eq 1 ]
then
  # Stop the minikdc if needed.
  if ${CLUSTER_DIR}/admin is_kerberized; then
    ${IMPALA_HOME}/testdata/bin/minikdc.sh stop
  fi

  # clean the external data source project
  cd ${IMPALA_HOME}/ext-data-source
  rm -rf api/generated-sources/*
  mvn clean

  # clean fe
  # don't use git clean because we need to retain Eclipse conf files
  cd $IMPALA_FE_DIR
  rm -rf target
  rm -f src/test/resources/{core,hbase,hive}-site.xml
  rm -rf generated-sources/*
  rm -rf ${IMPALA_TEST_CLUSTER_LOG_DIR}/*

  # clean be
  cd $IMPALA_HOME/be
  # remove everything listed in .gitignore
  git clean -Xdf

  # clean shell build artifacts
  cd $IMPALA_HOME/shell
  # remove everything listed in .gitignore
  git clean -Xdf

  # clean llvm
  rm -f $IMPALA_HOME/llvm-ir/impala*.ll
  rm -f $IMPALA_HOME/be/generated-sources/impala-ir/*
fi

# Generate the Hadoop configs needed by Impala
if [ $FORMAT_METASTORE -eq 1 ] && [ -n $METASTORE_SNAPSHOT_FILE ]; then
  ${IMPALA_HOME}/bin/create-test-configuration.sh -create_metastore
else
  ${IMPALA_HOME}/bin/create-test-configuration.sh
fi

# If a metastore snapshot exists, load it.
if [ $METASTORE_SNAPSHOT_FILE ]; then
  echo "Loading metastore snapshot"
  ${IMPALA_HOME}/testdata/bin/load-metastore-snapshot.sh $METASTORE_SNAPSHOT_FILE
fi

# build common and backend
MAKE_IMPALA_ARGS="${MAKE_IMPALA_ARGS} -build_type=${TARGET_BUILD_TYPE}"
echo "Calling make_impala.sh ${MAKE_IMPALA_ARGS}"
$IMPALA_HOME/bin/make_impala.sh ${MAKE_IMPALA_ARGS}

if [ -e $IMPALA_LZO ]
then
  (cd $IMPALA_LZO; cmake .; make)
fi

# build the external data source API
cd ${IMPALA_HOME}/ext-data-source
mvn install -DskipTests

# build frontend and copy dependencies
cd ${IMPALA_FE_DIR}
mvn package -DskipTests=true

# Build the shell tarball
echo "Creating shell tarball"
${IMPALA_HOME}/shell/make_shell_tarball.sh

echo "Creating test tarball"
${IMPALA_HOME}/tests/make_test_tarball.sh

# Create subdirectories for the test and data loading impalad logs.
mkdir -p ${IMPALA_TEST_CLUSTER_LOG_DIR}/query_tests
mkdir -p ${IMPALA_TEST_CLUSTER_LOG_DIR}/fe_tests
mkdir -p ${IMPALA_TEST_CLUSTER_LOG_DIR}/data_loading

#if [ $FORMAT_CLUSTER -eq 1 ]; then
#  $IMPALA_HOME/testdata/bin/run-all.sh -format
#elif [ $TESTDATA_ACTION -eq 1 ] || [ $TESTS_ACTION -eq 1 ]; then
#  $IMPALA_HOME/testdata/bin/run-all.sh
#fi

#
# KERBEROS TODO
# There is still work to be done for kerberos.
# - The hive metastore needs to be kerberized
# - If the user principal is "impala/localhost", MR jobs complain that user
#   "impala" is not user ${USER}.  But if the principal is ${USER}/localhost,
#   the impala daemons change it to impala/localhost in
#   KerberosAuthProvider::RunKinit() - and there may be other difficulties
#   down the road with getting all the permissions correct.
# - Futher Beeline -> HiveServer2 -> HBase|MapReduce combo issues
# - Getting farther down the testing path, it's likely more issues will turn up
# - Further extensive testing
#
if [ ${IMPALA_KERBERIZE} -eq 1 ]; then
  if [ ${TESTDATA_ACTION} -eq 1 -o ${TESTS_ACTION} -eq 1 ]; then
    echo "At this time we only support cluster creation and impala daemon"
    echo "bringup in kerberized mode.  Data won't be loaded, and tests"
    echo "won't be run.  The impala daemons will be started."
    TESTDATA_ACTION=0
    TESTS_ACTION=0
    ${IMPALA_HOME}/bin/start-impala-cluster.py
  fi
fi
# END KERBEROS TODO

#
# Don't try to run tests without data!
#
<<<<<<< HEAD
#TESTWH_ITEMS=`hadoop fs -ls /test-warehouse 2> /dev/null | \
#    grep test-warehouse |wc -l`
#if [ ${TESTS_ACTION} -eq 1 -a \
#     ${TESTDATA_ACTION} -eq 0 -a \
#     ${TESTWH_ITEMS} -lt 5 ]; then
#  set +x
#  echo "You just asked buildall to run tests, but did not supply any data."
#  echo "Running tests without data doesn't work. Exiting now."
#  exit 1
#fi
=======
TESTWH_ITEMS=`hadoop fs -ls ${FILESYSTEM_PREFIX}/test-warehouse 2> /dev/null | \
    grep test-warehouse |wc -l`
if [ ${TESTS_ACTION} -eq 1 -a \
     ${TESTDATA_ACTION} -eq 0 -a \
     ${TESTWH_ITEMS} -lt 5 ]; then
  set +x
  echo "You just asked buildall to run tests, but did not supply any data."
  echo "Running tests without data doesn't work. Exiting now."
  exit 1
fi
>>>>>>> de245589

if [ $TESTDATA_ACTION -eq 1 ]; then
  # Create testdata.
  $IMPALA_HOME/bin/create_testdata.sh
  cd $ROOT
  # We have 4 cases:
  # - test-warehouse and metastore snapshots exists.
  # - Only the test-warehouse snapshot exists.
  # - Only the metastore snapshot exists.
  # - Neither of them exist.
  CREATE_LOAD_DATA_ARGS=""
  if [[ $SNAPSHOT_FILE  && $METASTORE_SNAPSHOT_FILE ]]; then
    CREATE_LOAD_DATA_ARGS="-snapshot_file ${SNAPSHOT_FILE} -skip_metadata_load"
  elif [[ $SNAPSHOT_FILE && -z $METASTORE_SNAPSHOT_FILE ]]; then
    CREATE_LOAD_DATA_ARGS="-snapshot_file ${SNAPSHOT_FILE}"
  elif [[ -z $SNAPSHOT_FILE && $METASTORE_SNAPSHOT_FILE ]]; then
    CREATE_LOAD_DATA_ARGS="-skip_metadata_load -skip_snapshot_load"
  fi
  yes | ${IMPALA_HOME}/testdata/bin/create-load-data.sh ${CREATE_LOAD_DATA_ARGS}
fi

echo "Test data preparation is passed..."

if [ $TESTS_ACTION -eq 1 ]; then
  echo "Preparing data set for cache layer tests..."
  rm -r -f ${IMPALA_HOME}/testdata/dfs_cache
  mkdir ${IMPALA_HOME}/testdata/dfs_cache/
  ${IMPALA_HOME}/bin/gen-cache-dataset.sh ${IMPALA_HOME}/testdata/dfs_cache 62 25
  echo "Going to run all tests..."
  ${IMPALA_HOME}/bin/run-all-tests.sh -e $EXPLORATION_STRATEGY
fi

echo "Test run phase is passed..."

# Generate list of files for Cscope to index
$IMPALA_HOME/bin/gen-cscope.sh

if [ ${NEEDS_RE_SOURCE_NOTE} -eq 1 ]; then
  echo
  echo "You have just successfully created a kerberized cluster."
  echo "Congratulations!  Communication with this cluster requires"
  echo "the setting of certain environment variables.  These"
  echo "environment variables weren't available before the cluster"
  echo "was created.  To pick them up, please source impala-config.sh:"
  echo
  echo "   . ${IMPALA_HOME}/bin/impala-config.sh"
  echo
fi<|MERGE_RESOLUTION|>--- conflicted
+++ resolved
@@ -222,22 +222,17 @@
 fi
 
 # Stop any running Impala services.
-#${IMPALA_HOME}/bin/start-impala-cluster.py --kill --force
-
-<<<<<<< HEAD
-#if [[ $CLEAN_ACTION -eq 1 || $FORMAT_METASTORE -eq 1 || $FORMAT_CLUSTER -eq 1 ]]
-#then
-=======
+${IMPALA_HOME}/bin/start-impala-cluster.py --kill --force
+
 if [[ $CLEAN_ACTION -eq 1 || $FORMAT_METASTORE -eq 1 || $FORMAT_CLUSTER -eq 1 ||
       -n $METASTORE_SNAPSHOT_FILE ]]
 then
->>>>>>> de245589
   # Kill any processes that may be accessing postgres metastore. To be safe, this is done
   # before we make any changes to the config files.
-#  set +e
-#  ${IMPALA_HOME}/testdata/bin/kill-all.sh
-#  set -e
-#fi
+  set +e
+  ${IMPALA_HOME}/testdata/bin/kill-all.sh
+  set -e
+fi
 
 # option to clean everything first
 if [ $CLEAN_ACTION -eq 1 ]
@@ -318,11 +313,11 @@
 mkdir -p ${IMPALA_TEST_CLUSTER_LOG_DIR}/fe_tests
 mkdir -p ${IMPALA_TEST_CLUSTER_LOG_DIR}/data_loading
 
-#if [ $FORMAT_CLUSTER -eq 1 ]; then
-#  $IMPALA_HOME/testdata/bin/run-all.sh -format
-#elif [ $TESTDATA_ACTION -eq 1 ] || [ $TESTS_ACTION -eq 1 ]; then
-#  $IMPALA_HOME/testdata/bin/run-all.sh
-#fi
+if [ $FORMAT_CLUSTER -eq 1 ]; then
+  $IMPALA_HOME/testdata/bin/run-all.sh -format
+elif [ $TESTDATA_ACTION -eq 1 ] || [ $TESTS_ACTION -eq 1 ]; then
+  $IMPALA_HOME/testdata/bin/run-all.sh
+fi
 
 #
 # KERBEROS TODO
@@ -352,18 +347,6 @@
 #
 # Don't try to run tests without data!
 #
-<<<<<<< HEAD
-#TESTWH_ITEMS=`hadoop fs -ls /test-warehouse 2> /dev/null | \
-#    grep test-warehouse |wc -l`
-#if [ ${TESTS_ACTION} -eq 1 -a \
-#     ${TESTDATA_ACTION} -eq 0 -a \
-#     ${TESTWH_ITEMS} -lt 5 ]; then
-#  set +x
-#  echo "You just asked buildall to run tests, but did not supply any data."
-#  echo "Running tests without data doesn't work. Exiting now."
-#  exit 1
-#fi
-=======
 TESTWH_ITEMS=`hadoop fs -ls ${FILESYSTEM_PREFIX}/test-warehouse 2> /dev/null | \
     grep test-warehouse |wc -l`
 if [ ${TESTS_ACTION} -eq 1 -a \
@@ -374,7 +357,6 @@
   echo "Running tests without data doesn't work. Exiting now."
   exit 1
 fi
->>>>>>> de245589
 
 if [ $TESTDATA_ACTION -eq 1 ]; then
   # Create testdata.
