#!/usr/bin/env bash
# Copyright 2012 Cloudera Inc.
#
# Licensed under the Apache License, Version 2.0 (the "License");
# you may not use this file except in compliance with the License.
# You may obtain a copy of the License at
#
# http://www.apache.org/licenses/LICENSE-2.0
#
# Unless required by applicable law or agreed to in writing, software
# distributed under the License is distributed on an "AS IS" BASIS,
# WITHOUT WARRANTIES OR CONDITIONS OF ANY KIND, either express or implied.
# See the License for the specific language governing permissions and
# limitations under the License.


# run buildall.sh -help to see options

ROOT=`dirname "$0"`
ROOT=`cd "$ROOT"; pwd`

# Grab this *before* we source impala-config.sh to see if the caller has
# kerberized environment variables already or not.
NEEDS_RE_SOURCE_NOTE=1
if [ ! -z "${MINIKDC_REALM}" ]; then
  NEEDS_RE_SOURCE_NOTE=0
fi

export IMPALA_HOME=$ROOT
. "$ROOT"/bin/impala-config.sh

CLEAN_ACTION=1
TESTDATA_ACTION=0
TESTS_ACTION=1
FORMAT_CLUSTER=0
FORMAT_METASTORE=0
TARGET_BUILD_TYPE=Debug
EXPLORATION_STRATEGY=core
IMPALA_KERBERIZE=0
SNAPSHOT_FILE=
MAKE_IMPALA_ARGS=""

# Exit on reference to uninitialized variable
set -u

# Exit on non-zero return value
set -e

# Always run in debug mode
set -x

# parse command line options
for ARG in $*
do
  # Interpret this argument as a snapshot file name
  if [ "$SNAPSHOT_FILE" = "UNDEFINED" ]; then
    SNAPSHOT_FILE="$ARG"
    continue;
  fi

  case "$ARG" in
    -noclean)
      CLEAN_ACTION=0
      ;;
    -testdata)
      TESTDATA_ACTION=1
      ;;
    -skiptests)
      TESTS_ACTION=0
      ;;
    -build_shared_libs)
      ;;
    -so)
      MAKE_IMPALA_ARGS="${MAKE_IMPALA_ARGS} -build_shared_libs"
      shift
      ;;
    -notests)
      TESTS_ACTION=0
      ;;
    -format)
      FORMAT_CLUSTER=1
      FORMAT_METASTORE=1
      ;;
    -format_cluster)
      FORMAT_CLUSTER=1
      ;;
    -format_metastore)
      FORMAT_METASTORE=1
      ;;
    -codecoverage_debug)
      TARGET_BUILD_TYPE=CODE_COVERAGE_DEBUG
      ;;
    -codecoverage_release)
      TARGET_BUILD_TYPE=CODE_COVERAGE_RELEASE
      ;;
    -asan)
      TARGET_BUILD_TYPE=ADDRESS_SANITIZER
      ;;
    -testpairwise)
      EXPLORATION_STRATEGY=pairwise
      ;;
    -testexhaustive)
      EXPLORATION_STRATEGY=exhaustive
      ;;
    -snapshot_file)
      SNAPSHOT_FILE="UNDEFINED"
      TESTDATA_ACTION=1
      ;;
    -k|-kerberize|-kerberos|-kerb)
      # Export to the environment for all child process tools
      export IMPALA_KERBERIZE=1
      set +u
      . ${MINIKDC_ENV}
      set -u
      ;;
    -help|*)
      echo "buildall.sh - Builds Impala and runs all tests."
      echo "[-noclean] : Omits cleaning all packages before building. Will not kill"\
           "running Hadoop services unless any -format* is True"
      echo "[-format] : Format the minicluster and metastore db [Default: False]"
      echo "[-format_cluster] : Format the minicluster [Default: False]"
      echo "[-format_metastore] : Format the metastore db [Default: False]"
      echo "[-codecoverage_release] : Release code coverage build"
      echo "[-codecoverage_debug] : Debug code coverage build"
      echo "[-asan] : Build with address sanitizer"
      echo "[-skiptests] : Skips execution of all tests"
      echo "[-notests] : Skips building and execution of all tests"
      echo "[-testpairwise] : Sun tests in 'pairwise' mode (increases"\
           "test execution time)"
      echo "[-testexhaustive] : Run tests in 'exhaustive' mode (significantly increases"\
           "test execution time)"
      echo "[-testdata] : Loads test data. Implied as true if -snapshot_file is "\
           "specified. If -snapshot_file is not specified, data will be regenerated."
      echo "[-snapshot_file <file name>] : Load test data from a snapshot file"
      echo "[-so|-build_shared_libs] : Dynamically link executables (default is static)"
<<<<<<< HEAD
=======
      echo "[-kerberize] : Enable kerberos on the cluster"
>>>>>>> e48c2b48
      echo "-----------------------------------------------------------------------------
Examples of common tasks:

  # Build and run all tests
  ./buildall.sh

  # Build and skip tests
  ./buildall.sh -skiptests

  # Incrementally rebuild and skip tests. Keeps existing Hadoop services running.
  ./buildall.sh -skiptests -noclean

  # Build, load a snapshot file, run tests
  ./buildall.sh -snapshot_file <file>

  # Build, generate, and incrementally load test data without formatting the mini-cluster
  # (reuses existing data in HDFS if it exists). Can be faster than loading from a
  # snapshot.
  ./buildall.sh -testdata

  # Build, format mini-cluster and metastore, load all test data, run tests
  ./buildall.sh -testdata -format"
      exit 1
      ;;
  esac
done

if [ "$SNAPSHOT_FILE" = "UNDEFINED" ]; then
  echo "-snapshot_file flag requires a snapshot filename argument"
  exit 1
elif [ "$SNAPSHOT_FILE" != "" ] &&  [ ! -e $SNAPSHOT_FILE ]; then
  echo "Snapshot file: ${SNAPSHOT_FILE} does not exist."
  exit 1
fi

# If we aren't kerberized then we certainly don't need to talk about
# re-sourcing impala-config.
if [ ${IMPALA_KERBERIZE} -eq 0 ]; then
  NEEDS_RE_SOURCE_NOTE=0
fi

# Sanity check that thirdparty is built.
if [ ! -e $IMPALA_HOME/thirdparty/gflags-${IMPALA_GFLAGS_VERSION}/libgflags.la ]
then
  echo "Couldn't find thirdparty build files.  Building thirdparty."
  $IMPALA_HOME/bin/build_thirdparty.sh $([ ${CLEAN_ACTION} -eq 0 ] && echo '-noclean')
fi

if [ -e $HADOOP_LZO/build/native/Linux-*-*/lib/libgplcompression.so ]
then
  cp $HADOOP_LZO/build/native/Linux-*-*/lib/libgplcompression.* \
    $IMPALA_HOME/thirdparty/hadoop-${IMPALA_HADOOP_VERSION}/lib/native/
else
  echo "No hadoop-lzo found"
fi

# Stop any running Impala services.
${IMPALA_HOME}/bin/start-impala-cluster.py --kill --force

if [ $CLEAN_ACTION -eq 1 ] || [ $FORMAT_METASTORE -eq 1 ] || [ $FORMAT_CLUSTER -eq 1 ]
then
  # Kill any processes that may be accessing postgres metastore. To be safe, this is done
  # before we make any changes to the config files.
  set +e
  ${IMPALA_HOME}/testdata/bin/kill-all.sh
  set -e
fi

# option to clean everything first
if [ $CLEAN_ACTION -eq 1 ]
then
<<<<<<< HEAD
=======
  # Stop the minikdc if needed.
  if ${CLUSTER_DIR}/admin is_kerberized; then
    ${IMPALA_HOME}/testdata/bin/minikdc.sh stop
  fi

>>>>>>> e48c2b48
  # clean the external data source project
  cd ${IMPALA_HOME}/ext-data-source
  rm -rf api/generated-sources/*
  mvn clean

  # clean fe
  # don't use git clean because we need to retain Eclipse conf files
  cd $IMPALA_FE_DIR
  rm -rf target
  rm -f src/test/resources/{core,hbase,hive}-site.xml
  rm -rf generated-sources/*
  rm -rf ${IMPALA_TEST_CLUSTER_LOG_DIR}/*

  # clean be
  cd $IMPALA_HOME/be
  # remove everything listed in .gitignore
  git clean -Xdf

  # clean shell build artifacts
  cd $IMPALA_HOME/shell
  # remove everything listed in .gitignore
  git clean -Xdf

  # clean llvm
  rm -f $IMPALA_HOME/llvm-ir/impala*.ll
  rm -f $IMPALA_HOME/be/generated-sources/impala-ir/*
fi

# Generate the Hadoop configs needed by Impala
if [ $FORMAT_METASTORE -eq 1 ]; then
  ${IMPALA_HOME}/bin/create-test-configuration.sh -create_metastore
else
  ${IMPALA_HOME}/bin/create-test-configuration.sh
fi

# build common and backend
MAKE_IMPALA_ARGS="${MAKE_IMPALA_ARGS} -build_type=${TARGET_BUILD_TYPE} $*"
echo "Calling make_impala.sh ${MAKE_IMPALA_ARGS}"
$IMPALA_HOME/bin/make_impala.sh ${MAKE_IMPALA_ARGS}

if [ -e $IMPALA_LZO ]
then
  (cd $IMPALA_LZO; cmake .; make)
fi

# build the external data source API
cd ${IMPALA_HOME}/ext-data-source
mvn install -DskipTests

# build frontend and copy dependencies
cd ${IMPALA_FE_DIR}
<<<<<<< HEAD
mvn dependency:copy-dependencies
=======
>>>>>>> e48c2b48
mvn package -DskipTests=true

# Build the shell tarball
echo "Creating shell tarball"
${IMPALA_HOME}/shell/make_shell_tarball.sh

echo "Creating test tarball"
${IMPALA_HOME}/tests/make_test_tarball.sh

# Create subdirectories for the test and data loading impalad logs.
mkdir -p ${IMPALA_TEST_CLUSTER_LOG_DIR}/query_tests
mkdir -p ${IMPALA_TEST_CLUSTER_LOG_DIR}/fe_tests
mkdir -p ${IMPALA_TEST_CLUSTER_LOG_DIR}/data_loading

if [ $FORMAT_CLUSTER -eq 1 ]; then
  $IMPALA_HOME/testdata/bin/run-all.sh -format
elif [ $TESTDATA_ACTION -eq 1 ] || [ $TESTS_ACTION -eq 1 ]; then
  $IMPALA_HOME/testdata/bin/run-all.sh
fi

#
# KERBEROS TODO
# There is still work to be done for kerberos.
# - The hive metastore needs to be kerberized
# - If the user principal is "impala/localhost", MR jobs complain that user
#   "impala" is not user ${USER}.  But if the principal is ${USER}/localhost,
#   the impala daemons change it to impala/localhost in
#   KerberosAuthProvider::RunKinit() - and there may be other difficulties
#   down the road with getting all the permissions correct.
# - Futher Beeline -> HiveServer2 -> HBase|MapReduce combo issues
# - Getting farther down the testing path, it's likely more issues will turn up
# - Further extensive testing
#
if [ ${IMPALA_KERBERIZE} -eq 1 ]; then
  if [ ${TESTDATA_ACTION} -eq 1 -o ${TESTS_ACTION} -eq 1 ]; then
    echo "At this time we only support cluster creation and impala daemon"
    echo "bringup in kerberized mode.  Data won't be loaded, and tests"
    echo "won't be run.  The impala daemons will be started."
    TESTDATA_ACTION=0
    TESTS_ACTION=0
    ${IMPALA_HOME}/bin/start-impala-cluster.py
  fi
fi
# END KERBEROS TODO

#
# Don't try to run tests without data!
#
TESTWH_ITEMS=`hadoop fs -ls /test-warehouse 2> /dev/null | \
    grep test-warehouse |wc -l`
if [ ${TESTS_ACTION} -eq 1 -a \
     ${TESTDATA_ACTION} -eq 0 -a \
     ${TESTWH_ITEMS} -lt 5 ]; then
  set +x
  echo "You just asked buildall to run tests, but did not supply any data."
  echo "Running tests without data doesn't work. Exiting now."
  exit 1
fi

if [ $TESTDATA_ACTION -eq 1 ]
then
  # create and load test data
  $IMPALA_HOME/bin/create_testdata.sh

  cd $ROOT
  if [ "$SNAPSHOT_FILE" != "" ]
  then
    yes | ${IMPALA_HOME}/testdata/bin/create-load-data.sh $SNAPSHOT_FILE
  else
    ${IMPALA_HOME}/testdata/bin/create-load-data.sh
  fi
fi

if [ $TESTS_ACTION -eq 1 ]
then
    ${IMPALA_HOME}/bin/run-all-tests.sh -e $EXPLORATION_STRATEGY
fi

# Generate list of files for Cscope to index
$IMPALA_HOME/bin/gen-cscope.sh

if [ ${NEEDS_RE_SOURCE_NOTE} -eq 1 ]; then
  echo
  echo "You have just successfully created a kerberized cluster."
  echo "Congratulations!  Communication with this cluster requires"
  echo "the setting of certain environment variables.  These"
  echo "environment variables weren't available before the cluster"
  echo "was created.  To pick them up, please source impala-config.sh:"
  echo
  echo "   . ${IMPALA_HOME}/bin/impala-config.sh"
  echo
fi<|MERGE_RESOLUTION|>--- conflicted
+++ resolved
@@ -133,10 +133,7 @@
            "specified. If -snapshot_file is not specified, data will be regenerated."
       echo "[-snapshot_file <file name>] : Load test data from a snapshot file"
       echo "[-so|-build_shared_libs] : Dynamically link executables (default is static)"
-<<<<<<< HEAD
-=======
       echo "[-kerberize] : Enable kerberos on the cluster"
->>>>>>> e48c2b48
       echo "-----------------------------------------------------------------------------
 Examples of common tasks:
 
@@ -208,14 +205,11 @@
 # option to clean everything first
 if [ $CLEAN_ACTION -eq 1 ]
 then
-<<<<<<< HEAD
-=======
   # Stop the minikdc if needed.
   if ${CLUSTER_DIR}/admin is_kerberized; then
     ${IMPALA_HOME}/testdata/bin/minikdc.sh stop
   fi
 
->>>>>>> e48c2b48
   # clean the external data source project
   cd ${IMPALA_HOME}/ext-data-source
   rm -rf api/generated-sources/*
@@ -267,10 +261,6 @@
 
 # build frontend and copy dependencies
 cd ${IMPALA_FE_DIR}
-<<<<<<< HEAD
-mvn dependency:copy-dependencies
-=======
->>>>>>> e48c2b48
 mvn package -DskipTests=true
 
 # Build the shell tarball
