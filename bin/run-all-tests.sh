#!/usr/bin/env bash
# Copyright 2012 Cloudera Inc.
#
# Licensed under the Apache License, Version 2.0 (the "License");
# you may not use this file except in compliance with the License.
# You may obtain a copy of the License at
#
# http://www.apache.org/licenses/LICENSE-2.0
#
# Unless required by applicable law or agreed to in writing, software
# distributed under the License is distributed on an "AS IS" BASIS,
# WITHOUT WARRANTIES OR CONDITIONS OF ANY KIND, either express or implied.
# See the License for the specific language governing permissions and
# limitations under the License.
#
# Runs all the tests. Currently includes FE tests, BE unit tests, and the end-to-end
# test suites.

# Exit on reference to uninitialized variables and non-zero exit codes
set -u
set -e

. $IMPALA_HOME/bin/set-pythonpath.sh

# Allow picking up strategy from environment
: ${EXPLORATION_STRATEGY:=core}
: ${NUM_TEST_ITERATIONS:=1}
KERB_ARGS=""

. ${IMPALA_HOME}/bin/impala-config.sh > /dev/null 2>&1
if ${CLUSTER_DIR}/admin is_kerberized; then
  KERB_ARGS="--use_kerberos"
fi


# Parametrized Test Options
# Run FE Tests
: ${FE_TEST:=true}
# Run Backend Tests
: ${BE_TEST:=true}
# Run End-to-end Tests
: ${EE_TEST:=true}
: ${EE_TEST_FILES:=}
# Run JDBC Test
: ${JDBC_TEST:=true}
# Run Cluster Tests
: ${CLUSTER_TEST:=true}

# parse command line options
while getopts "e:n:" OPTION
do
  case "$OPTION" in
    e)
      EXPLORATION_STRATEGY=$OPTARG
      ;;
    n)
      NUM_TEST_ITERATIONS=$OPTARG
      ;;
    ?)
      echo "run-all-tests.sh [-e <exploration_strategy>] [-n <num_iters>]"
      echo "[-e] The exploration strategy to use. Default exploration is 'core'."
      echo "[-n] The number of times to run the tests. Default is 1."
      exit 1;
      ;;
  esac
done

LOG_DIR=${IMPALA_TEST_CLUSTER_LOG_DIR}/query_tests
mkdir -p ${LOG_DIR}

# Enable core dumps
ulimit -c unlimited

<<<<<<< HEAD
echo "Split and assign HBase regions"
# To properly test HBase integeration, HBase regions are split and assigned by this
# script. Restarting HBase will change the region server assignment. Run split-hbase.sh
# before running any test.
#${IMPALA_HOME}/testdata/bin/split-hbase.sh > /dev/null 2>&1

#${IMPALA_HOME}/testdata/bin/split-hbase.sh
=======
if [ "${TARGET_FILESYSTEM}" = "hdfs" ]; then
  echo "Split and assign HBase regions"
  # To properly test HBase integeration, HBase regions are split and assigned by this
  # script. Restarting HBase will change the region server assignment. Run split-hbase.sh
  # before running any test.
  ${IMPALA_HOME}/testdata/bin/split-hbase.sh > /dev/null 2>&1
fi
>>>>>>> de245589

for i in $(seq 1 $NUM_TEST_ITERATIONS)
do
  # Preemptively force kill impalads and the statestore to clean up any running instances.
  # The BE unit tests cannot run when impalads are started.
  #${IMPALA_HOME}/bin/start-impala-cluster.py --kill_only --force

  if [[ "$BE_TEST" = true ]]; then
  echo "Running BE tests...."
    # Run backend tests.
    ${IMPALA_HOME}/bin/run-backend-tests.sh
  fi

  # Increase the admission controller max_requests to prevent builds failing due to
  # queries not being closed.
  ${IMPALA_HOME}/bin/start-impala-cluster.py --log_dir=${LOG_DIR} --cluster_size=3\
      --impalad_args=--default_pool_max_requests=500

  # Run some queries using run-workload to verify run-workload has not been broken.
  ${IMPALA_HOME}/bin/run-workload.py -w tpch --num_clients=2 --query_names=TPCH-Q1\
      --table_format=text/none --exec_options="disable_codegen:False" ${KERB_ARGS}

  if [[ "$EE_TEST" = true ]]; then
    # Run end-to-end tests. The EXPLORATION_STRATEGY parameter should only apply to the
    # functional-query workload because the larger datasets (ex. tpch) are not generated
    # in all table formats.
    # KERBEROS TODO - this will need to deal with ${KERB_ARGS}
    ${IMPALA_HOME}/tests/run-tests.py -x --exploration_strategy=core \
      --workload_exploration_strategy=functional-query:$EXPLORATION_STRATEGY \
      ${EE_TEST_FILES} #${KERB_ARGS}
  fi

  pushd $IMPALA_FE_DIR
  if [[ "$FE_TEST" = true ]]; then
    echo "Running FE tests...."
    # Run JUnit frontend tests
    # Requires a running impalad cluster because some tests (such as DataErrorTest and
    # JdbcTest) queries against an impala cluster.
    mvn test
  fi

  if [[ "$JDBC_TEST" = true ]]; then
    # Run the JDBC tests with background loading disabled. This is interesting because
    # it requires loading missing table metadata.
    ${IMPALA_HOME}/bin/start-impala-cluster.py --log_dir=${LOG_DIR} --cluster_size=3 \
      --catalogd_args=--load_catalog_in_background=false
    mvn test -Dtest=JdbcTest
  fi
  popd

  if [[ "$CLUSTER_TEST" = true ]]; then
    # Run the custom-cluster tests after all other tests, since they will restart the
    # cluster repeatedly and lose state.
    # TODO: Consider moving in to run-tests.py.
    ${IMPALA_HOME}/tests/run-custom-cluster-tests.sh
  fi

  # Finally, run the process failure tests.
  # Disabled temporarily until we figure out the proper timeouts required to make the test
  # succeed.
  # ${IMPALA_HOME}/tests/run-process-failure-tests.sh
done<|MERGE_RESOLUTION|>--- conflicted
+++ resolved
@@ -71,15 +71,6 @@
 # Enable core dumps
 ulimit -c unlimited
 
-<<<<<<< HEAD
-echo "Split and assign HBase regions"
-# To properly test HBase integeration, HBase regions are split and assigned by this
-# script. Restarting HBase will change the region server assignment. Run split-hbase.sh
-# before running any test.
-#${IMPALA_HOME}/testdata/bin/split-hbase.sh > /dev/null 2>&1
-
-#${IMPALA_HOME}/testdata/bin/split-hbase.sh
-=======
 if [ "${TARGET_FILESYSTEM}" = "hdfs" ]; then
   echo "Split and assign HBase regions"
   # To properly test HBase integeration, HBase regions are split and assigned by this
@@ -87,13 +78,12 @@
   # before running any test.
   ${IMPALA_HOME}/testdata/bin/split-hbase.sh > /dev/null 2>&1
 fi
->>>>>>> de245589
 
 for i in $(seq 1 $NUM_TEST_ITERATIONS)
 do
   # Preemptively force kill impalads and the statestore to clean up any running instances.
   # The BE unit tests cannot run when impalads are started.
-  #${IMPALA_HOME}/bin/start-impala-cluster.py --kill_only --force
+  ${IMPALA_HOME}/bin/start-impala-cluster.py --kill_only --force
 
   if [[ "$BE_TEST" = true ]]; then
   echo "Running BE tests...."
