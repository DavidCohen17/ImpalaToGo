# Copyright 2012 Cloudera Inc.
#
# Licensed under the Apache License, Version 2.0 (the "License");
# you may not use this file except in compliance with the License.
# You may obtain a copy of the License at
#
# http://www.apache.org/licenses/LICENSE-2.0
#
# Unless required by applicable law or agreed to in writing, software
# distributed under the License is distributed on an "AS IS" BASIS,
# WITHOUT WARRANTIES OR CONDITIONS OF ANY KIND, either express or implied.
# See the License for the specific language governing permissions and
# limitations under the License.

# Without this option Squeasel looks up the SSL library at run-time
# and may not guess the correct name on some distributions
SET_SOURCE_FILES_PROPERTIES(${SQUEASEL_SRC_DIR}/squeasel.c PROPERTIES
  COMPILE_FLAGS -DNO_SSL_DL)

# where to put generated libraries
set(LIBRARY_OUTPUT_PATH "${BUILD_OUTPUT_ROOT_DIRECTORY}/util")

# where to put generated binaries
set(EXECUTABLE_OUTPUT_PATH "${BUILD_OUTPUT_ROOT_DIRECTORY}/util")

add_library(Util
  benchmark.cc
  bitmap.cc
  cgroups-mgr.cc
  codec.cc
  compress.cc
  cpu-info.cc
  decimal-util.cc
  dynamic-util.cc
  debug-util.cc
  decompress.cc
  default-path-handlers.cc
  disk-info.cc
  error-util.cc
  filesystem-util.cc
  hdfs-util.cc
  hdfs-bulk-ops.cc
  impalad-metrics.cc
  jni-util.cc
  llama-util.cc
  logging-support.cc
  mem-info.cc
  memory-metrics.cc
  metrics.cc
  network-util.cc
  os-info.cc
  os-util.cc
  parse-util.cc
  path-builder.cc
  periodic-counter-updater
  pprof-path-handlers.cc
# TODO: not supported on RHEL 5
#  perf-counters.cc
  progress-updater.cc
  runtime-profile.cc
  simple-logger.cc
  symbols-util.cc
  static-asserts.cc
  summary-util.cc
  table-printer.cc
  test-info.cc
  thread.cc
  time.cc
  url-parser.cc
  url-coding.cc
<<<<<<< HEAD
  llama-util.cc
  table-printer.cc
  exception.c
  jni-helper.c
=======
>>>>>>> ebbaf5fc
)

add_library(Webserver STATIC
  ${SQUEASEL_SRC_DIR}/squeasel.c
  webserver.cc
  ${MUSTACHE_SRC_DIR}/mustache.cc
)

# Squeasel requires C99 compatibility to build.
SET_SOURCE_FILES_PROPERTIES(${SQUEASEL_SRC_DIR}/squeasel.c
  PROPERTIES COMPILE_FLAGS -std=c99)

# shared library which provides native logging support to JVMs over JNI.
add_library(loggingsupport SHARED
  logging-support.cc
)

target_link_libraries(Webserver pthread dl Util ssl crypto ${IMPALA_LINK_LIBS})

add_executable(network-perf-benchmark network-perf-benchmark.cc)
add_executable(parquet-reader parquet-reader.cc)

target_link_libraries(network-perf-benchmark ${IMPALA_LINK_LIBS})
target_link_libraries(parquet-reader ${IMPALA_LINK_LIBS})
target_link_libraries(loggingsupport ${IMPALA_LINK_LIBS_NO_TCMALLOC})

ADD_BE_TEST(runtime-profile-test)
ADD_BE_TEST(benchmark-test)
ADD_BE_TEST(decompress-test)
ADD_BE_TEST(metrics-test)
ADD_BE_TEST(debug-util-test)
ADD_BE_TEST(url-coding-test)
ADD_BE_TEST(bit-util-test)
ADD_BE_TEST(rle-test)
ADD_BE_TEST(blocking-queue-test)
ADD_BE_TEST(dict-test)
ADD_BE_TEST(thread-pool-test)
ADD_BE_TEST(internal-queue-test)
ADD_BE_TEST(string-parser-test)
ADD_BE_TEST(promise-test)
ADD_BE_TEST(symbols-util-test)
#ADD_BE_TEST(perf-counters-test)
ADD_BE_TEST(webserver-test)<|MERGE_RESOLUTION|>--- conflicted
+++ resolved
@@ -68,13 +68,8 @@
   time.cc
   url-parser.cc
   url-coding.cc
-<<<<<<< HEAD
-  llama-util.cc
-  table-printer.cc
   exception.c
   jni-helper.c
-=======
->>>>>>> ebbaf5fc
 )
 
 add_library(Webserver STATIC
