--- conflicted
+++ resolved
@@ -102,14 +102,6 @@
 class DictEncoder : public DictEncoderBase {
  public:
   DictEncoder(MemPool* pool, int encoded_value_size) :
-<<<<<<< HEAD
-      DictEncoderBase(pool), encoded_value_size_(encoded_value_size) {
-  }
-
-  // Encode value. Returns the number of bytes added to the dictionary page length (will
-  // be 0 if this value is already in the dictionary). Note that this does not actually
-  // write any data, just buffers the value's index to be written later.
-=======
       DictEncoderBase(pool), buckets_(HASH_TABLE_SIZE, Node::INVALID_INDEX),
       encoded_value_size_(encoded_value_size) { }
 
@@ -118,7 +110,6 @@
   // full (in which case the caller should give up on dictionary encoding). Note that
   // this does not actually write any data, just buffers the value's index to be
   // written later.
->>>>>>> e48c2b48
   int Put(const T& value);
 
   virtual void WriteDict(uint8_t* buffer);
@@ -152,12 +143,6 @@
     enum { INVALID_INDEX = 40000 };
   };
 
-<<<<<<< HEAD
-  // Size of each encoded dictionary value. -1 for variable-length types.
-  int encoded_value_size_;
-
-  // Adds value to dict_ and updates dict_encoded_size_. Returns the
-=======
   // The nodes of the hash table. Ordered by dictionary index (and so also represents
   // the reverse mapping from encoded index to value).
   std::vector<Node> nodes_;
@@ -169,7 +154,6 @@
   inline uint32_t Hash(const T& value) const;
 
   // Adds value to the hash table and updates dict_encoded_size_. Returns the
->>>>>>> e48c2b48
   // number of bytes added to dict_encoded_size_.
   // bucket gives a pointer to the location (i.e. chain) to add the value
   // so that the hash for value doesn't need to be recomputed.
@@ -243,18 +227,8 @@
 }
 
 template<typename T>
-<<<<<<< HEAD
-inline int DictEncoder<T>::AddToDict(const T& value, int* index) {
-  DCHECK_GT(encoded_value_size_, 0);
-  *index = dict_index_.size();
-  dict_index_[value] = *index;
-  dict_.push_back(value);
-  dict_encoded_size_ += encoded_value_size_;
-  return encoded_value_size_;
-=======
 inline uint32_t DictEncoder<T>::Hash(const T& value) const {
   return HashUtil::Hash(&value, sizeof(value), 0);
->>>>>>> e48c2b48
 }
 
 template<>
@@ -314,13 +288,8 @@
 
 template<typename T>
 inline void DictEncoder<T>::WriteDict(uint8_t* buffer) {
-<<<<<<< HEAD
-  BOOST_FOREACH(const T& value, dict_) {
-    buffer += ParquetPlainEncoder::Encode(buffer, encoded_value_size_, value);
-=======
   BOOST_FOREACH(const Node& node, nodes_) {
     buffer += ParquetPlainEncoder::Encode(buffer, encoded_value_size_, node.value);
->>>>>>> e48c2b48
   }
 }
 
