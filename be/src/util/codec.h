// Copyright 2012 Cloudera Inc.
//
// Licensed under the Apache License, Version 2.0 (the "License");
// you may not use this file except in compliance with the License.
// You may obtain a copy of the License at
//
// http://www.apache.org/licenses/LICENSE-2.0
//
// Unless required by applicable law or agreed to in writing, software
// distributed under the License is distributed on an "AS IS" BASIS,
// WITHOUT WARRANTIES OR CONDITIONS OF ANY KIND, either express or implied.
// See the License for the specific language governing permissions and
// limitations under the License.


#ifndef IMPALA_UTIL_CODEC_H
#define IMPALA_UTIL_CODEC_H

#include "common/status.h"
#include "runtime/mem-pool.h"
#include "util/runtime-profile.h"

#include <boost/scoped_ptr.hpp>
#include "gen-cpp/Descriptors_types.h"

namespace impala {

class MemPool;
class RuntimeState;

// Create a compression object.  This is the base class for all compression algorithms. A
// compression algorithm is either a compressor or a decompressor.  To add a new
// algorithm, generally, both a compressor and a decompressor will be added.  Each of
// these objects inherits from this class. The objects are instantiated in the Create
// static methods defined here.  The type of compression is defined in the Thrift
// interface THdfsCompression.
// TODO: make this pure virtual (no members) so that external codecs (e.g. Lzo)
// can implement this without binary dependency issues.
// TODO: this interface is clunky. There should be one class that implements both the
// compress and decompress APIs so remove duplication.
class Codec {
 public:
  // These are the codec string representations used in Hadoop.
  static const char* const DEFAULT_COMPRESSION;
  static const char* const GZIP_COMPRESSION;
  static const char* const BZIP2_COMPRESSION;
  static const char* const SNAPPY_COMPRESSION;
  static const char* const UNKNOWN_CODEC_ERROR;

  // Map from codec string to compression format
  typedef std::map<const std::string, const THdfsCompression::type> CodecMap;
  static const CodecMap CODEC_MAP;

  // Create a decompressor.
  // Input:
  //  mem_pool: the memory pool used to store the decompressed data.
  //  reuse: if true the allocated buffer can be reused.
  //  format: the type of decompressor to create.
  // Output:
  //  decompressor: scoped pointer to the decompressor class to use.
  // If mem_pool is NULL, then the resulting codec will never allocate memory and
  // the caller must be responsible for it.
  static Status CreateDecompressor(MemPool* mem_pool, bool reuse,
    THdfsCompression::type format, boost::scoped_ptr<Codec>* decompressor);

  // Alternate factory method: takes a codec string and populates a scoped pointer.
  static Status CreateDecompressor(MemPool* mem_pool, bool reuse,
      const std::string& codec, boost::scoped_ptr<Codec>* decompressor);

  // Create a compressor.
  // Input:
  //  mem_pool: the memory pool used to store the compressed data.
  //  reuse: if true the allocated buffer can be reused.
  //  format: The type of compressor to create.
  // Output:
  //  compressor: scoped pointer to the compressor class to use.
  static Status CreateCompressor(MemPool* mem_pool, bool reuse,
      THdfsCompression::type format, boost::scoped_ptr<Codec>* compressor);

  // Alternate factory method: takes a codec string and populates a scoped pointer.
  static Status CreateCompressor(MemPool* mem_pool, bool reuse,
      const std::string& codec, boost::scoped_ptr<Codec>* compressor);

  // Return the name of a compression algorithm.
  static std::string GetCodecName(THdfsCompression::type);
  // Returns the java class name for the given compression type
  static Status GetHadoopCodecClassName(THdfsCompression::type, std::string* out_name);

  virtual ~Codec() {}

  // Process a block of data, either compressing or decompressing it.
  //
  // If output_preallocated is true, *output_length must be the length of *output and data
  // will be written directly to *output (*output must be big enough to contain the
  // transformed output). If output_preallocated is false, *output will be allocated from
  // the codec's mempool. In this case, a mempool must have been passed into the c'tor.
  //
  // In either case, *output_length will be set to the actual length of the transformed
  // output.
  //
  // Inputs:
  //   input_length: length of the data to process
  //   input: data to process
  virtual Status ProcessBlock(bool output_preallocated, int64_t input_length,
      const uint8_t* input, int64_t* output_length, uint8_t** output) = 0;

  // Wrapper to the actual ProcessBlock() function. This wrapper uses lengths as ints and
  // not int64_ts. We need to keep this interface because the Parquet thrift uses ints.
  // See IMPALA-1116.
  Status ProcessBlock32(bool output_preallocated, int input_length, const uint8_t* input,
      int* output_length, uint8_t** output);
<<<<<<< HEAD
=======

  // Process data like ProcessBlock(), but can consume partial input and may only produce
  // partial output. *input_bytes_read returns the number of bytes of input that have
  // been consumed. Even if all input has been consumed, the caller must continue calling
  // to fetch output until *eos returns true.
  virtual Status ProcessBlockStreaming(int64_t input_length, const uint8_t* input,
      int64_t* input_bytes_read, int64_t* output_length, uint8_t** output, bool* eos) {
    return Status("Not implemented.");
  }
>>>>>>> e48c2b48

  // Returns the maximum result length from applying the codec to input.
  // Note this is not the exact result length, simply a bound to allow preallocating
  // a buffer.
  // This must be an O(1) operation (i.e. cannot read all of input).  Codecs that
  // don't support this should return -1.
  virtual int64_t MaxOutputLen(int64_t input_len, const uint8_t* input = NULL) = 0;

  // Must be called on codec before destructor for final cleanup.
  virtual void Close();

  // File extension to use for this compression codec.
  virtual std::string file_extension() const = 0;

  bool reuse_output_buffer() const { return reuse_buffer_; }

  // Largest block we will compress/decompress: 2GB.
  // We are dealing with compressed blocks that are never this big but we want to guard
  // against a corrupt file that has the block length as some large number.
  static const int MAX_BLOCK_SIZE = (2L * 1024 * 1024 * 1024) - 1;

 protected:
  // Create a compression operator
  // Inputs:
  //   mem_pool: memory pool to allocate the output buffer. If mem_pool is NULL then the
  //             caller must always preallocate *output in ProcessBlock().
  //   reuse_buffer: if false always allocate a new buffer rather than reuse.
  Codec(MemPool* mem_pool, bool reuse_buffer);

  // Initialize the codec. This should only be called once.
  virtual Status Init() = 0;

  // Pool to allocate the buffer to hold transformed data.
  MemPool* memory_pool_;

  // Temporary memory pool: in case we get the output size too small we can use this to
  // free unused buffers.
  boost::scoped_ptr<MemPool> temp_memory_pool_;

  // Can we reuse the output buffer or do we need to allocate on each call?
  bool reuse_buffer_;

  // Buffer to hold transformed data.
  // Either passed from the caller or allocated from memory_pool_.
  uint8_t* out_buffer_;

  // Length of the output buffer.
  int64_t buffer_length_;
};

}
#endif<|MERGE_RESOLUTION|>--- conflicted
+++ resolved
@@ -109,8 +109,6 @@
   // See IMPALA-1116.
   Status ProcessBlock32(bool output_preallocated, int input_length, const uint8_t* input,
       int* output_length, uint8_t** output);
-<<<<<<< HEAD
-=======
 
   // Process data like ProcessBlock(), but can consume partial input and may only produce
   // partial output. *input_bytes_read returns the number of bytes of input that have
@@ -120,7 +118,6 @@
       int64_t* input_bytes_read, int64_t* output_length, uint8_t** output, bool* eos) {
     return Status("Not implemented.");
   }
->>>>>>> e48c2b48
 
   // Returns the maximum result length from applying the codec to input.
   // Note this is not the exact result length, simply a bound to allow preallocating
