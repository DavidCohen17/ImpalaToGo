--- conflicted
+++ resolved
@@ -57,8 +57,6 @@
   return -1;
 }
 
-<<<<<<< HEAD
-=======
 string GzipDecompressor::DebugStreamState() const {
   stringstream ss;
   ss << "next_in=" << (void*)stream_.next_in;
@@ -117,7 +115,6 @@
   return Status::OK;
 }
 
->>>>>>> e48c2b48
 Status GzipDecompressor::ProcessBlock(bool output_preallocated, int64_t input_length,
     const uint8_t* input, int64_t* output_length, uint8_t** output) {
   if (output_preallocated && *output_length == 0) {
