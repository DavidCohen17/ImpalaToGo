// Copyright 2012 Cloudera Inc.
//
// Licensed under the Apache License, Version 2.0 (the "License");
// you may not use this file except in compliance with the License.
// You may obtain a copy of the License at
//
// http://www.apache.org/licenses/LICENSE-2.0
//
// Unless required by applicable law or agreed to in writing, software
// distributed under the License is distributed on an "AS IS" BASIS,
// WITHOUT WARRANTIES OR CONDITIONS OF ANY KIND, either express or implied.
// See the License for the specific language governing permissions and
// limitations under the License.


#ifndef IMPALA_UTIL_IMPALAD_METRICS_H
#define IMPALA_UTIL_IMPALAD_METRICS_H

#include "util/metrics.h"

namespace impala {

// Contains the keys (strings) for impala metrics.
class ImpaladMetricKeys {
 public:
  // Local time that the server started
  static const char* IMPALA_SERVER_START_TIME;

  // Full version string of the Impala server
  static const char* IMPALA_SERVER_VERSION;

  // True if Impala has finished initialisation
  static const char* IMPALA_SERVER_READY;

  // The last last time someone issued 'refresh' or an insert query was run from
  // this node.
  static const char* IMPALA_SERVER_LAST_REFRESH_TIME;

  // Number of queries executed by this server, including failed and cancelled
  // queries
  static const char* IMPALA_SERVER_NUM_QUERIES;

  // Number of fragments executed by this server, including failed and cancelled
  // queries
  static const char* IMPALA_SERVER_NUM_FRAGMENTS;

  // Number of open HiveServer2 sessions
  static const char* IMPALA_SERVER_NUM_OPEN_HS2_SESSIONS;

  // Number of open Beeswax sessions
  static const char* IMPALA_SERVER_NUM_OPEN_BEESWAX_SESSIONS;

  // Number of scan ranges processed
  static const char* TOTAL_SCAN_RANGES_PROCESSED;

  // Number of scan ranges with missing volume id metadata
  static const char* NUM_SCAN_RANGES_MISSING_VOLUME_ID;

  // Number of bytes currently in use across all mem pools
  static const char* MEM_POOL_TOTAL_BYTES;

  // Number of bytes currently in use across all hash tables
  static const char* HASH_TABLE_TOTAL_BYTES;

  // Number of files currently opened by the io mgr
  static const char* IO_MGR_NUM_OPEN_FILES;

  // Number of IO buffers allocated by the io mgr
  static const char* IO_MGR_NUM_BUFFERS;

  // Number of bytes used by IO buffers (used and unused).
  static const char* IO_MGR_TOTAL_BYTES;

  // Number of IO buffers that are currently unused (and can be GC'ed)
  static const char* IO_MGR_NUM_UNUSED_BUFFERS;

  // Total number of bytes read by the io mgr
  static const char* IO_MGR_BYTES_READ;

  // Total number of local bytes read by the io mgr
  static const char* IO_MGR_LOCAL_BYTES_READ;

  // Total number of short-circuit bytes read by the io mgr
  static const char* IO_MGR_SHORT_CIRCUIT_BYTES_READ;

<<<<<<< HEAD
=======
  // Total number of cached bytes read by the io mgr
  static const char* IO_MGR_CACHED_BYTES_READ;

>>>>>>> e48c2b48
  // Total number of bytes written to disk by the io mgr (for spilling)
  static const char* IO_MGR_BYTES_WRITTEN;

  // Number of DBs in the catalog
  static const char* CATALOG_NUM_DBS;

  // Number of tables in the catalog
  static const char* CATALOG_NUM_TABLES;

  // True if the impalad catalog is ready (has received a valid catalog-update topic
  // entry from the state store). Reset to false while recovering from an invalid
  // catalog state, such as detecting a catalog-update topic entry originating from
  // a catalog server with an unexpected ID.
  static const char* CATALOG_READY;

  // Number of files open for insert
  static const char* NUM_FILES_OPEN_FOR_INSERT;

  // Number of sessions expired due to inactivity
  static const char* NUM_SESSIONS_EXPIRED;

  // Number of queries expired due to inactivity
  static const char* NUM_QUERIES_EXPIRED;

  // Number of queries that spilled.
  static const char* NUM_QUERIES_SPILLED;

  // Total number of rows cached to support HS2 FETCH_FIRST.
  static const char* RESULTSET_CACHE_TOTAL_NUM_ROWS;

  // Total bytes consumed for rows cached to support HS2 FETCH_FIRST.
  static const char* RESULTSET_CACHE_TOTAL_BYTES;
};

// Global impalad-wide metrics.  This is useful for objects that want to update metrics
// without having to do frequent metrics lookups.
// These get created by impala-server from the Metrics object in ExecEnv right when the
// ImpaladServer starts up.
class ImpaladMetrics {
 public:
  static Metrics::StringMetric* IMPALA_SERVER_START_TIME;
  static Metrics::StringMetric* IMPALA_SERVER_VERSION;
  static Metrics::BooleanMetric* IMPALA_SERVER_READY;
  static Metrics::StringMetric* IMPALA_SERVER_LAST_REFRESH_TIME;
  static Metrics::IntMetric* IMPALA_SERVER_NUM_QUERIES;
  static Metrics::IntMetric* IMPALA_SERVER_NUM_FRAGMENTS;
  static Metrics::IntMetric* IMPALA_SERVER_NUM_OPEN_HS2_SESSIONS;
  static Metrics::IntMetric* IMPALA_SERVER_NUM_OPEN_BEESWAX_SESSIONS;
  static Metrics::IntMetric* NUM_RANGES_PROCESSED;
  static Metrics::IntMetric* NUM_RANGES_MISSING_VOLUME_ID;
  static Metrics::BytesMetric* MEM_POOL_TOTAL_BYTES;
  static Metrics::BytesMetric* HASH_TABLE_TOTAL_BYTES;
  static Metrics::IntMetric* IO_MGR_NUM_OPEN_FILES;
  static Metrics::IntMetric* IO_MGR_NUM_BUFFERS;
  static Metrics::IntMetric* IO_MGR_TOTAL_BYTES;
  static Metrics::IntMetric* IO_MGR_NUM_UNUSED_BUFFERS;
  static Metrics::BytesMetric* IO_MGR_BYTES_READ;
  static Metrics::BytesMetric* IO_MGR_LOCAL_BYTES_READ;
  static Metrics::BytesMetric* IO_MGR_SHORT_CIRCUIT_BYTES_READ;
<<<<<<< HEAD
=======
  static Metrics::BytesMetric* IO_MGR_CACHED_BYTES_READ;
>>>>>>> e48c2b48
  static Metrics::BytesMetric* IO_MGR_BYTES_WRITTEN;
  static Metrics::IntMetric* CATALOG_NUM_DBS;
  static Metrics::IntMetric* CATALOG_NUM_TABLES;
  static Metrics::BooleanMetric* CATALOG_READY;
  static Metrics::IntMetric* NUM_FILES_OPEN_FOR_INSERT;
  static Metrics::IntMetric* NUM_SESSIONS_EXPIRED;
  static Metrics::IntMetric* NUM_QUERIES_EXPIRED;
  static Metrics::IntMetric* NUM_QUERIES_SPILLED;
  static Metrics::IntMetric* RESULTSET_CACHE_TOTAL_NUM_ROWS;
  static Metrics::BytesMetric* RESULTSET_CACHE_TOTAL_BYTES;

  // Creates and initializes all metrics above in 'm'.
  static void CreateMetrics(Metrics* m);
};


};

#endif<|MERGE_RESOLUTION|>--- conflicted
+++ resolved
@@ -83,12 +83,9 @@
   // Total number of short-circuit bytes read by the io mgr
   static const char* IO_MGR_SHORT_CIRCUIT_BYTES_READ;
 
-<<<<<<< HEAD
-=======
   // Total number of cached bytes read by the io mgr
   static const char* IO_MGR_CACHED_BYTES_READ;
 
->>>>>>> e48c2b48
   // Total number of bytes written to disk by the io mgr (for spilling)
   static const char* IO_MGR_BYTES_WRITTEN;
 
@@ -148,10 +145,7 @@
   static Metrics::BytesMetric* IO_MGR_BYTES_READ;
   static Metrics::BytesMetric* IO_MGR_LOCAL_BYTES_READ;
   static Metrics::BytesMetric* IO_MGR_SHORT_CIRCUIT_BYTES_READ;
-<<<<<<< HEAD
-=======
   static Metrics::BytesMetric* IO_MGR_CACHED_BYTES_READ;
->>>>>>> e48c2b48
   static Metrics::BytesMetric* IO_MGR_BYTES_WRITTEN;
   static Metrics::IntMetric* CATALOG_NUM_DBS;
   static Metrics::IntMetric* CATALOG_NUM_TABLES;
