// Copyright 2012 Cloudera Inc.
//
// Licensed under the Apache License, Version 2.0 (the "License");
// you may not use this file except in compliance with the License.
// You may obtain a copy of the License at
//
// http://www.apache.org/licenses/LICENSE-2.0
//
// Unless required by applicable law or agreed to in writing, software
// distributed under the License is distributed on an "AS IS" BASIS,
// WITHOUT WARRANTIES OR CONDITIONS OF ANY KIND, either express or implied.
// See the License for the specific language governing permissions and
// limitations under the License.

#include "util/compress.h"
#include "exec/read-write-util.h"
#include "runtime/runtime-state.h"

// Codec libraries
#include <zlib.h>
#include <bzlib.h>
#include <snappy.h>
#include <lz4.h>

#include <boost/crc.hpp>
<<<<<<< HEAD
=======
#include <gutil/strings/substitute.h>
>>>>>>> e48c2b48

using namespace std;
using namespace boost;
using namespace impala;
using namespace strings;

GzipCompressor::GzipCompressor(Format format, MemPool* mem_pool, bool reuse_buffer)
  : Codec(mem_pool, reuse_buffer),
    format_(format) {
  bzero(&stream_, sizeof(stream_));
}

GzipCompressor::~GzipCompressor() {
  (void)deflateEnd(&stream_);
}

Status GzipCompressor::Init() {
  int ret;
  // Initialize to run specified format
  int window_bits = WINDOW_BITS;
  if (format_ == DEFLATE) {
    window_bits = -window_bits;
  } else if (format_ == GZIP) {
    window_bits += GZIP_CODEC;
  }
  if ((ret = deflateInit2(&stream_, Z_DEFAULT_COMPRESSION, Z_DEFLATED,
                          window_bits, 9, Z_DEFAULT_STRATEGY )) != Z_OK) {
    return Status("zlib deflateInit failed: " +  string(stream_.msg));
  }

  return Status::OK;
}

int64_t GzipCompressor::MaxOutputLen(int64_t input_len, const uint8_t* input) {
#if !defined ZLIB_VERNUM || ZLIB_VERNUM <= 0x1230
  if (UNLIKELY(input_len == 0 && format_ == GZIP)) {
    // zlib version 1.2.3 has a bug in deflateBound() that causes it to return too low a
    // bound for this case. Hardcode the value returned in zlib version 1.2.3.1+.
    return 23;
  }
  // There is a known issue that zlib 1.2.3 does not include the size of the
  // gzip wrapper. This is has been fixed in zlib 1.2.3.1:
  // http://www.zlib.net/ChangeLog.txt
  // "Take into account wrapper variations in deflateBound()"
  //
  // Mark, maintainer of zlib, has stated that 12 needs to be added to result for gzip
  // http://compgroups.net/comp.unix.programmer/gzip-compressing-an-in-memory-string-usi/54854
  // To have a safe upper bound for "wrapper variations", we add 32 to estimate
  return deflateBound(&stream_, input_len) + 32;
#else
  return deflateBound(&stream_, input_len);
#endif
}

Status GzipCompressor::Compress(int64_t input_length, const uint8_t* input,
    int64_t* output_length, uint8_t* output) {
  DCHECK_GE(*output_length, MaxOutputLen(input_length));
  stream_.next_in = const_cast<Bytef*>(reinterpret_cast<const Bytef*>(input));
  stream_.avail_in = input_length;
  stream_.next_out = reinterpret_cast<Bytef*>(output);
  stream_.avail_out = *output_length;

  int64_t ret = 0;
  if ((ret = deflate(&stream_, Z_FINISH)) != Z_STREAM_END) {
    if (ret == Z_OK) {
      // will return Z_OK (and stream_.msg NOT set) if stream_.avail_out is too small
      return Status(Substitute("zlib deflate failed: output buffer ($0) is too small.",
                    output_length).c_str());
    }
    stringstream ss;
    ss << "zlib deflate failed: " << stream_.msg;
    return Status(ss.str());
  }

  *output_length = *output_length - stream_.avail_out;

  if (deflateReset(&stream_) != Z_OK) {
    return Status("zlib deflateReset failed: " + string(stream_.msg));
  }
  return Status::OK;
}

Status GzipCompressor::ProcessBlock(bool output_preallocated,
    int64_t input_length, const uint8_t* input, int64_t* output_length,
    uint8_t** output) {
<<<<<<< HEAD
=======
  DCHECK(!output_preallocated || (output_preallocated && *output_length > 0));
>>>>>>> e48c2b48
  int64_t max_compressed_len = MaxOutputLen(input_length);
  if (!output_preallocated) {
    if (!reuse_buffer_ || buffer_length_ < max_compressed_len || out_buffer_ == NULL) {
      DCHECK(memory_pool_ != NULL) << "Can't allocate without passing in a mem pool";
      buffer_length_ = max_compressed_len;
      out_buffer_ = memory_pool_->Allocate(buffer_length_);
    }
    *output = out_buffer_;
    *output_length = buffer_length_;
  } else if (*output_length < max_compressed_len) {
    return Status("GzipCompressor::ProcessBlock: output length too small");
  }

  RETURN_IF_ERROR(Compress(input_length, input, output_length, *output));
  return Status::OK;
}

BzipCompressor::BzipCompressor(MemPool* mem_pool, bool reuse_buffer)
  : Codec(mem_pool, reuse_buffer) {
}

int64_t BzipCompressor::MaxOutputLen(int64_t input_len, const uint8_t* input) {
  // TODO: is it possible to get a bound with bzip.
  return -1;
}

Status BzipCompressor::ProcessBlock(bool output_preallocated, int64_t input_length,
    const uint8_t* input, int64_t *output_length, uint8_t** output) {
  // The bz2 library does not allow input to be NULL, even when input_length is 0. This
  // should be OK because we do not write any file formats that support bzip compression.
  DCHECK(input != NULL);

  if (output_preallocated) {
    buffer_length_ = *output_length;
    out_buffer_ = *output;
  } else if (!reuse_buffer_ || out_buffer_ == NULL) {
    // guess that we will need no more the input length.
    buffer_length_ = input_length;
    out_buffer_ = temp_memory_pool_->Allocate(buffer_length_);
  }

  unsigned int outlen;
  int ret = BZ_OUTBUFF_FULL;
  while (ret == BZ_OUTBUFF_FULL) {
    if (out_buffer_ == NULL) {
      DCHECK(!output_preallocated);
      temp_memory_pool_->Clear();
      buffer_length_ = buffer_length_ * 2;
      out_buffer_ = temp_memory_pool_->Allocate(buffer_length_);
    }
    outlen = static_cast<unsigned int>(buffer_length_);
    if ((ret = BZ2_bzBuffToBuffCompress(reinterpret_cast<char*>(out_buffer_), &outlen,
        const_cast<char*>(reinterpret_cast<const char*>(input)),
        static_cast<unsigned int>(input_length), 5, 2, 0)) == BZ_OUTBUFF_FULL) {
      if (output_preallocated) {
        return Status("Too small buffer passed to BzipCompressor");
      }
      out_buffer_ = NULL;
    }
  }
  if (ret !=  BZ_OK) {
    stringstream ss;
    ss << "bzlib BZ2_bzBuffToBuffCompressor failed: " << ret;
    return Status(ss.str());

  }

  *output = out_buffer_;
  *output_length = outlen;
  memory_pool_->AcquireData(temp_memory_pool_.get(), false);
  return Status::OK;
}

// Currently this is only use for testing of the decompressor.
SnappyBlockCompressor::SnappyBlockCompressor(MemPool* mem_pool, bool reuse_buffer)
  : Codec(mem_pool, reuse_buffer) {
}

int64_t SnappyBlockCompressor::MaxOutputLen(int64_t input_len, const uint8_t* input) {
  // TODO: is it possible to get a bound on this?
  return -1;
}

Status SnappyBlockCompressor::ProcessBlock(bool output_preallocated,
    int64_t input_length, const uint8_t* input, int64_t *output_length,
    uint8_t** output) {
  // Hadoop uses a block compression scheme on top of snappy.  First there is
  // an integer which is the size of the decompressed data followed by a
  // sequence of compressed blocks each preceded with an integer size.
  // For testing purposes we are going to generate two blocks.
  int64_t block_size = input_length / 2;
  size_t length = snappy::MaxCompressedLength(block_size) * 2;
  length += 3 * sizeof (int32_t);
  DCHECK(!output_preallocated || length <= *output_length);

  if (output_preallocated) {
    buffer_length_ = *output_length;
    out_buffer_ = *output;
  } else if (!reuse_buffer_ || out_buffer_ == NULL || buffer_length_ < length) {
    buffer_length_ = length;
    out_buffer_ = memory_pool_->Allocate(buffer_length_);
  }

  uint8_t* outp = out_buffer_;
  uint8_t* sizep;
  ReadWriteUtil::PutInt(outp, static_cast<uint32_t>(input_length));
  outp += sizeof (int32_t);
  while (input_length > 0) {
    // TODO: should this be a while or a do-while loop? Check what Hadoop does.
    // Point at the spot to store the compressed size.
    sizep = outp;
    outp += sizeof (int32_t);
    size_t size;
    snappy::RawCompress(reinterpret_cast<const char*>(input),
        static_cast<size_t>(block_size), reinterpret_cast<char*>(outp), &size);

    ReadWriteUtil::PutInt(sizep, static_cast<uint32_t>(size));
    input += block_size;
    input_length -= block_size;
    outp += size;
  }

  *output = out_buffer_;
  *output_length = outp - out_buffer_;
  return Status::OK;
}

SnappyCompressor::SnappyCompressor(MemPool* mem_pool, bool reuse_buffer)
  : Codec(mem_pool, reuse_buffer) {
}

int64_t SnappyCompressor::MaxOutputLen(int64_t input_len, const uint8_t* input) {
  return snappy::MaxCompressedLength(input_len);
}

Status SnappyCompressor::ProcessBlock(bool output_preallocated, int64_t input_length,
    const uint8_t* input, int64_t* output_length, uint8_t** output) {
  int64_t max_compressed_len = MaxOutputLen(input_length);
  if (output_preallocated && *output_length < max_compressed_len) {
    return Status("SnappyCompressor::ProcessBlock: output length too small");
  }

  if (!output_preallocated) {
      if ((!reuse_buffer_ || buffer_length_ < max_compressed_len)) {
        DCHECK(memory_pool_ != NULL) << "Can't allocate without passing in a mem pool";
        buffer_length_ = max_compressed_len;
        out_buffer_ = memory_pool_->Allocate(buffer_length_);
      }
    *output = out_buffer_;
  }

  size_t out_len;
  snappy::RawCompress(reinterpret_cast<const char*>(input),
      static_cast<size_t>(input_length),
      reinterpret_cast<char*>(*output), &out_len);
  *output_length = out_len;
  return Status::OK;
}

uint32_t SnappyCompressor::ComputeChecksum(int64_t input_len, const uint8_t* input) {
  crc_32_type crc;
  crc.process_bytes(reinterpret_cast<const char*>(input), input_len);
  uint32_t chk = crc.checksum();
  // Snappy requires the checksum to be masked.
  return ((chk >> 15) | (chk << 17)) + 0xa282ead8;
}

Lz4Compressor::Lz4Compressor(MemPool* mem_pool, bool reuse_buffer)
  : Codec(mem_pool, reuse_buffer) {
}

int64_t Lz4Compressor::MaxOutputLen(int64_t input_len, const uint8_t* input) {
  return LZ4_compressBound(input_len);
}

Status Lz4Compressor::ProcessBlock(bool output_preallocated, int64_t input_length,
    const uint8_t* input, int64_t* output_length, uint8_t** output) {
  CHECK(output_preallocated) << "Output was not allocated for Lz4 Codec";
  if (input_length == 0) return Status::OK;
  *output_length = LZ4_compress(reinterpret_cast<const char*>(input),
                       reinterpret_cast<char*>(*output), input_length);
  return Status::OK;
}<|MERGE_RESOLUTION|>--- conflicted
+++ resolved
@@ -23,10 +23,7 @@
 #include <lz4.h>
 
 #include <boost/crc.hpp>
-<<<<<<< HEAD
-=======
 #include <gutil/strings/substitute.h>
->>>>>>> e48c2b48
 
 using namespace std;
 using namespace boost;
@@ -112,10 +109,7 @@
 Status GzipCompressor::ProcessBlock(bool output_preallocated,
     int64_t input_length, const uint8_t* input, int64_t* output_length,
     uint8_t** output) {
-<<<<<<< HEAD
-=======
   DCHECK(!output_preallocated || (output_preallocated && *output_length > 0));
->>>>>>> e48c2b48
   int64_t max_compressed_len = MaxOutputLen(input_length);
   if (!output_preallocated) {
     if (!reuse_buffer_ || buffer_length_ < max_compressed_len || out_buffer_ == NULL) {
