--- conflicted
+++ resolved
@@ -69,8 +69,5 @@
   // should fix this to not assume unqualified paths are DFS.
   return strncmp(path, "hdfs://", 7) == 0 || strstr(path, ":/") == NULL;
 }
-<<<<<<< HEAD
-=======
 
->>>>>>> 833f0402
 }