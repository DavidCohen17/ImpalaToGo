// Copyright 2012 Cloudera Inc.
//
// Licensed under the Apache License, Version 2.0 (the "License");
// you may not use this file except in compliance with the License.
// You may obtain a copy of the License at
//
// http://www.apache.org/licenses/LICENSE-2.0
//
// Unless required by applicable law or agreed to in writing, software
// distributed under the License is distributed on an "AS IS" BASIS,
// WITHOUT WARRANTIES OR CONDITIONS OF ANY KIND, either express or implied.
// See the License for the specific language governing permissions and
// limitations under the License.

#include "codegen/llvm-codegen.h"

#include <fstream>
#include <iostream>
#include <sstream>
#include <boost/thread/mutex.hpp>

#include <llvm/ADT/Triple.h>
#include <llvm/Analysis/InstructionSimplify.h>
#include <llvm/Analysis/Passes.h>
#include <llvm/Bitcode/ReaderWriter.h>
#include <llvm/ExecutionEngine/ExecutionEngine.h>
#include <llvm/ExecutionEngine/JIT.h>
#include <llvm/IR/DataLayout.h>
#include <llvm/Linker.h>
#include <llvm/PassManager.h>
#include <llvm/Support/DynamicLibrary.h>
#include <llvm/Support/MemoryBuffer.h>
#include <llvm/Support/NoFolder.h>
#include <llvm/Support/TargetRegistry.h>
#include <llvm/Support/TargetSelect.h>
#include <llvm/Support/raw_ostream.h>
#include <llvm/Support/system_error.h>
#include <llvm/Target/TargetLibraryInfo.h>
#include <llvm/Transforms/IPO.h>
#include <llvm/Transforms/IPO/PassManagerBuilder.h>
#include <llvm/Transforms/Scalar.h>
#include <llvm/Transforms/Utils/BasicBlockUtils.h>
#include <llvm/Transforms/Utils/Cloning.h>

#include "common/logging.h"
#include "codegen/codegen-anyval.h"
#include "codegen/subexpr-elimination.h"
#include "codegen/instruction-counter.h"
#include "impala-ir/impala-ir-names.h"
#include "runtime/hdfs-fs-cache.h"
#include "util/cpu-info.h"
#include "util/hdfs-util.h"
#include "util/path-builder.h"

using namespace boost;
using namespace llvm;
using namespace std;

DEFINE_bool(print_llvm_ir_instruction_count, false,
    "if true, prints the instruction counts of all JIT'd functions");

DEFINE_bool(disable_optimization_passes, false,
    "if true, disables llvm optimization passes (used for testing)");
DEFINE_bool(dump_ir, false, "if true, output IR after optimization passes");
DEFINE_string(unopt_module, "",
    "if set, saves the unoptimized generated IR to the specified file.");
DEFINE_string(opt_module, "",
    "if set, saves the optimized generated IR to the specified file.");
DECLARE_string(local_library_dir);

namespace impala {

static mutex llvm_initialization_lock;
static bool llvm_initialized = false;

void LlvmCodeGen::InitializeLlvm(bool load_backend) {
  mutex::scoped_lock initialization_lock(llvm_initialization_lock);
  if (llvm_initialized) return;
  // This allocates a global llvm struct and enables multithreading.
  // There is no real good time to clean this up but we only make it once.
  bool result = llvm::llvm_start_multithreaded();
  DCHECK(result);
  // This can *only* be called once per process and is used to setup
  // dynamically linking jitted code.
  llvm::InitializeNativeTarget();
  llvm_initialized = true;

  if (load_backend) {
    string path;
    // For test env, we have to load libfesupport.so to provide sym for LLVM.
    PathBuilder::GetFullBuildPath("service/libfesupport.so", &path);
    bool failed = llvm::sys::DynamicLibrary::LoadLibraryPermanently(path.c_str());
    DCHECK_EQ(failed, 0);
  }
}

LlvmCodeGen::LlvmCodeGen(ObjectPool* pool, const string& name) :
  name_(name),
  profile_(pool, "CodeGen"),
  optimizations_enabled_(false),
  is_corrupt_(false),
  is_compiled_(false),
  context_(new llvm::LLVMContext()),
  module_(NULL),
  execution_engine_(NULL),
  debug_trace_fn_(NULL) {

  DCHECK(llvm_initialized) << "Must call LlvmCodeGen::InitializeLlvm first.";

  load_module_timer_ = ADD_TIMER(&profile_, "LoadTime");
  prepare_module_timer_ = ADD_TIMER(&profile_, "PrepareTime");
  module_file_size_ = ADD_COUNTER(&profile_, "ModuleFileSize", TCounterType::BYTES);
  codegen_timer_ = ADD_TIMER(&profile_, "CodegenTime");
  optimization_timer_ = ADD_TIMER(&profile_, "OptimizationTime");
  compile_timer_ = ADD_TIMER(&profile_, "CompileTime");

  loaded_functions_.resize(IRFunction::FN_END);
}

Status LlvmCodeGen::LoadFromFile(ObjectPool* pool,
    const string& file, scoped_ptr<LlvmCodeGen>* codegen) {
  codegen->reset(new LlvmCodeGen(pool, ""));
  SCOPED_TIMER((*codegen)->profile_.total_time_counter());

  Module* loaded_module;
  RETURN_IF_ERROR(LoadModule(codegen->get(), file, &loaded_module));
  (*codegen)->module_ = loaded_module;

  return (*codegen)->Init();
}

Status LlvmCodeGen::LoadModule(LlvmCodeGen* codegen, const string& file,
                               Module** module) {
  OwningPtr<MemoryBuffer> file_buffer;
  {
    SCOPED_TIMER(codegen->load_module_timer_);

    llvm::error_code err = MemoryBuffer::getFile(file, file_buffer);
    if (err.value() != 0) {
      stringstream ss;
      ss << "Could not load module " << file << ": " << err.message();
      return Status(ss.str());
    }
  }
<<<<<<< HEAD
  COUNTER_ADD(codegen->module_file_size_, file_buffer->getBufferSize());
=======
>>>>>>> e48c2b48

  COUNTER_ADD(codegen->module_file_size_, file_buffer->getBufferSize());

  SCOPED_TIMER(codegen->prepare_module_timer_);
  string error;
  *module = ParseBitcodeFile(file_buffer.get(), codegen->context(), &error);
  if (*module == NULL) {
    stringstream ss;
    ss << "Could not parse module " << file << ": " << error;
    return Status(ss.str());
  }
  return Status::OK;
}

// TODO: Create separate counters/timers (file size, load time) for each module linked
Status LlvmCodeGen::LinkModule(const string& file) {
  if (linked_modules_.find(file) != linked_modules_.end()) return Status::OK;

  SCOPED_TIMER(profile_.total_time_counter());
  Module* new_module;
  RETURN_IF_ERROR(LoadModule(this, file, &new_module));
  string error_msg;
  bool error =
      Linker::LinkModules(module_, new_module, Linker::DestroySource, &error_msg);
  if (error) {
    stringstream ss;
    ss << "Problem linking " << file << " to main module: " << error_msg;
    return Status(ss.str());
  }
  linked_modules_.insert(file);
  return Status::OK;
}

Status LlvmCodeGen::LoadImpalaIR(ObjectPool* pool, scoped_ptr<LlvmCodeGen>* codegen_ret) {
  // Load the statically cross compiled file.  We cannot load an ll file with sse
  // instructions on a machine without sse support (the load fails, doesn't matter
  // if those instructions end up getting run or not).
  string module_file;
  if (CpuInfo::IsSupported(CpuInfo::SSE4_2)) {
    PathBuilder::GetFullPath("llvm-ir/impala-sse.ll", &module_file);
  } else {
    PathBuilder::GetFullPath("llvm-ir/impala-no-sse.ll", &module_file);
  }
  RETURN_IF_ERROR(LoadFromFile(pool, module_file, codegen_ret));
  LlvmCodeGen* codegen = codegen_ret->get();

  // Parse module for cross compiled functions and types
  SCOPED_TIMER(codegen->profile_.total_time_counter());
  SCOPED_TIMER(codegen->prepare_module_timer_);

  // Get type for StringValue
  codegen->string_val_type_ = codegen->GetType(StringValue::LLVM_CLASS_NAME);

  // Get type for TimestampValue
  codegen->timestamp_val_type_ = codegen->GetType(TimestampValue::LLVM_CLASS_NAME);

  // Verify size is correct
  const DataLayout* data_layout = codegen->execution_engine()->getDataLayout();
  const StructLayout* layout =
      data_layout->getStructLayout(static_cast<StructType*>(codegen->string_val_type_));
  if (layout->getSizeInBytes() != sizeof(StringValue)) {
    DCHECK_EQ(layout->getSizeInBytes(), sizeof(StringValue));
    return Status("Could not create llvm struct type for StringVal");
  }

  // Parse functions from module
  vector<Function*> functions;
  codegen->GetFunctions(&functions);
  int parsed_functions = 0;
  for (int i = 0; i < functions.size(); ++i) {
    string fn_name = functions[i]->getName();
    for (int j = IRFunction::FN_START; j < IRFunction::FN_END; ++j) {
      // Substring match to match precompiled functions.  The compiled function names
      // will be mangled.
      // TODO: reconsider this.  Substring match is probably not strict enough but
      // undoing the mangling is no fun either.
      if (fn_name.find(FN_MAPPINGS[j].fn_name) != string::npos) {
        if (codegen->loaded_functions_[FN_MAPPINGS[j].fn] != NULL) {
          return Status("Duplicate definition found for function: " + fn_name);
        }
        functions[i]->addFnAttr(Attribute::AlwaysInline);
        codegen->loaded_functions_[FN_MAPPINGS[j].fn] = functions[i];
        ++parsed_functions;
      }
    }
  }

  if (parsed_functions != IRFunction::FN_END) {
    stringstream ss;
    ss << "Unable to find these precompiled functions: ";
    bool first = true;
    for (int i = IRFunction::FN_START; i != IRFunction::FN_END; ++i) {
      if (codegen->loaded_functions_[i] == NULL) {
        if (!first) ss << ", ";
        ss << FN_MAPPINGS[i].fn_name;
        first = false;
      }
    }
    return Status(ss.str());
  }

  return Status::OK;
}

Status LlvmCodeGen::Init() {
  if (module_ == NULL) {
    module_ = new Module(name_, context());
  }
  llvm::CodeGenOpt::Level opt_level = CodeGenOpt::Aggressive;
#ifndef NDEBUG
  // For debug builds, don't generate JIT compiled optimized assembly.
  // This takes a non-neglible amount of time (~.5 ms per function) and
  // blows up the fe tests (which take ~10-20 ms each).
  opt_level = CodeGenOpt::None;
#endif
  execution_engine_.reset(
      ExecutionEngine::createJIT(module_, &error_string_, NULL, opt_level));
  if (execution_engine_ == NULL) {
    // execution_engine_ will take ownership of the module if it is created
    delete module_;
    stringstream ss;
    ss << "Could not create ExecutionEngine: " << error_string_;
    return Status(ss.str());
  }

  void_type_ = Type::getVoidTy(context());
  ptr_type_ = PointerType::get(GetType(TYPE_TINYINT), 0);
  true_value_ = ConstantInt::get(context(), APInt(1, true, true));
  false_value_ = ConstantInt::get(context(), APInt(1, false, true));

  RETURN_IF_ERROR(LoadIntrinsics());

  return Status::OK;
}

LlvmCodeGen::~LlvmCodeGen() {
  for (map<Function*, bool>::iterator iter = jitted_functions_.begin();
      iter != jitted_functions_.end(); ++iter) {
    execution_engine_->freeMachineCodeForFunction(iter->first);
  }
}

void LlvmCodeGen::EnableOptimizations(bool enable) {
  optimizations_enabled_ = enable;
}

string LlvmCodeGen::GetIR(bool full_module) const {
  string str;
  raw_string_ostream stream(str);
  if (full_module) {
    module_->print(stream, NULL);
  } else {
    for (int i = 0; i < codegend_functions_.size(); ++i) {
      codegend_functions_[i]->print(stream, NULL);
    }
  }
  return str;
}

Type* LlvmCodeGen::GetType(const ColumnType& type) {
  switch (type.type) {
    case TYPE_NULL:
      return Type::getInt1Ty(context());
    case TYPE_BOOLEAN:
      return Type::getInt1Ty(context());
    case TYPE_TINYINT:
      return Type::getInt8Ty(context());
    case TYPE_SMALLINT:
      return Type::getInt16Ty(context());
    case TYPE_INT:
      return Type::getInt32Ty(context());
    case TYPE_BIGINT:
      return Type::getInt64Ty(context());
    case TYPE_FLOAT:
      return Type::getFloatTy(context());
    case TYPE_DOUBLE:
      return Type::getDoubleTy(context());
    case TYPE_STRING:
    case TYPE_VARCHAR:
    case TYPE_CHAR:
      return string_val_type_;
    case TYPE_TIMESTAMP:
      return timestamp_val_type_;
    case TYPE_DECIMAL:
      return Type::getIntNTy(context(), type.GetByteSize() * 8);
    default:
      DCHECK(false) << "Invalid type: " << type;
      return NULL;
  }
}

PointerType* LlvmCodeGen::GetPtrType(const ColumnType& type) {
  return PointerType::get(GetType(type), 0);
}

Type* LlvmCodeGen::GetType(const string& name) {
  Type* type = module_->getTypeByName(name);
  DCHECK_NOTNULL(type);
  return type;
}

PointerType* LlvmCodeGen::GetPtrType(const string& name) {
  Type* type = GetType(name);
  DCHECK(type != NULL) << name;
  return PointerType::get(type, 0);
}

PointerType* LlvmCodeGen::GetPtrType(Type* type) {
  return PointerType::get(type, 0);
}

// Llvm doesn't let you create a PointerValue from a c-side ptr.  Instead
// cast it to an int and then to 'type'.
Value* LlvmCodeGen::CastPtrToLlvmPtr(Type* type, const void* ptr) {
  Constant* const_int = ConstantInt::get(Type::getInt64Ty(context()), (int64_t)ptr);
  return ConstantExpr::getIntToPtr(const_int, type);
}

Value* LlvmCodeGen::GetIntConstant(PrimitiveType type, int64_t val) {
  switch (type) {
    case TYPE_TINYINT:
      return ConstantInt::get(context(), APInt(8, val));
    case TYPE_SMALLINT:
      return ConstantInt::get(context(), APInt(16, val));
    case TYPE_INT:
      return ConstantInt::get(context(), APInt(32, val));
    case TYPE_BIGINT:
      return ConstantInt::get(context(), APInt(64, val));
    default:
      DCHECK(false);
      return NULL;
  }
}

AllocaInst* LlvmCodeGen::CreateEntryBlockAlloca(Function* f, const NamedVariable& var) {
  IRBuilder<> tmp(&f->getEntryBlock(), f->getEntryBlock().begin());
  AllocaInst* alloca = tmp.CreateAlloca(var.type, 0, var.name.c_str());
  if (var.type == GetType(CodegenAnyVal::LLVM_DECIMALVAL_NAME)) {
    // Generated functions may manipulate DecimalVal arguments via SIMD instructions such
    // as 'movaps' that require 16-byte memory alignment. LLVM uses 8-byte alignment by
    // default, so explicitly set the alignment for DecimalVals.
    alloca->setAlignment(16);
  }
  return alloca;
}

AllocaInst* LlvmCodeGen::CreateEntryBlockAlloca(const LlvmBuilder& builder, Type* type,
                                                const char* name) {
  return CreateEntryBlockAlloca(builder.GetInsertBlock()->getParent(),
                                NamedVariable(name, type));
}

void LlvmCodeGen::CreateIfElseBlocks(Function* fn, const string& if_name,
    const string& else_name, BasicBlock** if_block, BasicBlock** else_block,
    BasicBlock* insert_before) {
  *if_block = BasicBlock::Create(context(), if_name, fn, insert_before);
  *else_block = BasicBlock::Create(context(), else_name, fn, insert_before);
}

Function* LlvmCodeGen::GetLibCFunction(FnPrototype* prototype) {
  if (external_functions_.find(prototype->name()) != external_functions_.end()) {
    return external_functions_[prototype->name()];
  }
  Function* func = prototype->GeneratePrototype();
  external_functions_[prototype->name()] = func;
  return func;
}

Function* LlvmCodeGen::GetFunction(IRFunction::Type function) {
  DCHECK(loaded_functions_[function] != NULL);
  return loaded_functions_[function];
}

// There is an llvm bug (#10957) that causes the first step of the verifier to always
// abort the process if it runs into an issue and ignores ReturnStatusAction.  This
// would cause impalad to go down if one query has a problem.
// To work around this, we will copy that step here and not abort on error.
// TODO: doesn't seem there is much traction in getting this fixed but we'll see
bool LlvmCodeGen::VerifyFunction(Function* fn) {
  if (is_corrupt_) return false;

  // Verify the function is valid. Adapted from the pre-verifier function pass.
  for (Function::iterator i = fn->begin(), e = fn->end(); i != e; ++i) {
    if (i->empty() || !i->back().isTerminator()) {
      LOG(ERROR) << "Basic block must end with terminator: \n" << Print(&(*i));
      is_corrupt_ = true;
      break;
    }
  }

  if (!is_corrupt_) is_corrupt_ = llvm::verifyFunction(*fn, PrintMessageAction);

  if (is_corrupt_) {
    string fn_name = fn->getName(); // llvm has some fancy operator overloading
    LOG(ERROR) << "Function corrupt: " << fn_name;
    fn->dump();
    return false;
  }
  return true;
}

LlvmCodeGen::FnPrototype::FnPrototype(
    LlvmCodeGen* gen, const string& name, Type* ret_type) :
  codegen_(gen), name_(name), ret_type_(ret_type) {
  DCHECK(!codegen_->is_compiled_) << "Not valid to add additional functions";
}

Function* LlvmCodeGen::FnPrototype::GeneratePrototype(
      LlvmBuilder* builder, Value** params) {
  vector<Type*> arguments;
  for (int i = 0; i < args_.size(); ++i) {
    arguments.push_back(args_[i].type);
  }
  FunctionType* prototype = FunctionType::get(ret_type_, arguments, false);

  Function* fn = Function::Create(
      prototype, Function::ExternalLinkage, name_, codegen_->module_);
  DCHECK(fn != NULL);

  // Name the arguments
  int idx = 0;
  for (Function::arg_iterator iter = fn->arg_begin();
      iter != fn->arg_end(); ++iter, ++idx) {
    iter->setName(args_[idx].name);
    if (params != NULL) params[idx] = iter;
  }

  if (builder != NULL) {
    BasicBlock* entry_block = BasicBlock::Create(codegen_->context(), "entry", fn);
    builder->SetInsertPoint(entry_block);
  }

  codegen_->codegend_functions_.push_back(fn);
  return fn;
}

Function* LlvmCodeGen::ReplaceCallSites(Function* caller, bool update_in_place,
    Function* new_fn, const string& replacee_name, int* replaced) {
  DCHECK(caller->getParent() == module_);
  DCHECK(caller != NULL);
  DCHECK(new_fn != NULL);

  if (!update_in_place) {
    caller = CloneFunction(caller);
  } else if (jitted_functions_.find(caller) != jitted_functions_.end()) {
    // This function is already dynamically linked, unlink it.
    execution_engine_->freeMachineCodeForFunction(caller);
    jitted_functions_.erase(caller);
  }

  *replaced = 0;
  // loop over all blocks
  Function::iterator block_iter = caller->begin();
  while (block_iter != caller->end()) {
    BasicBlock* block = block_iter++;
    // loop over instructions in the block
    BasicBlock::iterator instr_iter = block->begin();
    while (instr_iter != block->end()) {
      Instruction* instr = instr_iter++;
      // look for call instructions
      if (CallInst::classof(instr)) {
        CallInst* call_instr = reinterpret_cast<CallInst*>(instr);
        Function* old_fn = call_instr->getCalledFunction();
        // look for call instruction that matches the name
        if (old_fn != NULL && old_fn->getName().find(replacee_name) != string::npos) {
          // Replace the called function
          call_instr->setCalledFunction(new_fn);
          ++*replaced;
        }
      }
    }
  }

  return caller;
}

Function* LlvmCodeGen::CloneFunction(Function* fn) {
  ValueToValueMapTy dummy_vmap;
  // CloneFunction() automatically gives the new function a unique name
  Function* fn_clone = llvm::CloneFunction(fn, dummy_vmap, false);
  fn_clone->copyAttributesFrom(fn);
  module_->getFunctionList().push_back(fn_clone);
  return fn_clone;
}

// TODO: revisit this. Inlining all call sites might not be the right call.  We
// probably need to make this more complicated and somewhat cost based or write
// our own optimization passes.
int LlvmCodeGen::InlineCallSites(Function* fn, bool skip_registered_fns) {
  int functions_inlined = 0;
  // Collect all call sites
  vector<CallInst*> call_sites;

  // loop over all blocks
  Function::iterator block_iter = fn->begin();
  while (block_iter != fn->end()) {
    BasicBlock* block = block_iter++;
    // loop over instructions in the block
    BasicBlock::iterator instr_iter = block->begin();
    while (instr_iter != block->end()) {
      Instruction* instr = instr_iter++;
      // look for call instructions
      if (CallInst::classof(instr)) {
        CallInst* call_instr = reinterpret_cast<CallInst*>(instr);
        Function* called_fn = call_instr->getCalledFunction();
        // called_fn will be NULL if it's a virtual function call, etc.
        if (called_fn == NULL || !called_fn->hasFnAttribute(Attribute::AlwaysInline)) {
          continue;
        }
        if (skip_registered_fns) {
          if (registered_exprs_.find(called_fn) != registered_exprs_.end()) {
            continue;
          }
        }
        call_sites.push_back(call_instr);
      }
    }
  }

  // Inline all call sites.  InlineFunction can still fail (function is recursive, etc)
  // but that always leaves the original function in a consistent state
  for (int i = 0; i < call_sites.size(); ++i) {
    llvm::InlineFunctionInfo info;
    if (llvm::InlineFunction(call_sites[i], info)) {
      ++functions_inlined;
    }
  }
  return functions_inlined;
}

Function* LlvmCodeGen::OptimizeFunctionWithExprs(Function* fn) {
  int num_inlined;
  do {
    // This assumes that all redundant exprs have been registered.
    num_inlined = InlineCallSites(fn, false);
  } while (num_inlined > 0);

  // TODO(skye): fix subexpression elimination
  // SubExprElimination subexpr_elim(this);
  // subexpr_elim.Run(fn);
  return FinalizeFunction(fn);
}

Function* LlvmCodeGen::FinalizeFunction(Function* function) {
  function->addFnAttr(llvm::Attribute::AlwaysInline);

  if (!VerifyFunction(function)) {
    function->eraseFromParent(); // deletes function
    return NULL;
  }
  if (FLAGS_dump_ir) function->dump();
  return function;
}

Status LlvmCodeGen::FinalizeModule() {
  DCHECK(!is_compiled_);
  is_compiled_ = true;

  if (FLAGS_unopt_module.size() != 0) {
    fstream f(FLAGS_unopt_module.c_str(), fstream::out | fstream::trunc);
    if (f.fail()) {
      LOG(ERROR) << "Could not save IR to: " << FLAGS_unopt_module;
    } else {
      f << GetIR(true);
      f.close();
    }
  }

  if (is_corrupt_) return Status("Module is corrupt.");
  SCOPED_TIMER(profile_.total_time_counter());

  // Don't waste time optimizing module if there are no functions to JIT. This can happen
  // if the codegen object is created but no functions are successfully codegen'd.
  if (optimizations_enabled_ && !FLAGS_disable_optimization_passes &&
      !fns_to_jit_compile_.empty()) {
    OptimizeModule();
  }

  SCOPED_TIMER(compile_timer_);
<<<<<<< HEAD
=======
  // JIT compile all codegen'd functions
  for (int i = 0; i < fns_to_jit_compile_.size(); ++i) {
    *fns_to_jit_compile_[i].second = JitFunction(fns_to_jit_compile_[i].first);
  }

  if (FLAGS_opt_module.size() != 0) {
    fstream f(FLAGS_opt_module.c_str(), fstream::out | fstream::trunc);
    if (f.fail()) {
      LOG(ERROR) << "Could not save IR to: " << FLAGS_opt_module;
    } else {
      f << GetIR(true);
      f.close();
    }
  }

  return Status::OK;
}

void LlvmCodeGen::OptimizeModule() {
  SCOPED_TIMER(optimization_timer_);
>>>>>>> e48c2b48

  // Don't waste time optimizing module if there are no functions to JIT. This can happen
  // if the codegen object is created but no functions are successfully codegen'd.
  if (optimizations_enabled_ && !FLAGS_disable_optimization_passes &&
      !fns_to_jit_compile_.empty()) {
    OptimizeModule();
  }

  // JIT compile all codegen'd functions
  for (int i = 0; i < fns_to_jit_compile_.size(); ++i) {
    *fns_to_jit_compile_[i].second = JitFunction(fns_to_jit_compile_[i].first);
  }

  if (FLAGS_opt_module.size() != 0) {
    fstream f(FLAGS_opt_module.c_str(), fstream::out | fstream::trunc);
    if (f.fail()) {
      LOG(ERROR) << "Could not save IR to: " << FLAGS_opt_module;
    } else {
      f << GetIR(true);
      f.close();
    }
  }

  return Status::OK;
}

void LlvmCodeGen::OptimizeModule() {
  // This pass manager will construct optimizations passes that are "typical" for
  // c/c++ programs.  We're relying on llvm to pick the best passes for us.
  // TODO: we can likely muck with this to get better compile speeds or write
  // our own passes.  Our subexpression elimination optimization can be rolled into
  // a pass.
  PassManagerBuilder pass_builder ;
  // 2 maps to -O2
  // TODO: should we switch to 3? (3 may not produce different IR than 2 while taking
  // longer, but we should check)
  pass_builder.OptLevel = 2;
  // Don't optimize for code size (this corresponds to -O2/-O3)
  pass_builder.SizeLevel = 0;
  pass_builder.Inliner = createFunctionInliningPass() ;

  // Specifying the data layout is necessary for some optimizations (e.g. removing many
  // of the loads/stores produced by structs).
  const string& data_layout_str = module_->getDataLayout();
  DCHECK(!data_layout_str.empty());

  // Before running any other optimization passes, run the internalize pass, giving it
  // the names of all functions registered by AddFunctionToJit(), followed by the
  // global dead code elimination pass. This causes all functions not registered to be
  // JIT'd to be marked as internal, and any internal functions that are not used are
  // deleted by DCE pass. This greatly decreases compile time by removing unused code.
  vector<const char*> exported_fn_names;
  for (int i = 0; i < fns_to_jit_compile_.size(); ++i) {
    exported_fn_names.push_back(fns_to_jit_compile_[i].first->getName().data());
  }
  scoped_ptr<PassManager> module_pass_manager(new PassManager());
  module_pass_manager->add(new DataLayout(data_layout_str));
  module_pass_manager->add(createInternalizePass(exported_fn_names));
  module_pass_manager->add(createGlobalDCEPass());
  module_pass_manager->run(*module_);

  // Create and run function pass manager
  scoped_ptr<FunctionPassManager> fn_pass_manager(new FunctionPassManager(module_));
  fn_pass_manager->add(new DataLayout(data_layout_str));
  pass_builder.populateFunctionPassManager(*fn_pass_manager);
  fn_pass_manager->doInitialization();
  for (Module::iterator it = module_->begin(), end = module_->end(); it != end ; ++it) {
    if (!it->isDeclaration()) fn_pass_manager->run(*it);
  }
  fn_pass_manager->doFinalization();

  // Create and run module pass manager
  module_pass_manager.reset(new PassManager());
  module_pass_manager->add(new DataLayout(data_layout_str));
  pass_builder.populateModulePassManager(*module_pass_manager);
  module_pass_manager->run(*module_);
  if (FLAGS_print_llvm_ir_instruction_count) {
    for (int i = 0; i < fns_to_jit_compile_.size(); ++i) {
      InstructionCounter counter;
      counter.visit(*fns_to_jit_compile_[i].first);
      VLOG(1) << fns_to_jit_compile_[i].first->getName().str();
      VLOG(1) << counter.PrintCounters();
    }
  }
}

void LlvmCodeGen::AddFunctionToJit(Function* fn, void** fn_ptr) {
  Type* decimal_val_type = GetType(CodegenAnyVal::LLVM_DECIMALVAL_NAME);
  if (fn->getReturnType() == decimal_val_type) {
    // Per the x86 calling convention ABI, DecimalVals should be returned via an extra
    // first DecimalVal* argument. We generate non-compliant functions that return the
    // DecimalVal directly, which we can call from generated code, but not from compiled
    // native code.  To avoid accidentally calling a non-compliant function from native
    // code, call 'function' from an ABI-compliant wrapper.
    stringstream name;
    name << fn->getName().str() << "ABIWrapper";
    LlvmCodeGen::FnPrototype prototype(this, name.str(), void_type_);
    // Add return argument
    prototype.AddArgument(NamedVariable("result", decimal_val_type->getPointerTo()));
    // Add regular arguments
    for (Function::arg_iterator arg = fn->arg_begin(); arg != fn->arg_end(); ++arg) {
      prototype.AddArgument(NamedVariable(arg->getName(), arg->getType()));
    }
    LlvmBuilder builder(context());
    Value* args[fn->arg_size() + 1];
    Function* fn_wrapper = prototype.GeneratePrototype(&builder, &args[0]);
    fn_wrapper->addFnAttr(llvm::Attribute::AlwaysInline);
    // Mark first argument as sret (not sure if this is necessary but it can't hurt)
    fn_wrapper->addAttribute(1, Attribute::StructRet);
    // Call 'fn' and store the result in the result argument
    Value* result =
        builder.CreateCall(fn, ArrayRef<Value*>(&args[1], fn->arg_size()), "result");
    builder.CreateStore(result, args[0]);
    builder.CreateRetVoid();
    fn = FinalizeFunction(fn_wrapper);
    DCHECK(fn != NULL);
  }
  fns_to_jit_compile_.push_back(make_pair(fn, fn_ptr));
}

void* LlvmCodeGen::JitFunction(Function* function) {
  if (is_corrupt_) return NULL;

  // TODO: log a warning if the jitted function is too big (larger than I cache)
  void* jitted_function = execution_engine_->getPointerToFunction(function);
  lock_guard<mutex> l(jitted_functions_lock_);
  if (jitted_function != NULL) {
    jitted_functions_[function] = true;
  }
  return jitted_function;
}

// Wrapper around printf to make it easier to call from IR
extern "C" void DebugTrace(const char* str) {
  printf("LLVM Trace: %s\n", str);
}

void LlvmCodeGen::CodegenDebugTrace(LlvmBuilder* builder, const char* str) {
  LOG(ERROR) << "Remove IR codegen debug traces before checking in.";

  // Lazily link in debug function to the module
  if (debug_trace_fn_ == NULL) {
    vector<Type*> args;
    args.push_back(ptr_type_);
    FunctionType* fn_type = FunctionType::get(void_type_, args, false);
    debug_trace_fn_ = Function::Create(fn_type, GlobalValue::ExternalLinkage,
        "DebugTrace", module_);

    DCHECK(debug_trace_fn_ != NULL);
    // DebugTrace shouldn't already exist (llvm mangles function names if there
    // are duplicates)
    DCHECK(debug_trace_fn_->getName() ==  "DebugTrace");

    debug_trace_fn_->setCallingConv(CallingConv::C);

    // Add a mapping to the execution engine so it can link the DebugTrace function
    execution_engine_->addGlobalMapping(debug_trace_fn_,
        reinterpret_cast<void*>(&DebugTrace));
  }

  // Make a copy of str into memory owned by this object.  This is no guarantee that str is
  // still around when the debug printf is executed.
  debug_strings_.push_back(str);
  str = debug_strings_[debug_strings_.size() - 1].c_str();

  // Call the function by turning 'str' into a constant ptr value
  Value* str_ptr = CastPtrToLlvmPtr(ptr_type_, const_cast<char*>(str));
  vector<Value*> calling_args;
  calling_args.push_back(str_ptr);
  builder->CreateCall(debug_trace_fn_, calling_args);
}

void LlvmCodeGen::GetFunctions(vector<Function*>* functions) {
  Module::iterator fn_iter = module_->begin();
  while (fn_iter != module_->end()) {
    Function* fn = fn_iter++;
    if (!fn->empty()) functions->push_back(fn);
  }
}

void LlvmCodeGen::GetSymbols(unordered_set<string>* symbols) {
  Module::iterator fn_iter = module_->begin();
  while (fn_iter != module_->end()) {
    Function* fn = fn_iter++;
    if (!fn->empty()) symbols->insert(fn->getName());
  }
}

// TODO: cache this function (e.g. all min(int, int) are identical).
// we probably want some more global IR function cache, or, implement this
// in c and precompile it with clang.
// define i32 @Min(i32 %v1, i32 %v2) {
// entry:
//   %0 = icmp slt i32 %v1, %v2
//   br i1 %0, label %ret_v1, label %ret_v2
//
// ret_v1:                                           ; preds = %entry
//   ret i32 %v1
//
// ret_v2:                                           ; preds = %entry
//   ret i32 %v2
// }
Function* LlvmCodeGen::CodegenMinMax(const ColumnType& type, bool min) {
  LlvmCodeGen::FnPrototype prototype(this, min ? "Min" : "Max", GetType(type));
  prototype.AddArgument(LlvmCodeGen::NamedVariable("v1", GetType(type)));
  prototype.AddArgument(LlvmCodeGen::NamedVariable("v2", GetType(type)));

  Value* params[2];
  LlvmBuilder builder(context());
  Function* fn = prototype.GeneratePrototype(&builder, &params[0]);

  Value* compare = NULL;
  switch (type.type) {
    case TYPE_NULL:
      compare = false_value();
      break;
    case TYPE_BOOLEAN:
      if (min) {
        // For min, return x && y
        compare = builder.CreateAnd(params[0], params[1]);
      } else {
        // For max, return x || y
        compare = builder.CreateOr(params[0], params[1]);
      }
      break;
    case TYPE_TINYINT:
    case TYPE_SMALLINT:
    case TYPE_INT:
    case TYPE_BIGINT:
      if (min) {
        compare = builder.CreateICmpSLT(params[0], params[1]);
      } else {
        compare = builder.CreateICmpSGT(params[0], params[1]);
      }
      break;
    case TYPE_FLOAT:
    case TYPE_DOUBLE:
      if (min) {
        compare = builder.CreateFCmpULT(params[0], params[1]);
      } else {
        compare = builder.CreateFCmpUGT(params[0], params[1]);
      }
      break;
    default:
      DCHECK(false);
  }

  if (type.type == TYPE_BOOLEAN) {
    builder.CreateRet(compare);
  } else {
    BasicBlock* ret_v1, *ret_v2;
    CreateIfElseBlocks(fn, "ret_v1", "ret_v2", &ret_v1, &ret_v2);

    builder.CreateCondBr(compare, ret_v1, ret_v2);
    builder.SetInsertPoint(ret_v1);
    builder.CreateRet(params[0]);
    builder.SetInsertPoint(ret_v2);
    builder.CreateRet(params[1]);
  }

  if (!VerifyFunction(fn)) return NULL;
  return fn;
}

// Intrinsics are loaded one by one.  Some are overloaded (e.g. memcpy) and the types must
// be specified.
// TODO: is there a better way to do this?
Status LlvmCodeGen::LoadIntrinsics() {
  // Load memcpy
  {
    Type* types[] = { ptr_type(), ptr_type(), GetType(TYPE_INT) };
    Function* fn = Intrinsic::getDeclaration(module(), Intrinsic::memcpy, types);
    if (fn == NULL) {
      return Status("Could not find memcpy intrinsic.");
    }
    llvm_intrinsics_[Intrinsic::memcpy] = fn;
  }

  // TODO: where is the best place to put this?
  struct {
    Intrinsic::ID id;
    const char* error;
  } non_overloaded_intrinsics[] = {
    { Intrinsic::x86_sse42_crc32_32_8, "sse4.2 crc32_u8" },
    { Intrinsic::x86_sse42_crc32_32_16, "sse4.2 crc32_u16" },
    { Intrinsic::x86_sse42_crc32_32_32, "sse4.2 crc32_u32" },
    { Intrinsic::x86_sse42_crc32_64_64, "sse4.2 crc32_u64" },
  };
  const int num_intrinsics =
      sizeof(non_overloaded_intrinsics) / sizeof(non_overloaded_intrinsics[0]);

  for (int i = 0; i < num_intrinsics; ++i) {
    Intrinsic::ID id = non_overloaded_intrinsics[i].id;
    Function* fn = Intrinsic::getDeclaration(module(), id);
    if (fn == NULL) {
      stringstream ss;
      ss << "Could not find " << non_overloaded_intrinsics[i].error << " intrinsic";
      return Status(ss.str());
    }
    llvm_intrinsics_[id] = fn;
  }

  return Status::OK;
}

void LlvmCodeGen::CodegenMemcpy(LlvmBuilder* builder, Value* dst, Value* src, int size) {
  DCHECK_GE(size, 0);
  if (size == 0) return;

  // Cast src/dst to int8_t*.  If they already are, this will get optimized away
  DCHECK(PointerType::classof(dst->getType()));
  DCHECK(PointerType::classof(src->getType()));
  dst = builder->CreateBitCast(dst, ptr_type());
  src = builder->CreateBitCast(src, ptr_type());

  // Get intrinsic function.
  Function* memcpy_fn = llvm_intrinsics_[Intrinsic::memcpy];
  DCHECK(memcpy_fn != NULL);

  // The fourth argument is the alignment.  For non-zero values, the caller
  // must guarantee that the src and dst values are aligned to that byte boundary.
  // TODO: We should try to take advantage of this since our tuples are well aligned.
  Value* args[] = {
    dst, src, GetIntConstant(TYPE_INT, size),
    GetIntConstant(TYPE_INT, 0),
    false_value()                       // is_volatile.
  };
  builder->CreateCall(memcpy_fn, args);
}

void LlvmCodeGen::ClearHashFns() {
  hash_fns_.clear();
}

// Codegen to compute hash for a particular byte size.  Loops are unrolled in this
// process.  For the case where num_bytes == 11, we'd do this by calling
//   1. crc64 (for first 8 bytes)
//   2. crc16 (for bytes 9, 10)
//   3. crc8 (for byte 11)
// The resulting IR looks like:
// define i32 @CrcHash11(i8* %data, i32 %len, i32 %seed) {
// entry:
//   %0 = zext i32 %seed to i64
//   %1 = bitcast i8* %data to i64*
//   %2 = getelementptr i64* %1, i32 0
//   %3 = load i64* %2
//   %4 = call i64 @llvm.x86.sse42.crc32.64.64(i64 %0, i64 %3)
//   %5 = trunc i64 %4 to i32
//   %6 = getelementptr i8* %data, i32 8
//   %7 = bitcast i8* %6 to i16*
//   %8 = load i16* %7
//   %9 = call i32 @llvm.x86.sse42.crc32.32.16(i32 %5, i16 %8)
//   %10 = getelementptr i8* %6, i32 2
//   %11 = load i8* %10
//   %12 = call i32 @llvm.x86.sse42.crc32.32.8(i32 %9, i8 %11)
//   ret i32 %12
// }
Function* LlvmCodeGen::GetHashFunction(int num_bytes) {
  if (CpuInfo::IsSupported(CpuInfo::SSE4_2)) {
    if (num_bytes == -1) {
      // -1 indicates variable length, just return the generic loop based
      // hash fn.
      return GetFunction(IRFunction::HASH_CRC);
    }

    map<int, Function*>::iterator cached_fn = hash_fns_.find(num_bytes);
    if (cached_fn != hash_fns_.end()) {
      return cached_fn->second;
    }

    // Generate a function to hash these bytes
    stringstream ss;
    ss << "CrcHash" << num_bytes;
    FnPrototype prototype(this, ss.str(), GetType(TYPE_INT));
    prototype.AddArgument(LlvmCodeGen::NamedVariable("data", ptr_type()));
    prototype.AddArgument(LlvmCodeGen::NamedVariable("len", GetType(TYPE_INT)));
    prototype.AddArgument(LlvmCodeGen::NamedVariable("seed", GetType(TYPE_INT)));

    Value* args[3];
    LlvmBuilder builder(context());
    Function* fn = prototype.GeneratePrototype(&builder, &args[0]);
    Value* data = args[0];
    Value* result = args[2];

    Function* crc8_fn = llvm_intrinsics_[Intrinsic::x86_sse42_crc32_32_8];
    Function* crc16_fn = llvm_intrinsics_[Intrinsic::x86_sse42_crc32_32_16];
    Function* crc32_fn = llvm_intrinsics_[Intrinsic::x86_sse42_crc32_32_32];
    Function* crc64_fn = llvm_intrinsics_[Intrinsic::x86_sse42_crc32_64_64];

    // Generate the crc instructions starting with the highest number of bytes
    if (num_bytes >= 8) {
      Value* result_64 = builder.CreateZExt(result, GetType(TYPE_BIGINT));
      Value* ptr = builder.CreateBitCast(data, GetPtrType(TYPE_BIGINT));
      int i = 0;
      while (num_bytes >= 8) {
        Value* index[] = { GetIntConstant(TYPE_INT, i++) };
        Value* d = builder.CreateLoad(builder.CreateGEP(ptr, index));
        result_64 = builder.CreateCall2(crc64_fn, result_64, d);
        num_bytes -= 8;
      }
      result = builder.CreateTrunc(result_64, GetType(TYPE_INT));
      Value* index[] = { GetIntConstant(TYPE_INT, i * 8) };
      // Update data to past the 8-byte chunks
      data = builder.CreateGEP(data, index);
    }

    if (num_bytes >= 4) {
      DCHECK_LT(num_bytes, 8);
      Value* ptr = builder.CreateBitCast(data, GetPtrType(TYPE_INT));
      Value* d = builder.CreateLoad(ptr);
      result = builder.CreateCall2(crc32_fn, result, d);
      Value* index[] = { GetIntConstant(TYPE_INT, 4) };
      data = builder.CreateGEP(data, index);
      num_bytes -= 4;
    }

    if (num_bytes >= 2) {
      DCHECK_LT(num_bytes, 4);
      Value* ptr = builder.CreateBitCast(data, GetPtrType(TYPE_SMALLINT));
      Value* d = builder.CreateLoad(ptr);
      result = builder.CreateCall2(crc16_fn, result, d);
      Value* index[] = { GetIntConstant(TYPE_INT, 2) };
      data = builder.CreateGEP(data, index);
      num_bytes -= 2;
    }

    if (num_bytes > 0) {
      DCHECK_EQ(num_bytes, 1);
      Value* d = builder.CreateLoad(data);
      result = builder.CreateCall2(crc8_fn, result, d);
      --num_bytes;
    }
    DCHECK_EQ(num_bytes, 0);

    Value* shift_16 = GetIntConstant(TYPE_INT, 16);
    Value* upper_bits = builder.CreateShl(result, shift_16);
    Value* lower_bits = builder.CreateLShr(result, shift_16);
    result = builder.CreateOr(upper_bits, lower_bits);
    builder.CreateRet(result);

    fn = FinalizeFunction(fn);
    if (fn != NULL) {
      hash_fns_[num_bytes] = fn;
    }
    return fn;
  } else {
    return GetMurmurHashFunction(num_bytes);
  }
}

static Function* GetLenOptimizedHashFn(
    LlvmCodeGen* codegen, IRFunction::Type f, int len) {
  Function* fn = codegen->GetFunction(f);
  DCHECK(fn != NULL);
  if (len != -1) {
    // Clone this function since we're going to modify it by replacing the
    // length with num_bytes.
    fn = codegen->CloneFunction(fn);
    Value* len_arg = codegen->GetArgument(fn, 1);
    len_arg->replaceAllUsesWith(codegen->GetIntConstant(TYPE_INT, len));
  }
  return codegen->FinalizeFunction(fn);
}

Function* LlvmCodeGen::GetFnvHashFunction(int len) {
  return GetLenOptimizedHashFn(this, IRFunction::HASH_FNV, len);
}

Function* LlvmCodeGen::GetMurmurHashFunction(int len) {
  return GetLenOptimizedHashFn(this, IRFunction::HASH_MURMUR, len);
}

void LlvmCodeGen::ReplaceInstWithValue(Instruction* from, Value* to) {
  BasicBlock::iterator iter(from);
  llvm::ReplaceInstWithValue(from->getParent()->getInstList(), iter, to);
}

Argument* LlvmCodeGen::GetArgument(Function* fn, int i) {
  DCHECK_LE(i, fn->arg_size());
  Function::arg_iterator iter = fn->arg_begin();
  for (int j = 0; j < i; ++j) ++iter;
  return iter;
}

}<|MERGE_RESOLUTION|>--- conflicted
+++ resolved
@@ -142,10 +142,6 @@
       return Status(ss.str());
     }
   }
-<<<<<<< HEAD
-  COUNTER_ADD(codegen->module_file_size_, file_buffer->getBufferSize());
-=======
->>>>>>> e48c2b48
 
   COUNTER_ADD(codegen->module_file_size_, file_buffer->getBufferSize());
 
@@ -625,8 +621,6 @@
   }
 
   SCOPED_TIMER(compile_timer_);
-<<<<<<< HEAD
-=======
   // JIT compile all codegen'd functions
   for (int i = 0; i < fns_to_jit_compile_.size(); ++i) {
     *fns_to_jit_compile_[i].second = JitFunction(fns_to_jit_compile_[i].first);
@@ -647,34 +641,7 @@
 
 void LlvmCodeGen::OptimizeModule() {
   SCOPED_TIMER(optimization_timer_);
->>>>>>> e48c2b48
-
-  // Don't waste time optimizing module if there are no functions to JIT. This can happen
-  // if the codegen object is created but no functions are successfully codegen'd.
-  if (optimizations_enabled_ && !FLAGS_disable_optimization_passes &&
-      !fns_to_jit_compile_.empty()) {
-    OptimizeModule();
-  }
-
-  // JIT compile all codegen'd functions
-  for (int i = 0; i < fns_to_jit_compile_.size(); ++i) {
-    *fns_to_jit_compile_[i].second = JitFunction(fns_to_jit_compile_[i].first);
-  }
-
-  if (FLAGS_opt_module.size() != 0) {
-    fstream f(FLAGS_opt_module.c_str(), fstream::out | fstream::trunc);
-    if (f.fail()) {
-      LOG(ERROR) << "Could not save IR to: " << FLAGS_opt_module;
-    } else {
-      f << GetIR(true);
-      f.close();
-    }
-  }
-
-  return Status::OK;
-}
-
-void LlvmCodeGen::OptimizeModule() {
+
   // This pass manager will construct optimizations passes that are "typical" for
   // c/c++ programs.  We're relying on llvm to pick the best passes for us.
   // TODO: we can likely muck with this to get better compile speeds or write
