// Copyright 2013 Cloudera Inc.
//
// Licensed under the Apache License, Version 2.0 (the "License");
// you may not use this file except in compliance with the License.
// You may obtain a copy of the License at
//
// http://www.apache.org/licenses/LICENSE-2.0
//
// Unless required by applicable law or agreed to in writing, software
// distributed under the License is distributed on an "AS IS" BASIS,
// WITHOUT WARRANTIES OR CONDITIONS OF ANY KIND, either express or implied.
// See the License for the specific language governing permissions and
// limitations under the License.


#ifndef IMPALA_RUNTIME_MEM_TRACKER_H
#define IMPALA_RUNTIME_MEM_TRACKER_H

#include <stdint.h>
#include <map>
#include <vector>
#include <boost/shared_ptr.hpp>
#include <boost/weak_ptr.hpp>
#include <boost/thread/mutex.hpp>
#include <boost/unordered_map.hpp>

#include "common/logging.h"
#include "common/atomic.h"
#include "util/debug-util.h"
#include "util/internal-queue.h"
#include "util/metrics.h"
#include "util/runtime-profile.h"
#include "util/spinlock.h"

#include "gen-cpp/Types_types.h" // for TUniqueId

namespace impala {

class MemTracker;
class QueryResourceMgr;

// A MemTracker tracks memory consumption; it contains an optional limit
// and can be arranged into a tree structure such that the consumption tracked
// by a MemTracker is also tracked by its ancestors.
//
// By default, memory consumption is tracked via calls to Consume()/Release(), either to
// the tracker itself or to one of its descendents. Alternatively, a consumption metric
// can specified, and then the metric's value is used as the consumption rather than the
// tally maintained by Consume() and Release(). A tcmalloc metric is used to track process
// memory consumption, since the process memory usage may be higher than the computed
// total memory (tcmalloc does not release deallocated memory immediately).
//
// GcFunctions can be attached to a MemTracker in order to free up memory if the limit is
// reached. If LimitExceeded() is called and the limit is exceeded, it will first call the
// GcFunctions to try to free memory and recheck the limit. For example, the process
// tracker has a GcFunction that releases any unused memory still held by tcmalloc, so
// this will be called before the process limit is reported as exceeded. GcFunctions are
// called in the order they are added, so expensive functions should be added last.
//
// This class is thread-safe.
class MemTracker {
 public:
  // 'byte_limit' < 0 means no limit
  // 'label' is the label used in the usage string (LogUsage())
<<<<<<< HEAD
  MemTracker(int64_t byte_limit = -1, int64_t rm_reserved_limit = -1,
      const std::string& label = std::string(), MemTracker* parent = NULL);
=======
  // If 'log_usage_if_zero' is false, this tracker (and its children) will not be included
  // in LogUsage() output if consumption is 0.
  MemTracker(int64_t byte_limit = -1, int64_t rm_reserved_limit = -1,
      const std::string& label = std::string(), MemTracker* parent = NULL,
      bool log_usage_if_zero = true);
>>>>>>> e48c2b48

  // C'tor for tracker for which consumption counter is created as part of a profile.
  // The counter is created with name COUNTER_NAME.
  MemTracker(RuntimeProfile* profile, int64_t byte_limit, int64_t rm_reserved_limit = -1,
      const std::string& label = std::string(), MemTracker* parent = NULL);

  // C'tor for tracker that uses consumption_metric as the consumption value.
  // Consume()/Release() can still be called. This is used for the process tracker.
  MemTracker(Metrics::PrimitiveMetric<uint64_t>* consumption_metric,
      int64_t byte_limit = -1, int64_t rm_reserved_limit = -1,
      const std::string& label = std::string());

  ~MemTracker();

  // Removes this tracker from parent_->child_trackers_.
  void UnregisterFromParent();

  // Returns a MemTracker object for query 'id'.  Calling this with the same id will
  // return the same MemTracker object.  An example of how this is used is to pass it
  // the same query id for all fragments of that query running on this machine.  This
  // way, we have per-query limits rather than per-fragment.
  // The first time this is called for an id, a new MemTracker object is created with
  // 'parent' as the parent tracker.
  // byte_limit and parent must be the same for all GetMemTracker() calls with the
  // same id.
  static boost::shared_ptr<MemTracker> GetQueryMemTracker(const TUniqueId& id,
      int64_t byte_limit, int64_t rm_reserved_limit, MemTracker* parent,
      QueryResourceMgr* res_mgr);

  // Returns a MemTracker object for request pool 'pool_name'. Calling this with the same
  // 'pool_name' will return the same MemTracker object. This is used to track the local
  // memory usage of all requests executing in this pool. The first time this is called
  // for a pool, a new MemTracker object is created with the parent tracker if it is not
  // NULL. If the parent is NULL, no new tracker will be created and NULL is returned.
  // There is no explicit per-pool byte_limit set at any particular impalad, so newly
  // created trackers will always have a limit of -1.
  static MemTracker* GetRequestPoolMemTracker(const std::string& pool_name,
      MemTracker* parent);

  // Returns the minimum of limit and rm_reserved_limit
  int64_t effective_limit() const {
    // TODO: maybe no limit should be MAX_LONG?
    DCHECK(rm_reserved_limit_ <= limit_ || limit_ == -1);
    if (rm_reserved_limit_ == -1) return limit_;
    return rm_reserved_limit_;
  }

  // Increases consumption of this tracker and its ancestors by 'bytes'.
  void Consume(int64_t bytes) {
    if (bytes < 0) {
      Release(-bytes);
      return;
    }

    if (consumption_metric_ != NULL) {
      DCHECK(parent_ == NULL);
      consumption_->Set(consumption_metric_->value());
      return;
    }
    if (bytes == 0) return;
    if (UNLIKELY(enable_logging_)) LogUpdate(true, bytes);
    for (std::vector<MemTracker*>::iterator tracker = all_trackers_.begin();
         tracker != all_trackers_.end(); ++tracker) {
      (*tracker)->consumption_->Add(bytes);
      if ((*tracker)->consumption_metric_ == NULL) {
        DCHECK_GE((*tracker)->consumption_->current_value(), 0);
      }
    }
  }

  // Increases/Decreases the consumption of this tracker and the ancestors up to (but
  // not including) end_tracker. This is useful if we want to move tracking between
  // trackers that share a common (i.e. end_tracker) ancestor. This happens when we want
  // to update tracking on a particular mem tracker but the consumption against
  // the limit recorded in one of its ancestors already happened.
  void ConsumeLocal(int64_t bytes, MemTracker* end_tracker) {
    DCHECK(consumption_metric_ == NULL) << "Should not be called on root.";
    if (UNLIKELY(enable_logging_)) LogUpdate(bytes > 0, bytes);
    for (int i = 0; i < all_trackers_.size(); ++i) {
      if (all_trackers_[i] == end_tracker) return;
      DCHECK(!all_trackers_[i]->has_limit());
      all_trackers_[i]->consumption_->Add(bytes);
    }
  }

  void ReleaseLocal(int64_t bytes, MemTracker* end_tracker) {
    ConsumeLocal(-bytes, end_tracker);
  }

  // Increases consumption of this tracker and its ancestors by 'bytes' only if
  // they can all consume 'bytes'. If this brings any of them over, none of them
  // are updated.
  // Returns true if the try succeeded.
  bool TryConsume(int64_t bytes) {
    if (consumption_metric_ != NULL) consumption_->Set(consumption_metric_->value());
    if (bytes <= 0) return true;
    if (UNLIKELY(enable_logging_)) LogUpdate(true, bytes);
    int i = 0;
    // Walk the tracker tree top-down, to avoid expanding a limit on a child whose parent
    // won't accommodate the change.
    for (i = all_trackers_.size() - 1; i >= 0; --i) {
      MemTracker* tracker = all_trackers_[i];
      int64_t limit = tracker->effective_limit();
      if (limit < 0) {
        tracker->consumption_->Add(bytes);
      } else {
        if (!tracker->consumption_->TryAdd(bytes, limit)) {
          // One of the trackers failed, attempt to GC memory or expand our limit. If that
          // succeeds, TryUpdate() again. Bail if either fails.
          //
          // TODO: This may not be right if more than one tracker can actually change its
          // rm reservation limit.
          if (!tracker->GcMemory(limit - bytes) || tracker->ExpandRmReservation(bytes)) {
            if (!tracker->consumption_->TryAdd(bytes, tracker->limit_)) break;
          } else {
            break;
          }
        }
      }
    }
    // Everyone succeeded, return.
    if (i == -1) return true;

    // Someone failed, roll back the ones that succeeded.
    // TODO: this doesn't roll it back completely since the max values for
    // the updated trackers aren't decremented. The max values are only used
    // for error reporting so this is probably okay. Rolling those back is
    // pretty hard; we'd need something like 2PC.
    //
    // TODO: This might leave us with an allocated resource that we can't use. Do we need
    // to adjust the consumption of the query tracker to stop the resource from never
    // getting used by a subsequent TryConsume()?
    for (int j = all_trackers_.size() - 1; j > i; --j) {
      all_trackers_[j]->consumption_->Add(-bytes);
    }
    return false;
  }

  // Decreases consumption of this tracker and its ancestors by 'bytes'.
  void Release(int64_t bytes) {
    if (bytes < 0) {
      Consume(-bytes);
      return;
    }

    if (UNLIKELY(released_memory_since_gc_.UpdateAndFetch(bytes)) > GC_RELEASE_SIZE) {
      GcTcmalloc();
    }

    if (consumption_metric_ != NULL) {
      DCHECK(parent_ == NULL);
      consumption_->Set(consumption_metric_->value());
      return;
    }
    if (bytes == 0) return;
    if (UNLIKELY(enable_logging_)) LogUpdate(false, bytes);
    for (std::vector<MemTracker*>::iterator tracker = all_trackers_.begin();
         tracker != all_trackers_.end(); ++tracker) {
      (*tracker)->consumption_->Add(-bytes);
      // If a UDF calls FunctionContext::TrackAllocation() but allocates less than the
      // reported amount, the subsequent call to FunctionContext::Free() may cause the
      // process mem tracker to go negative until it is synced back to the tcmalloc
      // metric. Don't blow up in this case. (Note that this doesn't affect non-process
      // trackers since we can enforce that the reported memory usage is internally
      // consistent.)
      if ((*tracker)->consumption_metric_ == NULL) {
        DCHECK_GE((*tracker)->consumption_->current_value(), 0)
          << std::endl << (*tracker)->LogUsage();
      }
    }

    // TODO: Release brokered memory?
  }

  // Returns true if a valid limit of this tracker or one of its ancestors is
  // exceeded.
  bool AnyLimitExceeded() {
    for (std::vector<MemTracker*>::iterator tracker = limit_trackers_.begin();
         tracker != limit_trackers_.end(); ++tracker) {
      if ((*tracker)->LimitExceeded()) return true;
    }
    return false;
  }

  // If this tracker has a limit, checks the limit and attempts to free up some memory if
  // the limit is exceeded by calling any added GC functions. Returns true if the limit is
  // exceeded after calling the GC functions. Returns false if there is no limit.
  bool LimitExceeded() {
    if (UNLIKELY(CheckLimitExceeded())) {
      if (bytes_over_limit_metric_ != NULL) {
        bytes_over_limit_metric_->Update(consumption() - limit_);
      }
      return GcMemory(limit_);
    }
    return false;
  }

  // Returns the maximum consumption that can be made without exceeding the limit on
  // this tracker or any of its parents. Returns int64_t::max() if there are no
  // limits and a negative value if any limit is already exceeded.
  int64_t SpareCapacity() const {
    int64_t result = std::numeric_limits<int64_t>::max();
    for (std::vector<MemTracker*>::const_iterator tracker = limit_trackers_.begin();
         tracker != limit_trackers_.end(); ++tracker) {
      int64_t mem_left = (*tracker)->limit() - (*tracker)->consumption();
      result = std::min(result, mem_left);
    }
    return result;
  }


  int64_t limit() const { return limit_; }
  bool has_limit() const { return limit_ >= 0; }
  const std::string& label() const { return label_; }

  // Returns the lowest limit for this tracker and its ancestors. Returns
  // -1 if there is no limit.
  int64_t lowest_limit() const {
    if (limit_trackers_.empty()) return -1;
    int64_t v = std::numeric_limits<int64_t>::max();
    for (int i = 0; i < limit_trackers_.size(); ++i) {
      DCHECK(limit_trackers_[i]->has_limit());
      v = std::min(v, limit_trackers_[i]->limit());
    }
    return v;
  }

  // Returns the memory consumed in bytes.
  int64_t consumption() const { return consumption_->current_value(); }

  // Note that if consumption_ is based on consumption_metric_, this will the max value
  // we've recorded in consumption(), not necessarily the highest value
  // consumption_metric_ has ever reached.
  int64_t peak_consumption() const { return consumption_->value(); }

  MemTracker* parent() const { return parent_; }

  // Signature for function that can be called to free some memory after limit is reached.
  typedef boost::function<void ()> GcFunction;

  // Add a function 'f' to be called if the limit is reached.
  // 'f' does not need to be thread-safe as long as it is added to only one MemTracker.
  // Note that 'f' must be valid for the lifetime of this MemTracker.
  void AddGcFunction(GcFunction f) { gc_functions_.push_back(f); }

  // Register this MemTracker's metrics. Each key will be of the form
  // "<prefix>.<metric name>".
  void RegisterMetrics(Metrics* metrics, const std::string& prefix);

  // Logs the usage of this tracker and all of its children (recursively).
  std::string LogUsage(const std::string& prefix = "") const;

  void EnableLogging(bool enable, bool log_stack) {
    enable_logging_ = enable;
    log_stack_ = log_stack;
  }

  static const std::string COUNTER_NAME;

 private:
  bool CheckLimitExceeded() const { return limit_ >= 0 && limit_ < consumption(); }

  // If consumption is higher than max_consumption, attempts to free memory by calling any
  // added GC functions.  Returns true if max_consumption is still exceeded. Takes
  // gc_lock. Updates metrics if initialized.
  bool GcMemory(int64_t max_consumption);

  // Called when the total release memory is larger than GC_RELEASE_SIZE.
  // TcMalloc holds onto released memory and very slowly (if ever) releases it back to
  // the OS. This is problematic since it is memory we are not constantly tracking which
  // can cause us to go way over mem limits.
  void GcTcmalloc();

  // Set the resource mgr to allow expansion of limits (if NULL, no expansion is possible)
  void SetQueryResourceMgr(QueryResourceMgr* context) {
    query_resource_mgr_ = context;
  }

  // Walks the MemTracker hierarchy and populates all_trackers_ and
  // limit_trackers_
  void Init();

  // Adds tracker to child_trackers_
  void AddChildTracker(MemTracker* tracker);

  // Logs the stack of the current consume/release. Used for debugging only.
  void LogUpdate(bool is_consume, int64_t bytes) const;

  static std::string LogUsage(const std::string& prefix,
      const std::list<MemTracker*>& trackers);

  // Try to expand the limit (by asking the resource broker for more memory) by at least
  // 'bytes'. Returns false if not possible, true if the request succeeded. May allocate
  // more memory than was requested.
  bool ExpandRmReservation(int64_t bytes);

  // Size, in bytes, that is considered a large value for Release() (or Consume() with
  // a negative value). If tcmalloc is used, this can trigger it to GC.
  // A higher value will make us call into tcmalloc less often (and therefore more
  // efficient). A lower value will mean our memory overhead is lower.
  // TODO: this is a stopgap.
  static const int64_t GC_RELEASE_SIZE = 128 * 1024L * 1024L;

  // Total amount of memory from calls to Release() since the last GC. If this
  // is greater than GC_RELEASE_SIZE, this will trigger a tcmalloc gc.
  static AtomicInt<int64_t> released_memory_since_gc_;

  // Lock to protect GcMemory(). This prevents many GCs from occurring at once.
  SpinLock gc_lock_;

  // Protects request_to_mem_trackers_ and pool_to_mem_trackers_
  static boost::mutex static_mem_trackers_lock_;

  // All per-request MemTracker objects that are in use.  For memory management, this map
  // contains only weak ptrs.  MemTrackers that are handed out via GetQueryMemTracker()
  // are shared ptrs.  When all the shared ptrs are no longer referenced, the MemTracker
  // d'tor will be called at which point the weak ptr will be removed from the map.
  typedef boost::unordered_map<TUniqueId, boost::weak_ptr<MemTracker> >
  RequestTrackersMap;
  static RequestTrackersMap request_to_mem_trackers_;

  // All per-request pool MemTracker objects. It is assumed that request pools will live
  // for the entire duration of the process lifetime.
  typedef boost::unordered_map<std::string, MemTracker*> PoolTrackersMap;
  static PoolTrackersMap pool_to_mem_trackers_;

  // Only valid for MemTrackers returned from GetQueryMemTracker()
  TUniqueId query_id_;

  // Only valid for MemTrackers returned from GetRequestPoolMemTracker()
  std::string pool_name_;

  // Hard limit on memory consumption, in bytes. May not be exceeded. If limit_ == -1,
  // there is no consumption limit.
  int64_t limit_;

  // If > -1, when RM is enabled this is the limit after which this memtracker needs to
  // acquire more memory from Llama.
  // This limit is always less than or equal to the hard limit.
  int64_t rm_reserved_limit_;

  std::string label_;
  MemTracker* parent_;

  // in bytes; not owned
  RuntimeProfile::HighWaterMarkCounter* consumption_;

  // holds consumption_ counter if not tied to a profile
  RuntimeProfile::HighWaterMarkCounter local_counter_;

  // If non-NULL, used to measure consumption (in bytes) rather than the values provided
  // to Consume()/Release(). Only used for the process tracker, thus parent_ should be
  // NULL if consumption_metric_ is set.
  Metrics::PrimitiveMetric<uint64_t>* consumption_metric_;

  std::vector<MemTracker*> all_trackers_;  // this tracker plus all of its ancestors
  std::vector<MemTracker*> limit_trackers_;  // all_trackers_ with valid limits

  // All the child trackers of this tracker. Used for error reporting only.
  // i.e., Updating a parent tracker does not update the children.
  mutable boost::mutex child_trackers_lock_;
  std::list<MemTracker*> child_trackers_;

  // Iterator into parent_->child_trackers_ for this object. Stored to have O(1)
  // remove.
  std::list<MemTracker*>::iterator child_tracker_it_;

  // Functions to call after the limit is reached to free memory.
  std::vector<GcFunction> gc_functions_;

  // If true, calls UnregisterFromParent() in the dtor. This is only used for
  // the query wide trackers to remove it from the process mem tracker. The
  // process tracker never gets deleted so it is safe to reference it in the dtor.
  // The query tracker has lifetime shared by multiple plan fragments so it's hard
  // to do cleanup another way.
  bool auto_unregister_;

  // If true, logs to INFO every consume/release called. Used for debugging.
  bool enable_logging_;
  // If true, log the stack as well.
  bool log_stack_;

<<<<<<< HEAD
=======
  // If false, this tracker (and its children) will not be included in LogUsage() output
  // if consumption is 0.
  bool log_usage_if_zero_;

>>>>>>> e48c2b48
  // Lock is taken during ExpandRmReservation() to prevent concurrent acquisition of new
  // resources.
  boost::mutex resource_acquisition_lock_;

  // If non-NULL, contains all the information required to expand resource reservations if
  // required.
  QueryResourceMgr* query_resource_mgr_;

  // The number of times the GcFunctions were called.
  Metrics::IntMetric* num_gcs_metric_;

  // The number of bytes freed by the last round of calling the GcFunctions (-1 before any
  // GCs are performed).
  Metrics::BytesMetric* bytes_freed_by_last_gc_metric_;

  // The number of bytes over the limit we were the last time LimitExceeded() was called
  // and the limit was exceeded pre-GC. -1 if there is no limit or the limit was never
  // exceeded.
  Metrics::BytesMetric* bytes_over_limit_metric_;
};

}

#endif<|MERGE_RESOLUTION|>--- conflicted
+++ resolved
@@ -62,16 +62,11 @@
  public:
   // 'byte_limit' < 0 means no limit
   // 'label' is the label used in the usage string (LogUsage())
-<<<<<<< HEAD
-  MemTracker(int64_t byte_limit = -1, int64_t rm_reserved_limit = -1,
-      const std::string& label = std::string(), MemTracker* parent = NULL);
-=======
   // If 'log_usage_if_zero' is false, this tracker (and its children) will not be included
   // in LogUsage() output if consumption is 0.
   MemTracker(int64_t byte_limit = -1, int64_t rm_reserved_limit = -1,
       const std::string& label = std::string(), MemTracker* parent = NULL,
       bool log_usage_if_zero = true);
->>>>>>> e48c2b48
 
   // C'tor for tracker for which consumption counter is created as part of a profile.
   // The counter is created with name COUNTER_NAME.
@@ -454,13 +449,10 @@
   // If true, log the stack as well.
   bool log_stack_;
 
-<<<<<<< HEAD
-=======
   // If false, this tracker (and its children) will not be included in LogUsage() output
   // if consumption is 0.
   bool log_usage_if_zero_;
 
->>>>>>> e48c2b48
   // Lock is taken during ExpandRmReservation() to prevent concurrent acquisition of new
   // resources.
   boost::mutex resource_acquisition_lock_;
