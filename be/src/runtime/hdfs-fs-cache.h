--- conflicted
+++ resolved
@@ -38,7 +38,7 @@
 // impalad crashes).
 class HdfsFsCache {
  public:
-  typedef boost::unordered_map<std::string, hdfsFS> HdfsFsMap;
+  typedef boost::unordered_map<std::string, dfsFS> HdfsFsMap;
 
   static HdfsFsCache* instance() { return HdfsFsCache::instance_.get(); }
 
@@ -48,32 +48,18 @@
   // Get connection to the local filesystem.
   Status GetLocalConnection(dfsFS* fs );
 
-<<<<<<< HEAD
-  /**
-   * Get connection to specific fs by specifying a path and provider type
-   *
-   * @param [in/out]       path     - path to connect to
-   * @param [in]           fs       - file system handle
-   */
-  Status GetConnection(const std::string& path, dfsFS* fs);
-=======
   // Get connection to specific fs by specifying a path.  Optionally, a local cache can
   // be provided so that the process-wide lock can be avoided on subsequent calls for
   // the same filesystem.  The caller is responsible for synchronizing the local cache
   // (e.g. by passing a thread-local cache).
-  Status GetConnection(const std::string& path, hdfsFS* fs,
+  Status GetConnection(const std::string& path, dfsFS* fs,
       HdfsFsMap* local_cache = NULL);
->>>>>>> de245589
 
  private:
   // Singleton instance. Instantiated in Init().
   static boost::scoped_ptr<HdfsFsCache> instance_;
 
   boost::mutex lock_;  // protects fs_map_
-<<<<<<< HEAD
-  typedef boost::unordered_map<std::string, dfsFS> HdfsFsMap;
-=======
->>>>>>> de245589
   HdfsFsMap fs_map_;
 
   HdfsFsCache() { };
