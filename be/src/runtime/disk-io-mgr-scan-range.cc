--- conflicted
+++ resolved
@@ -204,11 +204,7 @@
 DiskIoMgr::ScanRange::ScanRange(int capacity)
   : ready_buffers_capacity_(capacity) {
   request_type_ = RequestType::READ;
-<<<<<<< HEAD
-  Reset("", -1, -1, -1, false);
-=======
   Reset("", -1, -1, -1, false, false);
->>>>>>> e48c2b48
 }
 
 DiskIoMgr::ScanRange::~ScanRange() {
@@ -217,21 +213,14 @@
 }
 
 void DiskIoMgr::ScanRange::Reset(const char* file, int64_t len, int64_t offset,
-<<<<<<< HEAD
-    int disk_id, bool try_cache, void* meta_data) {
-=======
     int disk_id, bool try_cache, bool expected_local, void* meta_data) {
->>>>>>> e48c2b48
   DCHECK(ready_buffers_.empty());
   file_ = file;
   len_ = len;
   offset_ = offset;
   disk_id_ = disk_id;
   try_cache_ = try_cache;
-<<<<<<< HEAD
-=======
   expected_local_ = expected_local;
->>>>>>> e48c2b48
   meta_data_ = meta_data;
   cached_buffer_ = NULL;
   io_mgr_ = NULL;
@@ -261,16 +250,11 @@
   unique_lock<mutex> hdfs_lock(hdfs_lock_);
   if (is_cancelled_) return Status::CANCELLED;
 
-<<<<<<< HEAD
   if (reader_->hdfs_connection_.valid) {
-=======
-  if (reader_->hdfs_connection_ != NULL) {
->>>>>>> e48c2b48
     if (hdfs_file_ != NULL) return Status::OK;
 
     // TODO: is there much overhead opening hdfs files?  Should we try to preserve
     // the handle across multiple scan ranges of a file?
-<<<<<<< HEAD
     bool available;
     hdfs_file_ = dfsOpenFile(reader_->hdfs_connection_, file(), O_RDONLY, 0, 0, 0, available);
     if (hdfs_file_ == NULL || !available) {
@@ -278,14 +262,6 @@
     }
 
     if (dfsSeek(reader_->hdfs_connection_, hdfs_file_, offset_) != status::OK) {
-=======
-    hdfs_file_ = hdfsOpenFile(reader_->hdfs_connection_, file(), O_RDONLY, 0, 0, 0);
-    if (hdfs_file_ == NULL) {
-      return Status(GetHdfsErrorMsg("Failed to open HDFS file ", file_));
-    }
-
-    if (hdfsSeek(reader_->hdfs_connection_, hdfs_file_, offset_) != 0) {
->>>>>>> e48c2b48
       string error_msg = GetHdfsErrorMsg("");
       stringstream ss;
       ss << "Error seeking to " << offset_ << " in file: " << file_ << " " << error_msg;
@@ -317,7 +293,6 @@
 
 void DiskIoMgr::ScanRange::Close() {
   unique_lock<mutex> hdfs_lock(hdfs_lock_);
-<<<<<<< HEAD
   if (reader_->hdfs_connection_.valid) {
     if (hdfs_file_ == NULL) return;
 
@@ -326,20 +301,8 @@
     if (success == 0) {
       reader_->bytes_read_local_ += read_statistics->totalLocalBytesRead;
       reader_->bytes_read_short_circuit_ += read_statistics->totalShortCircuitBytesRead;
-      dfsFileFreeReadStatistics(reader_->hdfs_connection_, read_statistics);
-    }
-
-    dfsCloseFile(reader_->hdfs_connection_, hdfs_file_);
-=======
-  if (reader_->hdfs_connection_ != NULL) {
-    if (hdfs_file_ == NULL) return;
-
-    struct hdfsReadStatistics* stats;
-    int success = hdfsFileGetReadStatistics(hdfs_file_, &stats);
-    if (success == 0) {
-      reader_->bytes_read_local_ += stats->totalLocalBytesRead;
-      reader_->bytes_read_short_circuit_ += stats->totalShortCircuitBytesRead;
       reader_->bytes_read_dn_cache_ += stats->totalZeroCopyBytesRead;
+      
       if (stats->totalLocalBytesRead != stats->totalBytesRead) {
         ++reader_->num_remote_ranges_;
         if (expected_local_) {
@@ -350,15 +313,14 @@
                     << " for file '" << file_ << "'";
         }
       }
-      hdfsFileFreeReadStatistics(stats);
+      dfsFileFreeReadStatistics(reader_->hdfs_connection_, read_statistics);
     }
 
     if (cached_buffer_ != NULL) {
       hadoopRzBufferFree(hdfs_file_, cached_buffer_);
       cached_buffer_ = NULL;
     }
-    hdfsCloseFile(reader_->hdfs_connection_, hdfs_file_);
->>>>>>> e48c2b48
+    dfsCloseFile(reader_->hdfs_connection_, hdfs_file_);
     hdfs_file_ = NULL;
   } else {
     if (local_file_ == NULL) return;
@@ -382,20 +344,12 @@
   int bytes_to_read =
       min(static_cast<int64_t>(io_mgr_->max_buffer_size_), len_ - bytes_read_);
 
-<<<<<<< HEAD
   /** Elena connection is not the handle more and is not nullable */
   if (reader_->hdfs_connection_.valid) {
     DCHECK(hdfs_file_ != NULL);
     // TODO: why is this loop necessary? Can hdfs reads come up short?
     while (*bytes_read < bytes_to_read) {
       int last_read = dfsRead(reader_->hdfs_connection_, hdfs_file_,
-=======
-  if (reader_->hdfs_connection_ != NULL) {
-    DCHECK(hdfs_file_ != NULL);
-    // TODO: why is this loop necessary? Can hdfs reads come up short?
-    while (*bytes_read < bytes_to_read) {
-      int last_read = hdfsRead(reader_->hdfs_connection_, hdfs_file_,
->>>>>>> e48c2b48
           buffer + *bytes_read, bytes_to_read - *bytes_read);
       if (last_read == -1) {
         return Status(GetHdfsErrorMsg("Error reading from HDFS file: ", file_));
@@ -426,16 +380,12 @@
 Status DiskIoMgr::ScanRange::ReadFromCache(bool* read_succeeded) {
   DCHECK(try_cache_);
   DCHECK_EQ(bytes_read_, 0);
-<<<<<<< HEAD
-  // On CDH4, this always fails.
-  *read_succeeded = false;
-=======
   *read_succeeded = false;
   Status status = Open();
   if (!status.ok()) return status;
 
   // Cached reads not supported on local filesystem.
-  if (reader_->hdfs_connection_ == NULL) return Status::OK;
+  if (!reader_->hdfs_connection_.valid ) return Status::OK;
 
   {
     unique_lock<mutex> hdfs_lock(hdfs_lock_);
@@ -470,6 +420,5 @@
   }
   *read_succeeded = true;
   ++reader_->num_used_buffers_;
->>>>>>> e48c2b48
   return Status::OK;
 }
