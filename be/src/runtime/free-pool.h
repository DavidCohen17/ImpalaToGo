// Copyright 2012 Cloudera Inc.
//
// Licensed under the Apache License, Version 2.0 (the "License");
// you may not use this file except in compliance with the License.
// You may obtain a copy of the License at
//
// http://www.apache.org/licenses/LICENSE-2.0
//
// Unless required by applicable law or agreed to in writing, software
// distributed under the License is distributed on an "AS IS" BASIS,
// WITHOUT WARRANTIES OR CONDITIONS OF ANY KIND, either express or implied.
// See the License for the specific language governing permissions and
// limitations under the License.


#ifndef IMPALA_RUNTIME_FREE_POOL_H
#define IMPALA_RUNTIME_FREE_POOL_H

#include <stdio.h>
#include <string.h>
#include <string>
#include "common/logging.h"
#include "runtime/mem-pool.h"
#include "util/bit-util.h"

DECLARE_bool(disable_mem_pools);

namespace impala {

// Implementation of a free pool to recycle allocations. The pool is broken
// up into 64 lists, one for each power of 2. Each allocation is rounded up
// to the next power of 2. When the allocation is freed, it is added to the
// corresponding free list.
// Each allocation has an 8 byte header that immediately precedes the actual
// allocation. If the allocation is owned by the user, the header contains
// the ptr to the list that it should be added to on Free().
// When the allocation is in the pool (i.e. available to be handed out), it
// contains the link to the next allocation.
// This has O(1) Allocate() and Free().
// This is not thread safe.
// TODO: consider integrating this with MemPool.
// TODO: consider changing to something more granular than doubling.
class FreePool {
 public:
  // C'tor, initializes the FreePool to be empty. All allocations come from the
  // 'mem_pool'.
  FreePool(MemPool* mem_pool)
    : mem_pool_(mem_pool),
      net_allocations_(0) {
    memset(&lists_, 0, sizeof(lists_));
  }

  // Allocates a buffer of size.
  uint8_t* Allocate(int size) {
<<<<<<< HEAD
=======
    ++net_allocations_;
>>>>>>> e48c2b48
    if (FLAGS_disable_mem_pools) return reinterpret_cast<uint8_t*>(malloc(size));

    // This is the typical malloc behavior. NULL is reserved for failures.
    if (size == 0) return reinterpret_cast<uint8_t*>(0x1);

    // Do ceil(log_2(size))
    int free_list_idx = BitUtil::Log2(size);
    DCHECK_LT(free_list_idx, NUM_LISTS);

    FreeListNode* allocation = lists_[free_list_idx].next;
    if (allocation == NULL) {
      // There wasn't an existing allocation of the right size, allocate a new one.
      size = 1 << free_list_idx;
      allocation = reinterpret_cast<FreeListNode*>(
          mem_pool_->Allocate(size + sizeof(FreeListNode)));
    } else {
      // Remove this allocation from the list.
      lists_[free_list_idx].next = allocation->next;
    }
    DCHECK(allocation != NULL);
    // Set the back node to point back to the list it came from so know where
    // to add it on Free().
    allocation->list = &lists_[free_list_idx];
    return reinterpret_cast<uint8_t*>(allocation) + sizeof(FreeListNode);
  }

  void Free(uint8_t* ptr) {
<<<<<<< HEAD
=======
    --net_allocations_;
>>>>>>> e48c2b48
    if (FLAGS_disable_mem_pools) {
      free(ptr);
      return;
    }
    if (ptr == NULL || reinterpret_cast<int64_t>(ptr) == 0x1) return;
    FreeListNode* node = reinterpret_cast<FreeListNode*>(ptr - sizeof(FreeListNode));
    FreeListNode* list = node->list;
#ifndef NDEBUG
    CheckValidAllocation(list, ptr);
#endif
    // Add node to front of list.
    node->next = list->next;
    list->next = node;
  }

  // Returns an allocation that is at least 'size'. If the current allocation
  // backing 'ptr' is big enough, 'ptr' is returned. Otherwise a new one is
  // made and the contents of ptr are copied into it.
  uint8_t* Reallocate(uint8_t* ptr, int size) {
    if (FLAGS_disable_mem_pools) {
      return reinterpret_cast<uint8_t*>(realloc(reinterpret_cast<void*>(ptr), size));
    }
    if (ptr == NULL || reinterpret_cast<int64_t>(ptr) == 0x1) return Allocate(size);
    FreeListNode* node = reinterpret_cast<FreeListNode*>(ptr - sizeof(FreeListNode));
    FreeListNode* list = node->list;
#ifndef NDEBUG
    CheckValidAllocation(list, ptr);
#endif
    int bucket_idx = (list - &lists_[0]);
    // This is the actual size of ptr.
    int allocation_size = 1 << bucket_idx;

    // If it's already big enough, just return the ptr.
    if (allocation_size >= size) return ptr;

    // Make a new one. Since Allocate() already rounds up to powers of 2, this
    // effectively doubles for the caller.
    uint8_t* new_ptr = Allocate(size);
    memcpy(new_ptr, ptr, allocation_size);
    Free(ptr);
    return new_ptr;
  }

  MemTracker* mem_tracker() { return mem_pool_->mem_tracker(); }
<<<<<<< HEAD
=======
  int64_t net_allocations() const { return net_allocations_; }
>>>>>>> e48c2b48

 private:
  static const int NUM_LISTS = 64;

  struct FreeListNode {
    // Union for clarity when manipulating the node.
    union {
      FreeListNode* next; // Used when it is in the free list
      FreeListNode* list; // Used when it is being used by the caller.
    };
  };

  void CheckValidAllocation(FreeListNode* computed_list_ptr, uint8_t* allocation) const {
    // On debug, check that list is valid.
    bool found = false;
    for (int i = 0; i < NUM_LISTS && !found; ++i) {
      if (computed_list_ptr == &lists_[i]) found = true;
    }
    DCHECK(found) << "Could not find list for ptr: "
                  << reinterpret_cast<void*>(allocation)
                  << ". Allocation could have already been freed." << std::endl
                  << DebugString();
  }

  std::string DebugString() const {
    std::stringstream ss;
    ss << "FreePool: " << this << std::endl;
    for (int i = 0; i < NUM_LISTS; ++i) {
      FreeListNode* n = lists_[i].next;
      if (n == NULL) continue;
      ss << i << ": ";
      while (n != NULL) {
        uint8_t* ptr = reinterpret_cast<uint8_t*>(n);
        ptr += sizeof(FreeListNode);
        ss << reinterpret_cast<void*>(ptr);
        n = n->next;
        if (n != NULL) ss << "->";
      }
      ss << std::endl;
    }
    return ss.str();
  }

  // MemPool to allocate from. Unowned.
  MemPool* mem_pool_;

  // One list head for each allocation size indexed by the LOG_2 of the allocation size.
  // While it doesn't make too much sense to use this for very small (e.g. 8 byte)
  // allocations, it makes the indexing easy.
  FreeListNode lists_[NUM_LISTS];

  // Diagnostic counter that tracks (# Allocates - # Frees)
  int64_t net_allocations_;
};

}

#endif<|MERGE_RESOLUTION|>--- conflicted
+++ resolved
@@ -52,10 +52,7 @@
 
   // Allocates a buffer of size.
   uint8_t* Allocate(int size) {
-<<<<<<< HEAD
-=======
     ++net_allocations_;
->>>>>>> e48c2b48
     if (FLAGS_disable_mem_pools) return reinterpret_cast<uint8_t*>(malloc(size));
 
     // This is the typical malloc behavior. NULL is reserved for failures.
@@ -83,10 +80,7 @@
   }
 
   void Free(uint8_t* ptr) {
-<<<<<<< HEAD
-=======
     --net_allocations_;
->>>>>>> e48c2b48
     if (FLAGS_disable_mem_pools) {
       free(ptr);
       return;
@@ -131,10 +125,7 @@
   }
 
   MemTracker* mem_tracker() { return mem_pool_->mem_tracker(); }
-<<<<<<< HEAD
-=======
   int64_t net_allocations() const { return net_allocations_; }
->>>>>>> e48c2b48
 
  private:
   static const int NUM_LISTS = 64;
