// Copyright 2012 Cloudera Inc.
//
// Licensed under the Apache License, Version 2.0 (the "License");
// you may not use this file except in compliance with the License.
// You may obtain a copy of the License at
//
// http://www.apache.org/licenses/LICENSE-2.0
//
// Unless required by applicable law or agreed to in writing, software
// distributed under the License is distributed on an "AS IS" BASIS,
// WITHOUT WARRANTIES OR CONDITIONS OF ANY KIND, either express or implied.
// See the License for the specific language governing permissions and
// limitations under the License.

#include "runtime/disk-io-mgr-stress.h"

#include "util/time.h"

using namespace boost;
using namespace impala;
using namespace std;

static const float ABORT_CHANCE = .10f;
static const int MIN_READ_LEN = 1;
static const int MAX_READ_LEN = 20;

static const int MIN_FILE_LEN = 10;
static const int MAX_FILE_LEN = 1024;

static const int MAX_BUFFERS = 12;

// Make sure this is between MIN/MAX FILE_LEN to test more cases
static const int MIN_READ_BUFFER_SIZE = 64;
static const int MAX_READ_BUFFER_SIZE = 128;

static const int CANCEL_READER_PERIOD_MS = 20;  // in ms

static void CreateTempFile(const char* filename, const char* data) {
  FILE* file = fopen(filename, "w");
  CHECK(file != NULL);
  fwrite(data, 1, strlen(data), file);
  fclose(file);
}

string GenerateRandomData() {
  int rand_len = rand() % (MAX_FILE_LEN - MIN_FILE_LEN) + MIN_FILE_LEN;
  stringstream ss;
  for (int i = 0; i < rand_len; ++i) {
    char c = rand() % 26 + 'a';
    ss << c;
  }
  return ss.str();
}

struct DiskIoMgrStress::Client {
  boost::mutex lock;
  DiskIoMgr::RequestContext* reader;
  int file_idx;
  vector<DiskIoMgr::ScanRange*> scan_ranges;
  int abort_at_byte;
  int files_processed;
};

DiskIoMgrStress::DiskIoMgrStress(int num_disks, int num_threads_per_disk,
     int num_clients, bool includes_cancellation) :
    num_clients_(num_clients),
    includes_cancellation_(includes_cancellation) {

  time_t rand_seed = time(NULL);
  LOG(INFO) << "Running with rand seed: " << rand_seed;
  srand(rand_seed);

  io_mgr_.reset(new DiskIoMgr(
      num_disks, num_threads_per_disk, MIN_READ_BUFFER_SIZE, MAX_READ_BUFFER_SIZE));
  Status status = io_mgr_->Init(&dummy_tracker_);
  CHECK(status.ok());

  // Initialize some data files.  It doesn't really matter how many there are.
  files_.resize(num_clients * 2);
  for (int i = 0; i < files_.size(); ++i) {
    stringstream ss;
    ss << "/tmp/disk_io_mgr_stress_file" << i;
    files_[i].filename = ss.str();
    files_[i].data = GenerateRandomData();
    CreateTempFile(files_[i].filename.c_str(), files_[i].data.c_str());
  }

  clients_ = new Client[num_clients_];
  for (int i = 0; i < num_clients_; ++i) {
    NewClient(i);
  }
}

void DiskIoMgrStress::ClientThread(int client_id) {
  Client* client = &clients_[client_id];
  Status status;
  char read_buffer[MAX_FILE_LEN];

  while (!shutdown_) {
    bool eos = false;
    int bytes_read = 0;

    const string& expected = files_[client->file_idx].data;

    while (!eos) {
      DiskIoMgr::ScanRange* range;
      Status status = io_mgr_->GetNextRange(client->reader, &range);
      CHECK(status.ok() || status.IsCancelled());
      if (range == NULL) break;

      while (true) {
        DiskIoMgr::BufferDescriptor* buffer;
        status = range->GetNext(&buffer);
        CHECK(status.ok() || status.IsCancelled());
        if (buffer == NULL) break;

        int64_t scan_range_offset = buffer->scan_range_offset();
        int len = buffer->len();
        CHECK_GE(scan_range_offset, 0);
        CHECK_LT(scan_range_offset, expected.size());
        CHECK_GT(len, 0);

        // We get scan ranges back in arbitrary order so the scan range to the file
        // offset.
        int64_t file_offset = scan_range_offset + range->offset();

        // Validate the bytes read
        CHECK_LE(file_offset + len, expected.size());
        CHECK_EQ(strncmp(buffer->buffer(), &expected.c_str()[file_offset], len), 0);

        // Copy the bytes from this read into the result buffer.
        memcpy(read_buffer + file_offset, buffer->buffer(), buffer->len());
        buffer->Return();
        buffer = NULL;
        bytes_read += len;

        CHECK_GE(bytes_read, 0);
        CHECK_LE(bytes_read, expected.size());

        if (bytes_read > client->abort_at_byte) {
          eos = true;
          break;
        }
      } // End of buffer
    } // End of scan range

    if (bytes_read == expected.size()) {
      // This entire file was read without being cancelled, validate the entire result
      CHECK(status.ok());
      CHECK_EQ(strncmp(read_buffer, expected.c_str(), bytes_read), 0);
    }

    // Unregister the old client and get a new one
    unique_lock<mutex> lock(client->lock);
    io_mgr_->UnregisterContext(client->reader);
    NewClient(client_id);
  }

  unique_lock<mutex> lock(client->lock);
  io_mgr_->UnregisterContext(client->reader);
  client->reader = NULL;
}

// Cancel a random reader
void DiskIoMgrStress::CancelRandomReader() {
  if (!includes_cancellation_) return;

  int rand_client = rand() % num_clients_;

  unique_lock<mutex> lock(clients_[rand_client].lock);
  io_mgr_->CancelContext(clients_[rand_client].reader);
}

void DiskIoMgrStress::Run(int sec) {
  shutdown_ = false;
  for (int i = 0; i < num_clients_; ++i) {
    readers_.add_thread(
        new thread(&DiskIoMgrStress::ClientThread, this, i));
  }

  // Sleep and let the clients do their thing for 'sec'
  for (int loop_count = 1; sec == 0 || loop_count <= sec; ++loop_count) {
    int iter = (1000) / CANCEL_READER_PERIOD_MS;
    for (int i = 0; i < iter; ++i) {
      SleepForMs(CANCEL_READER_PERIOD_MS);
      CancelRandomReader();
    }
    LOG(ERROR) << "Finished iteration: " << loop_count;
  }

  // Signal shutdown for the client threads
  shutdown_ = true;

  for (int i = 0; i < num_clients_; ++i) {
    unique_lock<mutex> lock(clients_[i].lock);
    if (clients_[i].reader != NULL) io_mgr_->CancelContext(clients_[i].reader);
  }

  readers_.join_all();
}

// Initialize a client to read one of the files at random.  The scan ranges are
// assigned randomly.
void DiskIoMgrStress::NewClient(int i) {
  Client& client = clients_[i];
  ++client.files_processed;
  client.file_idx = rand() % files_.size();
  int file_len = files_[client.file_idx].data.size();

  client.abort_at_byte = file_len;

  if (includes_cancellation_) {
    float rand_value = rand() / (float)RAND_MAX;
    if (rand_value < ABORT_CHANCE) {
      // Abort at a random byte inside the file
      client.abort_at_byte = rand() % file_len;
    }
  }

  for (int i = 0; i < client.scan_ranges.size(); ++i) {
    delete client.scan_ranges[i];
  }
  client.scan_ranges.clear();

  int assigned_len = 0;
  while (assigned_len < file_len) {
    int range_len = rand() % (MAX_READ_LEN - MIN_READ_LEN) + MIN_READ_LEN;
    range_len = min(range_len, file_len - assigned_len);

    DiskIoMgr::ScanRange* range = new DiskIoMgr::ScanRange();;
<<<<<<< HEAD
    range->Reset(
        files_[client.file_idx].filename.c_str(), range_len, assigned_len, 0, false);
    client.scan_ranges.push_back(range);
    assigned_len += range_len;
  }
  // Elena : the connection is now to nullable type
  Status status = io_mgr_->RegisterContext(FileSystemDescriptor::getNull(), &client.reader, NULL);
=======
    range->Reset(files_[client.file_idx].filename.c_str(), range_len, assigned_len, 0,
                 false, false);
    client.scan_ranges.push_back(range);
    assigned_len += range_len;
  }
  Status status = io_mgr_->RegisterContext(NULL, &client.reader, NULL);
>>>>>>> e48c2b48
  CHECK(status.ok());
  status = io_mgr_->AddScanRanges(client.reader, client.scan_ranges);
  CHECK(status.ok());
}<|MERGE_RESOLUTION|>--- conflicted
+++ resolved
@@ -228,22 +228,13 @@
     range_len = min(range_len, file_len - assigned_len);
 
     DiskIoMgr::ScanRange* range = new DiskIoMgr::ScanRange();;
-<<<<<<< HEAD
-    range->Reset(
-        files_[client.file_idx].filename.c_str(), range_len, assigned_len, 0, false);
-    client.scan_ranges.push_back(range);
-    assigned_len += range_len;
-  }
-  // Elena : the connection is now to nullable type
-  Status status = io_mgr_->RegisterContext(FileSystemDescriptor::getNull(), &client.reader, NULL);
-=======
     range->Reset(files_[client.file_idx].filename.c_str(), range_len, assigned_len, 0,
                  false, false);
     client.scan_ranges.push_back(range);
     assigned_len += range_len;
   }
-  Status status = io_mgr_->RegisterContext(NULL, &client.reader, NULL);
->>>>>>> e48c2b48
+  // Elena : the connection is now to nullable type
+  Status status = io_mgr_->RegisterContext(FileSystemDescriptor::getNull(), &client.reader, NULL);
   CHECK(status.ok());
   status = io_mgr_->AddScanRanges(client.reader, client.scan_ranges);
   CHECK(status.ok());
