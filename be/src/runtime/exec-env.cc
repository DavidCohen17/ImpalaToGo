--- conflicted
+++ resolved
@@ -134,11 +134,7 @@
     cgroups_mgr_(NULL),
     hdfs_op_thread_pool_(
         CreateHdfsOpThreadPool("hdfs-worker-pool", FLAGS_num_hdfs_worker_threads, 1024)),
-<<<<<<< HEAD
-    request_pool_service_(new RequestPoolService()),
-=======
     request_pool_service_(new RequestPoolService(metrics_.get())),
->>>>>>> e48c2b48
     frontend_(new Frontend()),
     enable_webserver_(FLAGS_enable_webserver),
     tz_database_(TimezoneDatabase()),
@@ -155,13 +151,8 @@
         MakeNetworkAddress(FLAGS_state_store_host, FLAGS_state_store_port);
 
     statestore_subscriber_.reset(new StatestoreSubscriber(
-<<<<<<< HEAD
-        TNetworkAddressToString(backend_address_), subscriber_address, statestore_address,
-        metrics_.get()));
-=======
         Substitute("impalad@$0", TNetworkAddressToString(backend_address_)),
         subscriber_address, statestore_address, metrics_.get()));
->>>>>>> e48c2b48
 
     scheduler_.reset(new SimpleScheduler(statestore_subscriber_.get(),
         statestore_subscriber_->id(), backend_address_, metrics_.get(),
@@ -189,20 +180,13 @@
     thread_mgr_(new ThreadResourceMgr),
     hdfs_op_thread_pool_(
         CreateHdfsOpThreadPool("hdfs-worker-pool", FLAGS_num_hdfs_worker_threads, 1024)),
-<<<<<<< HEAD
-    request_pool_service_(new RequestPoolService()),
-=======
->>>>>>> e48c2b48
     frontend_(new Frontend()),
     enable_webserver_(FLAGS_enable_webserver && webserver_port > 0),
     tz_database_(TimezoneDatabase()),
     is_fe_tests_(false),
     backend_address_(MakeNetworkAddress(FLAGS_hostname, FLAGS_be_port)),
     is_pseudo_distributed_llama_(false) {
-<<<<<<< HEAD
-=======
   request_pool_service_.reset(new RequestPoolService(metrics_.get()));
->>>>>>> e48c2b48
   if (FLAGS_enable_rm) InitRm();
 
   if (FLAGS_use_statestore && statestore_port > 0) {
@@ -212,13 +196,8 @@
         MakeNetworkAddress(statestore_host, statestore_port);
 
     statestore_subscriber_.reset(new StatestoreSubscriber(
-<<<<<<< HEAD
-        TNetworkAddressToString(backend_address_), subscriber_address, statestore_address,
-        metrics_.get()));
-=======
         Substitute("impalad@$0", TNetworkAddressToString(backend_address_)),
         subscriber_address, statestore_address, metrics_.get()));
->>>>>>> e48c2b48
 
     scheduler_.reset(new SimpleScheduler(statestore_subscriber_.get(),
         statestore_subscriber_->id(), backend_address_, metrics_.get(),
