// Copyright 2012 Cloudera Inc.
//
// Licensed under the Apache License, Version 2.0 (the "License");
// you may not use this file except in compliance with the License.
// You may obtain a copy of the License at
//
// http://www.apache.org/licenses/LICENSE-2.0
//
// Unless required by applicable law or agreed to in writing, software
// distributed under the License is distributed on an "AS IS" BASIS,
// WITHOUT WARRANTIES OR CONDITIONS OF ANY KIND, either express or implied.
// See the License for the specific language governing permissions and
// limitations under the License.

#include "runtime/disk-io-mgr.h"
#include "runtime/disk-io-mgr-internal.h"

<<<<<<< HEAD
#include <fcntl.h>
=======
>>>>>>> e48c2b48
#include <gutil/strings/substitute.h>
#include <boost/algorithm/string.hpp>

DECLARE_bool(disable_mem_pools);

using namespace boost;
using namespace impala;
using namespace std;
using namespace strings;

// Control the number of disks on the machine.  If 0, this comes from the system
// settings.
DEFINE_int32(num_disks, 0, "Number of disks on data node.");
// Default IoMgr configs.
// The maximum number of the threads per disk is also the max queue depth per disk.
// The read size is the size of the reads sent to hdfs/os.
// There is a trade off of latency and throughout, trying to keep disks busy but
// not introduce seeks.  The literature seems to agree that with 8 MB reads, random
// io and sequential io perform similarly.
DEFINE_int32(num_threads_per_disk, 0, "number of threads per disk");
DEFINE_int32(read_size, 8 * 1024 * 1024, "Read Size (in bytes)");
DEFINE_int32(min_buffer_size, 1024, "The minimum read buffer size (in bytes)");

// With 1024B through 8MB buffers, this is up to ~2GB of buffers.
DEFINE_int32(max_free_io_buffers, 128,
    "For each io buffer size, the maximum number of buffers the IoMgr will hold onto");

// Rotational disks should have 1 thread per disk to minimize seeks.  Non-rotational
// don't have this penalty and benefit from multiple concurrent IO requests.
static const int THREADS_PER_ROTATIONAL_DISK = 1;
static const int THREADS_PER_FLASH_DISK = 8;

// The IoMgr is able to run with a wide range of memory usage. If a query has memory
// remaining less than this value, the IoMgr will stop all buffering regardless of the
// current queue size.
static const int LOW_MEMORY = 64 * 1024 * 1024;

const int DiskIoMgr::DEFAULT_QUEUE_CAPACITY = 2;

// This class provides a cache of RequestContext objects.  RequestContexts are recycled.
// This is good for locality as well as lock contention.  The cache has the property that
// regardless of how many clients get added/removed, the memory locations for
// existing clients do not change (not the case with std::vector) minimizing the locks we
// have to take across all readers.
// All functions on this object are thread safe
class DiskIoMgr::RequestContextCache {
 public:
  RequestContextCache(DiskIoMgr* io_mgr) : io_mgr_(io_mgr) {}

  // Returns a context to the cache.  This object can now be reused.
  void ReturnContext(RequestContext* reader) {
    DCHECK(reader->state_ != RequestContext::Inactive);
    reader->state_ = RequestContext::Inactive;
    lock_guard<mutex> l(lock_);
    inactive_contexts_.push_back(reader);
  }

  // Returns a new RequestContext object.  Allocates a new object if necessary.
  RequestContext* GetNewContext() {
    lock_guard<mutex> l(lock_);
    if (!inactive_contexts_.empty()) {
      RequestContext* reader = inactive_contexts_.front();
      inactive_contexts_.pop_front();
      return reader;
    } else {
      RequestContext* reader = new RequestContext(io_mgr_, io_mgr_->num_disks());
      all_contexts_.push_back(reader);
      return reader;
    }
  }

  // This object has the same lifetime as the disk IoMgr.
  ~RequestContextCache() {
    for (list<RequestContext*>::iterator it = all_contexts_.begin();
        it != all_contexts_.end(); ++it) {
      delete *it;
    }
  }

  // Validates that all readers are cleaned up and in the inactive state.  No locks
  // are taken since this is only called from the disk IoMgr destructor.
  bool ValidateAllInactive() {
    for (list<RequestContext*>::iterator it = all_contexts_.begin();
        it != all_contexts_.end(); ++it) {
      if ((*it)->state_ != RequestContext::Inactive) {
        return false;
      }
    }
    DCHECK_EQ(all_contexts_.size(), inactive_contexts_.size());
    return all_contexts_.size() == inactive_contexts_.size();
  }

  string DebugString();

 private:
  DiskIoMgr* io_mgr_;

  // lock to protect all members below
  mutex lock_;

  // List of all request contexts created.  Used for debugging
  list<RequestContext*> all_contexts_;

  // List of inactive readers.  These objects can be used for a new reader.
  list<RequestContext*> inactive_contexts_;
};

string DiskIoMgr::RequestContextCache::DebugString() {
  lock_guard<mutex> l(lock_);
  stringstream ss;
  for (list<RequestContext*>::iterator it = all_contexts_.begin();
      it != all_contexts_.end(); ++it) {
    unique_lock<mutex> lock((*it)->lock_);
    ss << (*it)->DebugString() << endl;
  }
  return ss.str();
}

string DiskIoMgr::DebugString() {
  stringstream ss;
  ss << "RequestContexts: " << endl << request_context_cache_->DebugString() << endl;

  ss << "Disks: " << endl;
  for (int i = 0; i < disk_queues_.size(); ++i) {
    unique_lock<mutex> lock(disk_queues_[i]->lock);
    ss << "  " << (void*) disk_queues_[i] << ":" ;
    if (!disk_queues_[i]->request_contexts.empty()) {
      ss << " Readers: ";
      BOOST_FOREACH(RequestContext* req_context, disk_queues_[i]->request_contexts) {
        ss << (void*)req_context;
      }
    }
    ss << endl;
  }
  return ss.str();
}

DiskIoMgr::BufferDescriptor::BufferDescriptor(DiskIoMgr* io_mgr) :
  io_mgr_(io_mgr), reader_(NULL), buffer_(NULL) {
}

void DiskIoMgr::BufferDescriptor::Reset(RequestContext* reader,
      ScanRange* range, char* buffer, int64_t buffer_len) {
  DCHECK(io_mgr_ != NULL);
  DCHECK(buffer_ == NULL);
  DCHECK(range != NULL);
  DCHECK(buffer != NULL);
  DCHECK_GE(buffer_len, 0);
  reader_ = reader;
  scan_range_ = range;
  buffer_ = buffer;
  buffer_len_ = buffer_len;
  len_ = 0;
  eosr_ = false;
  status_ = Status::OK;
  mem_tracker_ = NULL;
}

void DiskIoMgr::BufferDescriptor::Return() {
  DCHECK(io_mgr_ != NULL);
  io_mgr_->ReturnBuffer(this);
}

void DiskIoMgr::BufferDescriptor::SetMemTracker(MemTracker* tracker) {
  // Cached buffers don't count towards mem usage.
  if (scan_range_->cached_buffer_ != NULL) return;
  if (mem_tracker_ == tracker) return;
  if (mem_tracker_ != NULL) mem_tracker_->Release(buffer_len_);
  mem_tracker_ = tracker;
  if (mem_tracker_ != NULL) mem_tracker_->Consume(buffer_len_);
}

DiskIoMgr::WriteRange::WriteRange(const string& file, int64_t file_offset, int disk_id,
    WriteDoneCallback callback) {
  file_ = file;
  offset_ = file_offset;
  disk_id_ = disk_id;
  callback_ = callback;
  request_type_ = RequestType::WRITE;
}

void DiskIoMgr::WriteRange::SetData(const uint8_t* buffer, int64_t len) {
  data_ = buffer;
  len_ = len;
}

static void CheckSseSupport() {
  if (!CpuInfo::IsSupported(CpuInfo::SSE4_2)) {
    LOG(WARNING) << "This machine does not support sse4_2.  The default IO system "
                    "configurations are suboptimal for this hardware.  Consider "
                    "increasing the number of threads per disk by restarting impalad "
                    "using the --num_threads_per_disk flag with a higher value";
  }
}

DiskIoMgr::DiskIoMgr() :
    num_threads_per_disk_(FLAGS_num_threads_per_disk),
    max_buffer_size_(FLAGS_read_size),
    min_buffer_size_(FLAGS_min_buffer_size),
    cached_read_options_(NULL),
    shut_down_(false),
    total_bytes_read_counter_(TCounterType::BYTES),
    read_timer_(TCounterType::TIME_NS) {
  int64_t max_buffer_size_scaled = BitUtil::Ceil(max_buffer_size_, min_buffer_size_);
  free_buffers_.resize(BitUtil::Log2(max_buffer_size_scaled) + 1);
  int num_disks = FLAGS_num_disks;
  if (num_disks == 0) num_disks = DiskInfo::num_disks();
  disk_queues_.resize(num_disks);
  CheckSseSupport();
}

DiskIoMgr::DiskIoMgr(int num_disks, int threads_per_disk, int min_buffer_size,
                     int max_buffer_size) :
    num_threads_per_disk_(threads_per_disk),
    max_buffer_size_(max_buffer_size),
    min_buffer_size_(min_buffer_size),
    cached_read_options_(NULL),
    shut_down_(false),
    total_bytes_read_counter_(TCounterType::BYTES),
    read_timer_(TCounterType::TIME_NS) {
  int64_t max_buffer_size_scaled = BitUtil::Ceil(max_buffer_size_, min_buffer_size_);
  free_buffers_.resize(BitUtil::Log2(max_buffer_size_scaled) + 1);
  if (num_disks == 0) num_disks = DiskInfo::num_disks();
  disk_queues_.resize(num_disks);
  CheckSseSupport();
}

DiskIoMgr::~DiskIoMgr() {
  shut_down_ = true;
  // Notify all worker threads and shut them down.
  for (int i = 0; i < disk_queues_.size(); ++i) {
    if (disk_queues_[i] == NULL) continue;
    {
      // This lock is necessary to properly use the condition var to notify
      // the disk worker threads.  The readers also grab this lock so updates
      // to shut_down_ are protected.
      unique_lock<mutex> disk_lock(disk_queues_[i]->lock);
    }
    disk_queues_[i]->work_available.notify_all();
  }
  disk_thread_group_.JoinAll();

  for (int i = 0; i < disk_queues_.size(); ++i) {
    if (disk_queues_[i] == NULL) continue;
    int disk_id = disk_queues_[i]->disk_id;
    for (list<RequestContext*>::iterator it = disk_queues_[i]->request_contexts.begin();
        it != disk_queues_[i]->request_contexts.end(); ++it) {
      DCHECK_EQ((*it)->disk_states_[disk_id].num_threads_in_op(), 0);
      DCHECK((*it)->disk_states_[disk_id].done());
      (*it)->DecrementDiskRefCount();
    }
  }

  DCHECK(request_context_cache_.get() == NULL ||
      request_context_cache_->ValidateAllInactive())
      << endl << DebugString();
  DCHECK_EQ(num_buffers_in_readers_, 0);

  // Delete all allocated buffers
  int num_free_buffers = 0;
  for (int idx = 0; idx < free_buffers_.size(); ++idx) {
    num_free_buffers += free_buffers_[idx].size();
  }
  DCHECK_EQ(num_allocated_buffers_, num_free_buffers);
  GcIoBuffers();

  for (int i = 0; i < disk_queues_.size(); ++i) {
    delete disk_queues_[i];
  }

  if (cached_read_options_ != NULL) hadoopRzOptionsFree(cached_read_options_);
}

Status DiskIoMgr::Init(MemTracker* process_mem_tracker) {
  DCHECK(process_mem_tracker != NULL);
  process_mem_tracker_ = process_mem_tracker;
  // If we hit the process limit, see if we can reclaim some memory by removing
  // previously allocated (but unused) io buffers.
  process_mem_tracker->AddGcFunction(bind(&DiskIoMgr::GcIoBuffers, this));

  for (int i = 0; i < disk_queues_.size(); ++i) {
    disk_queues_[i] = new DiskQueue(i);
    int num_threads_per_disk = num_threads_per_disk_;
    if (num_threads_per_disk == 0) {
      if (DiskInfo::is_rotational(i)) {
        num_threads_per_disk = THREADS_PER_ROTATIONAL_DISK;
      } else {
        num_threads_per_disk = THREADS_PER_FLASH_DISK;
      }
    }
    for (int j = 0; j < num_threads_per_disk; ++j) {
      stringstream ss;
      ss << "work-loop(Disk: " << i << ", Thread: " << j << ")";
      disk_thread_group_.AddThread(new Thread("disk-io-mgr", ss.str(),
          &DiskIoMgr::WorkLoop, this, disk_queues_[i]));
    }
  }
  request_context_cache_.reset(new RequestContextCache(this));
<<<<<<< HEAD
  return Status::OK;
}

Status DiskIoMgr::RegisterContext(dfsFS hdfs, RequestContext** request_context,
=======

  cached_read_options_ = hadoopRzOptionsAlloc();
  DCHECK(cached_read_options_ != NULL);
  // Disable checksumming for cached reads.
  int ret = hadoopRzOptionsSetSkipChecksum(cached_read_options_, true);
  DCHECK_EQ(ret, 0);
  // Disable automatic fallback for cached reads.
  ret = hadoopRzOptionsSetByteBufferPool(cached_read_options_, NULL);
  DCHECK_EQ(ret, 0);

  return Status::OK;
}

Status DiskIoMgr::RegisterContext(hdfsFS hdfs, RequestContext** request_context,
>>>>>>> e48c2b48
    MemTracker* mem_tracker) {
  DCHECK(request_context_cache_.get() != NULL) << "Must call Init() first.";
  *request_context = request_context_cache_->GetNewContext();
  (*request_context)->Reset(hdfs, mem_tracker);
  return Status::OK;
}

void DiskIoMgr::UnregisterContext(RequestContext* reader) {
  CancelContext(reader, true);

  // All the disks are done with clean, validate nothing is leaking.
  unique_lock<mutex> reader_lock(reader->lock_);
  DCHECK_EQ(reader->num_buffers_in_reader_, 0) << endl << reader->DebugString();
  DCHECK_EQ(reader->num_used_buffers_, 0) << endl << reader->DebugString();

  DCHECK(reader->Validate()) << endl << reader->DebugString();
  request_context_cache_->ReturnContext(reader);
}

// Cancellation requires coordination from multiple threads.  Each thread that currently
// has a reference to the request context must notice the cancel and remove it from its
// tracking structures.  The last thread to touch the context should deallocate (aka
// recycle) the request context object.  Potential threads are:
//  1. Disk threads that are currently reading for this reader.
//  2. Caller threads that are waiting in GetNext.
//
// The steps are:
// 1. Cancel will immediately set the context in the Cancelled state.  This prevents any
// other thread from adding more ready buffers to the context (they all take a lock and
// check the state before doing so), or any write ranges to the context.
// 2. Cancel will call cancel on each ScanRange that is not yet complete, unblocking
// any threads in GetNext(). The reader will see the cancelled Status returned. Cancel
// also invokes the callback for the WriteRanges with the cancelled state.
// 3. Disk threads notice the context is cancelled either when picking the next context
// to process or when they try to enqueue a ready buffer.  Upon noticing the cancelled
// state, removes the context from the disk queue.  The last thread per disk with an
// outstanding reference to the context decrements the number of disk queues the context
// is on.
// If wait_for_disks_completion is true, wait for the number of active disks to become 0.
void DiskIoMgr::CancelContext(RequestContext* context, bool wait_for_disks_completion) {
  context->Cancel(Status::CANCELLED);

  if (wait_for_disks_completion) {
    unique_lock<mutex> lock(context->lock_);
    DCHECK(context->Validate()) << endl << context->DebugString();
    while (context->num_disks_with_ranges_ > 0) {
      context->disks_complete_cond_var_.wait(lock);
    }
  }
}

void DiskIoMgr::set_read_timer(RequestContext* r, RuntimeProfile::Counter* c) {
  r->read_timer_ = c;
}

void DiskIoMgr::set_bytes_read_counter(RequestContext* r, RuntimeProfile::Counter* c) {
  r->bytes_read_counter_ = c;
}

void DiskIoMgr::set_active_read_thread_counter(RequestContext* r,
    RuntimeProfile::Counter* c) {
  r->active_read_thread_counter_ = c;
}

void DiskIoMgr::set_disks_access_bitmap(RequestContext* r,
    RuntimeProfile::Counter* c) {
  r->disks_accessed_bitmap_ = c;
}

int64_t DiskIoMgr::queue_size(RequestContext* reader) const {
  return reader->num_ready_buffers_;
}

Status DiskIoMgr::context_status(RequestContext* context) const {
  unique_lock<mutex> lock(context->lock_);
  return context->status_;
}

int DiskIoMgr::num_unstarted_ranges(RequestContext* reader) const {
  return reader->num_unstarted_scan_ranges_;
}

int64_t DiskIoMgr::bytes_read_local(RequestContext* reader) const {
  return reader->bytes_read_local_;
}

int64_t DiskIoMgr::bytes_read_short_circuit(RequestContext* reader) const {
  return reader->bytes_read_short_circuit_;
}

int64_t DiskIoMgr::bytes_read_dn_cache(RequestContext* reader) const {
  return reader->bytes_read_dn_cache_;
}

<<<<<<< HEAD
=======
int DiskIoMgr::num_remote_ranges(RequestContext* reader) const {
  return reader->num_remote_ranges_;
}

int64_t DiskIoMgr::unexpected_remote_bytes(RequestContext* reader) const {
  return reader->unexpected_remote_bytes_;
}

>>>>>>> e48c2b48
int64_t DiskIoMgr::GetReadThroughput() {
  return RuntimeProfile::UnitsPerSecond(&total_bytes_read_counter_, &read_timer_);
}

Status DiskIoMgr::ValidateScanRange(ScanRange* range) {
  int disk_id = range->disk_id_;
  if (disk_id < 0 || disk_id >= disk_queues_.size()) {
    stringstream ss;
    ss << "Invalid scan range.  Bad disk id: " << disk_id;
    DCHECK(false) << ss.str();
    return Status(ss.str());
  }
  return Status::OK;
}

Status DiskIoMgr::AddScanRanges(RequestContext* reader,
    const vector<ScanRange*>& ranges, bool schedule_immediately) {
  if (ranges.empty()) return Status::OK;

  // Validate and initialize all ranges
  for (int i = 0; i < ranges.size(); ++i) {
    RETURN_IF_ERROR(ValidateScanRange(ranges[i]));
    ranges[i]->InitInternal(this, reader);
  }

  // disks that this reader needs to be scheduled on.
  unique_lock<mutex> reader_lock(reader->lock_);
  DCHECK(reader->Validate()) << endl << reader->DebugString();

  if (reader->state_ == RequestContext::Cancelled) {
    DCHECK(!reader->status_.ok());
    return reader->status_;
  }

  // Add each range to the queue of the disk the range is on
  for (int i = 0; i < ranges.size(); ++i) {
    // Don't add empty ranges.
    DCHECK_NE(ranges[i]->len(), 0);
    ScanRange* range = ranges[i];

    if (range->try_cache_) {
      if (schedule_immediately) {
        bool cached_read_succeeded;
        RETURN_IF_ERROR(range->ReadFromCache(&cached_read_succeeded));
        if (cached_read_succeeded) continue;
        // Cached read failed, fall back to AddRequestRange() below.
      } else {
        reader->cached_ranges_.Enqueue(range);
        continue;
      }
    }
    reader->AddRequestRange(range, schedule_immediately);
  }
  DCHECK(reader->Validate()) << endl << reader->DebugString();

  return Status::OK;
}

// This function returns the next scan range the reader should work on, checking
// for eos and error cases. If there isn't already a cached scan range or a scan
// range prepared by the disk threads, the caller waits on the disk threads.
Status DiskIoMgr::GetNextRange(RequestContext* reader, ScanRange** range) {
  DCHECK(reader != NULL);
  DCHECK(range != NULL);
  *range = NULL;

  Status status;

  unique_lock<mutex> reader_lock(reader->lock_);
  DCHECK(reader->Validate()) << endl << reader->DebugString();

  while (true) {
    if (reader->state_ == RequestContext::Cancelled) {
      DCHECK(!reader->status_.ok());
      status = reader->status_;
      break;
    }

    if (reader->num_unstarted_scan_ranges_ == 0 &&
        reader->ready_to_start_ranges_.empty() && reader->cached_ranges_.empty()) {
      // All ranges are done, just return.
      break;
    }

    if (!reader->cached_ranges_.empty()) {
      // We have a cached range.
      *range = reader->cached_ranges_.Dequeue();
      DCHECK((*range)->try_cache_);
      bool cached_read_succeeded;
      RETURN_IF_ERROR((*range)->ReadFromCache(&cached_read_succeeded));
      if (cached_read_succeeded) return Status::OK;

      // This range ended up not being cached. Loop again and pick up a new range.
      reader->AddRequestRange(*range, false);
      DCHECK(reader->Validate()) << endl << reader->DebugString();
      *range = NULL;
      continue;
    }

    if (reader->ready_to_start_ranges_.empty()) {
      reader->ready_to_start_ranges_cv_.wait(reader_lock);
    } else {
      *range = reader->ready_to_start_ranges_.Dequeue();
      DCHECK(*range != NULL);
      int disk_id = (*range)->disk_id();
      DCHECK_EQ(*range, reader->disk_states_[disk_id].next_scan_range_to_start());
      // Set this to NULL, the next time this disk runs for this reader, it will
      // get another range ready.
      reader->disk_states_[disk_id].set_next_scan_range_to_start(NULL);
      reader->ScheduleScanRange(*range);
      break;
    }
  }

  return status;
}

Status DiskIoMgr::Read(RequestContext* reader,
    ScanRange* range, BufferDescriptor** buffer) {
  DCHECK(range != NULL);
  DCHECK(buffer != NULL);
  *buffer = NULL;

  if (range->len() > max_buffer_size_) {
    stringstream ss;
    ss << "Cannot perform sync read larger than " << max_buffer_size_
       << ". Request was " << range->len();
    return Status(ss.str());
  }

  vector<DiskIoMgr::ScanRange*> ranges;
  ranges.push_back(range);
  RETURN_IF_ERROR(AddScanRanges(reader, ranges, true));
  RETURN_IF_ERROR(range->GetNext(buffer));
  DCHECK((*buffer) != NULL);
  DCHECK((*buffer)->eosr());
  return Status::OK;
}

void DiskIoMgr::ReturnBuffer(BufferDescriptor* buffer_desc) {
  DCHECK(buffer_desc != NULL);
  if (!buffer_desc->status_.ok()) DCHECK(buffer_desc->buffer_ == NULL);

  RequestContext* reader = buffer_desc->reader_;
  if (buffer_desc->buffer_ != NULL) {
    if (buffer_desc->scan_range_->cached_buffer_ == NULL) {
      // Not a cached buffer. Return the io buffer and update mem tracking.
      ReturnFreeBuffer(buffer_desc);
    }
    buffer_desc->buffer_ = NULL;
    --num_buffers_in_readers_;
    --reader->num_buffers_in_reader_;
  } else {
    // A NULL buffer means there was an error in which case there is no buffer
    // to return.
  }

  if (buffer_desc->eosr_ || buffer_desc->scan_range_->is_cancelled_) {
    // Need to close the scan range if returning the last buffer or the scan range
    // has been cancelled (and the caller might never get the last buffer).
    // Close() is idempotent so multiple cancelled buffers is okay.
    buffer_desc->scan_range_->Close();
  }
  ReturnBufferDesc(buffer_desc);
}

void DiskIoMgr::ReturnBufferDesc(BufferDescriptor* desc) {
  DCHECK(desc != NULL);
  unique_lock<mutex> lock(free_buffers_lock_);
  DCHECK(find(free_buffer_descs_.begin(), free_buffer_descs_.end(), desc)
         == free_buffer_descs_.end());
  free_buffer_descs_.push_back(desc);
}

DiskIoMgr::BufferDescriptor* DiskIoMgr::GetBufferDesc(
    RequestContext* reader, ScanRange* range, char* buffer, int64_t buffer_size) {
  BufferDescriptor* buffer_desc;
  {
    unique_lock<mutex> lock(free_buffers_lock_);
    if (free_buffer_descs_.empty()) {
      buffer_desc = pool_.Add(new BufferDescriptor(this));
    } else {
      buffer_desc = free_buffer_descs_.front();
      free_buffer_descs_.pop_front();
    }
  }
  buffer_desc->Reset(reader, range, buffer, buffer_size);
  buffer_desc->SetMemTracker(reader->mem_tracker_);
  return buffer_desc;
}

char* DiskIoMgr::GetFreeBuffer(int64_t* buffer_size) {
  DCHECK_LE(*buffer_size, max_buffer_size_);
  DCHECK_GT(*buffer_size, 0);
  *buffer_size = min(static_cast<int64_t>(max_buffer_size_), *buffer_size);
  int idx = free_buffers_idx(*buffer_size);
  // Quantize buffer size to nearest power of 2 greater than the specified buffer size and
  // convert to bytes
  *buffer_size = (1 << idx) * min_buffer_size_;

  unique_lock<mutex> lock(free_buffers_lock_);
  char* buffer = NULL;
  if (free_buffers_[idx].empty()) {
    ++num_allocated_buffers_;
    if (ImpaladMetrics::IO_MGR_NUM_BUFFERS != NULL) {
      ImpaladMetrics::IO_MGR_NUM_BUFFERS->Increment(1L);
    }
    if (ImpaladMetrics::IO_MGR_TOTAL_BYTES != NULL) {
      ImpaladMetrics::IO_MGR_TOTAL_BYTES->Increment(*buffer_size);
    }
    // Update the process mem usage.  This is checked the next time we start
    // a read for the next reader (DiskIoMgr::GetNextScanRange)
    process_mem_tracker_->Consume(*buffer_size);
    buffer = new char[*buffer_size];
  } else {
    if (ImpaladMetrics::IO_MGR_NUM_UNUSED_BUFFERS != NULL) {
      ImpaladMetrics::IO_MGR_NUM_UNUSED_BUFFERS->Increment(-1L);
    }
    buffer = free_buffers_[idx].front();
    free_buffers_[idx].pop_front();
  }
  DCHECK(buffer != NULL);
  return buffer;
}

void DiskIoMgr::GcIoBuffers() {
  unique_lock<mutex> lock(free_buffers_lock_);
  int buffers_freed = 0;
  int bytes_freed = 0;
  for (int idx = 0; idx < free_buffers_.size(); ++idx) {
    for (list<char*>::iterator iter = free_buffers_[idx].begin();
         iter != free_buffers_[idx].end(); ++iter) {
      int64_t buffer_size = (1 << idx) * min_buffer_size_;
      process_mem_tracker_->Release(buffer_size);
      --num_allocated_buffers_;
      delete[] *iter;

      ++buffers_freed;
      bytes_freed += buffer_size;
    }
    free_buffers_[idx].clear();
  }

  if (ImpaladMetrics::IO_MGR_NUM_BUFFERS != NULL) {
    ImpaladMetrics::IO_MGR_NUM_BUFFERS->Increment(-buffers_freed);
  }
  if (ImpaladMetrics::IO_MGR_TOTAL_BYTES != NULL) {
    ImpaladMetrics::IO_MGR_TOTAL_BYTES->Increment(-bytes_freed);
  }
  if (ImpaladMetrics::IO_MGR_NUM_UNUSED_BUFFERS != NULL) {
    ImpaladMetrics::IO_MGR_NUM_UNUSED_BUFFERS->Update(0);
  }
}

void DiskIoMgr::ReturnFreeBuffer(BufferDescriptor* desc) {
  ReturnFreeBuffer(desc->buffer_, desc->buffer_len_);
  desc->SetMemTracker(NULL);
  desc->buffer_ = NULL;
}

void DiskIoMgr::ReturnFreeBuffer(char* buffer, int64_t buffer_size) {
  DCHECK(buffer != NULL);
  int idx = free_buffers_idx(buffer_size);
  DCHECK_EQ(BitUtil::Ceil(buffer_size, min_buffer_size_) & ~(1 << idx), 0)
      << "buffer_size_ / min_buffer_size_ should be power of 2, got buffer_size = "
      << buffer_size << ", min_buffer_size_ = " << min_buffer_size_;
  unique_lock<mutex> lock(free_buffers_lock_);
  if (!FLAGS_disable_mem_pools && free_buffers_[idx].size() < FLAGS_max_free_io_buffers) {
    free_buffers_[idx].push_back(buffer);
    if (ImpaladMetrics::IO_MGR_NUM_UNUSED_BUFFERS != NULL) {
      ImpaladMetrics::IO_MGR_NUM_UNUSED_BUFFERS->Increment(1L);
    }
  } else {
    process_mem_tracker_->Release(buffer_size);
    --num_allocated_buffers_;
    delete[] buffer;
    if (ImpaladMetrics::IO_MGR_NUM_BUFFERS != NULL) {
      ImpaladMetrics::IO_MGR_NUM_BUFFERS->Increment(-1L);
    }
    if (ImpaladMetrics::IO_MGR_TOTAL_BYTES != NULL) {
      ImpaladMetrics::IO_MGR_TOTAL_BYTES->Increment(-buffer_size);
    }
  }
}

// This function gets the next RequestRange to work on for this disk. It checks for
// cancellation and
// a) Updates ready_to_start_ranges if there are no scan ranges queued for this disk.
// b) Adds an unstarted write range to in_flight_ranges_. The write range is processed
//    immediately if there are no preceding scan ranges in in_flight_ranges_
// It blocks until work is available or the thread is shut down.
// Work is available if there is a RequestContext with
//  - A ScanRange with a buffer available, or
//  - A WriteRange in unstarted_write_ranges_.
bool DiskIoMgr::GetNextRequestRange(DiskQueue* disk_queue, RequestRange** range,
    RequestContext** request_context) {
  int disk_id = disk_queue->disk_id;
  *range = NULL;

  // This loops returns either with work to do or when the disk IoMgr shuts down.
  while (true) {
    *request_context = NULL;
    RequestContext::PerDiskState* request_disk_state = NULL;
    {
      unique_lock<mutex> disk_lock(disk_queue->lock);

      while (!shut_down_ && disk_queue->request_contexts.empty()) {
        // wait if there are no readers on the queue
        disk_queue->work_available.wait(disk_lock);
      }
      if (shut_down_) break;
      DCHECK(!disk_queue->request_contexts.empty());

      // Get the next reader and remove the reader so that another disk thread
      // can't pick it up.  It will be enqueued before issuing the read to HDFS
      // so this is not a big deal (i.e. multiple disk threads can read for the
      // same reader).
      // TODO: revisit.
      *request_context = disk_queue->request_contexts.front();
      disk_queue->request_contexts.pop_front();
      DCHECK(*request_context != NULL);
      request_disk_state = &((*request_context)->disk_states_[disk_id]);
      request_disk_state->IncrementRequestThreadAndDequeue();
    }

    // NOTE: no locks were taken in between.  We need to be careful about what state
    // could have changed to the reader and disk in between.
    // There are some invariants here.  Only one disk thread can have the
    // same reader here (the reader is removed from the queue).  There can be
    // other disk threads operating on this reader in other functions though.

    // We just picked a reader, check the mem limits.
    // TODO: we can do a lot better here.  The reader can likely make progress
    // with fewer io buffers.
    bool process_limit_exceeded = process_mem_tracker_->LimitExceeded();
    bool reader_limit_exceeded = (*request_context)->mem_tracker_ != NULL
        ? (*request_context)->mem_tracker_->AnyLimitExceeded() : false;

    if (process_limit_exceeded || reader_limit_exceeded) {
      (*request_context)->Cancel(Status::MEM_LIMIT_EXCEEDED);
    }

    unique_lock<mutex> request_lock((*request_context)->lock_);
    VLOG_FILE << "Disk (id=" << disk_id << ") reading for "
        << (*request_context)->DebugString();

    // Check if reader has been cancelled
    if ((*request_context)->state_ == RequestContext::Cancelled) {
      request_disk_state->DecrementRequestThreadAndCheckDone(*request_context);
      continue;
    }

    DCHECK_EQ((*request_context)->state_, RequestContext::Active)
        << (*request_context)->DebugString();

    if (request_disk_state->next_scan_range_to_start() == NULL &&
        !request_disk_state->unstarted_scan_ranges()->empty()) {
      // We don't have a range queued for this disk for what the caller should
      // read next. Populate that.  We want to have one range waiting to minimize
      // wait time in GetNextRange.
      ScanRange* new_range = request_disk_state->unstarted_scan_ranges()->Dequeue();
      --(*request_context)->num_unstarted_scan_ranges_;
      (*request_context)->ready_to_start_ranges_.Enqueue(new_range);
      request_disk_state->set_next_scan_range_to_start(new_range);

      if ((*request_context)->num_unstarted_scan_ranges_ == 0) {
        // All the ranges have been started, notify everyone blocked on GetNextRange.
        // Only one of them will get work so make sure to return NULL to the other
        // caller threads.
        (*request_context)->ready_to_start_ranges_cv_.notify_all();
      } else {
        (*request_context)->ready_to_start_ranges_cv_.notify_one();
      }
    }

    // Always enqueue a WriteRange to be processed into in_flight_ranges_.
    // This is done so in_flight_ranges_ does not exclusively contain ScanRanges.
    // For now, enqueuing a WriteRange on each invocation of GetNextRequestRange()
    // does not flood in_flight_ranges() with WriteRanges because the entire
    // WriteRange is processed and removed from the queue after GetNextRequestRange()
    // returns. (A DCHECK is used to ensure that writes do not exceed 8MB).
    if (!request_disk_state->unstarted_write_ranges()->empty()) {
      WriteRange* write_range = request_disk_state->unstarted_write_ranges()->Dequeue();
      request_disk_state->in_flight_ranges()->Enqueue(write_range);
    }

    // Get the next scan range to work on from the reader. Only in_flight_ranges
    // are eligible since the disk threads do not start new ranges on their own.

    // There are no inflight ranges, nothing to do.
    if (request_disk_state->in_flight_ranges()->empty()) {
      request_disk_state->DecrementRequestThread();
      continue;
    }
    DCHECK_GT(request_disk_state->num_remaining_ranges(), 0);
    *range = request_disk_state->in_flight_ranges()->Dequeue();
    DCHECK(*range != NULL);

    // Now that we've picked a request range, put the context back on the queue so
    // another thread can pick up another request range for this context.
    request_disk_state->ScheduleContext(*request_context, disk_id);
    DCHECK((*request_context)->Validate()) << endl << (*request_context)->DebugString();
    return true;
  }

  DCHECK(shut_down_);
  return false;
}

void DiskIoMgr::HandleWriteFinished(RequestContext* writer, WriteRange* write_range,
    const Status& write_status) {
  {
    unique_lock<mutex> writer_lock(writer->lock_);
    DCHECK(writer->Validate()) << endl << writer->DebugString();
    RequestContext::PerDiskState& state = writer->disk_states_[write_range->disk_id_];
    if (writer->state_ == RequestContext::Cancelled) {
      state.DecrementRequestThreadAndCheckDone(writer);
    } else {
      state.DecrementRequestThread();
    }
    --state.num_remaining_ranges();
  }
  // The status of the write does not affect the status of the writer context.
  write_range->callback_(write_status);
}

void DiskIoMgr::HandleReadFinished(DiskQueue* disk_queue, RequestContext* reader,
    BufferDescriptor* buffer) {
  unique_lock<mutex> reader_lock(reader->lock_);

  RequestContext::PerDiskState& state = reader->disk_states_[disk_queue->disk_id];
  DCHECK(reader->Validate()) << endl << reader->DebugString();
  DCHECK_GT(state.num_threads_in_op(), 0);
  DCHECK(buffer->buffer_ != NULL);

  if (reader->state_ == RequestContext::Cancelled) {
    state.DecrementRequestThreadAndCheckDone(reader);
    DCHECK(reader->Validate()) << endl << reader->DebugString();
    ReturnFreeBuffer(buffer);
    buffer->buffer_ = NULL;
    buffer->scan_range_->Cancel(reader->status_);
    // Enqueue the buffer to use the scan range's buffer cleanup path.
    buffer->scan_range_->EnqueueBuffer(buffer);
    return;
  }

  DCHECK_EQ(reader->state_, RequestContext::Active);
  DCHECK(buffer->buffer_ != NULL);

  // Update the reader's scan ranges.  There are a three cases here:
  //  1. Read error
  //  2. End of scan range
  //  3. Middle of scan range
  if (!buffer->status_.ok()) {
    // Error case
    ReturnFreeBuffer(buffer);
    buffer->eosr_ = true;
    --state.num_remaining_ranges();
    buffer->scan_range_->Cancel(buffer->status_);
  } else if (buffer->eosr_) {
    --state.num_remaining_ranges();
  }

  bool queue_full = buffer->scan_range_->EnqueueBuffer(buffer);
  if (!buffer->eosr_) {
    if (queue_full) {
      reader->blocked_ranges_.Enqueue(buffer->scan_range_);
    } else {
      reader->ScheduleScanRange(buffer->scan_range_);
    }
  }
  state.DecrementRequestThread();
}

void DiskIoMgr::WorkLoop(DiskQueue* disk_queue) {
  // The thread waits until there is work or the entire system is being shut down.
  // If there is work, performs the read or write requested and re-enqueues the
  // requesting context.
  // Locks are not taken when reading from or writing to disk.
  // The main loop has three parts:
  //   1. GetNextRequestContext(): get the next request context (read or write) to
  //      process and dequeue it.
  //   2. For the dequeued request, gets the next scan- or write-range to process and
  //      re-enqueues the request.
  //   3. Perform the read or write as specified.
  // Cancellation checking needs to happen in both steps 1 and 3.
  while (true) {
    RequestContext* worker_context = NULL;;
    RequestRange* range = NULL;

    if (!GetNextRequestRange(disk_queue, &range, &worker_context)) {
      DCHECK(shut_down_);
      break;
    }

    if (range->request_type() == RequestType::READ) {
      ReadRange(disk_queue, worker_context, static_cast<ScanRange*>(range));
    } else {
      DCHECK(range->request_type() == RequestType::WRITE);
      Write(worker_context, static_cast<WriteRange*>(range));
    }
  }
<<<<<<< HEAD

  DCHECK(shut_down_);
}

// This function reads the specified scan range associated with the
// specified reader context and disk queue.
void DiskIoMgr::ReadRange(DiskQueue* disk_queue, RequestContext* reader,
    ScanRange* range) {
  char* buffer = NULL;
  int64_t bytes_remaining = range->len_ - range->bytes_read_;
  DCHECK_GT(bytes_remaining, 0);
  int64_t buffer_size = ::min(bytes_remaining, static_cast<int64_t>(max_buffer_size_));
  bool enough_memory = true;
  if (reader->mem_tracker_ != NULL) {
    enough_memory = reader->mem_tracker_->SpareCapacity() > LOW_MEMORY;
    if (!enough_memory) {
      // Low memory, GC and try again.
      GcIoBuffers();
      enough_memory = reader->mem_tracker_->SpareCapacity() > LOW_MEMORY;
    }
  }

  if (!enough_memory) {
    RequestContext::PerDiskState& state = reader->disk_states_[disk_queue->disk_id];
    unique_lock<mutex> reader_lock(reader->lock_);

    // Just grabbed the reader lock, check for cancellation.
    if (reader->state_ == RequestContext::Cancelled) {
      DCHECK(reader->Validate()) << endl << reader->DebugString();
      state.DecrementRequestThreadAndCheckDone(reader);
      range->Cancel(reader->status_);
      DCHECK(reader->Validate()) << endl << reader->DebugString();
      return;
    }

    if (!range->ready_buffers_.empty()) {
      // We have memory pressure and this range doesn't need another buffer
      // (it already has one queued). Skip this range and pick it up later.
      range->blocked_on_queue_ = true;
      reader->blocked_ranges_.Enqueue(range);
      state.DecrementRequestThread();
      return;
    } else {
      // We need to get a buffer anyway since there are none queued. The query
      // is likely to fail due to mem limits but there's nothing we can do about that
      // now.
    }
  }

  buffer = GetFreeBuffer(&buffer_size);
  ++reader->num_used_buffers_;

  // Validate more invariants.
  DCHECK_GT(reader->num_used_buffers_, 0);
  DCHECK(range != NULL);
  DCHECK(reader != NULL);
  DCHECK(buffer != NULL);

  BufferDescriptor* buffer_desc = GetBufferDesc(reader, range, buffer, buffer_size);
  DCHECK(buffer_desc != NULL);

  // No locks in this section.  Only working on local vars.  We don't want to hold a
  // lock across the read call.
  buffer_desc->status_ = range->Open();
  if (buffer_desc->status_.ok()) {
    // Update counters.
    if (reader->active_read_thread_counter_) {
      reader->active_read_thread_counter_->Add(1L);
    }
    if (reader->disks_accessed_bitmap_) {
      int64_t disk_bit = 1 << disk_queue->disk_id;
      reader->disks_accessed_bitmap_->BitOr(disk_bit);
    }
    SCOPED_TIMER(&read_timer_);
    SCOPED_TIMER(reader->read_timer_);

    buffer_desc->status_ = range->Read(buffer, &buffer_desc->len_, &buffer_desc->eosr_);
    buffer_desc->scan_range_offset_ = range->bytes_read_ - buffer_desc->len_;

    if (reader->bytes_read_counter_ != NULL) {
      COUNTER_ADD(reader->bytes_read_counter_, buffer_desc->len_);
    }

    COUNTER_ADD(&total_bytes_read_counter_, buffer_desc->len_);
    if (reader->active_read_thread_counter_) {
      reader->active_read_thread_counter_->Add(-1L);
    }
  }

  // Finished read, update reader/disk based on the results
  HandleReadFinished(disk_queue, reader, buffer_desc);
}

void DiskIoMgr::Write(RequestContext* writer_context, WriteRange* write_range) {
  FILE* file_handle = fopen(write_range->file(), "rb+");
  Status ret_status;
  if (file_handle == NULL) {
    ret_status = Status(TStatusCode::RUNTIME_ERROR,
        Substitute("fopen($0, \"rb+\") failed with errno=$1 description=$2",
            write_range->file_, errno, GetStrErrMsg()));
  } else {
    ret_status = WriteRangeHelper(file_handle, write_range);

    int success = fclose(file_handle);
    if (ret_status.ok() && success != 0) {
      ret_status = Status(TStatusCode::RUNTIME_ERROR, Substitute("fclose($0) failed",
          write_range->file_));
    }
  }

=======

  DCHECK(shut_down_);
}

// This function reads the specified scan range associated with the
// specified reader context and disk queue.
void DiskIoMgr::ReadRange(DiskQueue* disk_queue, RequestContext* reader,
    ScanRange* range) {
  char* buffer = NULL;
  int64_t bytes_remaining = range->len_ - range->bytes_read_;
  DCHECK_GT(bytes_remaining, 0);
  int64_t buffer_size = ::min(bytes_remaining, static_cast<int64_t>(max_buffer_size_));
  bool enough_memory = true;
  if (reader->mem_tracker_ != NULL) {
    enough_memory = reader->mem_tracker_->SpareCapacity() > LOW_MEMORY;
    if (!enough_memory) {
      // Low memory, GC and try again.
      GcIoBuffers();
      enough_memory = reader->mem_tracker_->SpareCapacity() > LOW_MEMORY;
    }
  }

  if (!enough_memory) {
    RequestContext::PerDiskState& state = reader->disk_states_[disk_queue->disk_id];
    unique_lock<mutex> reader_lock(reader->lock_);

    // Just grabbed the reader lock, check for cancellation.
    if (reader->state_ == RequestContext::Cancelled) {
      DCHECK(reader->Validate()) << endl << reader->DebugString();
      state.DecrementRequestThreadAndCheckDone(reader);
      range->Cancel(reader->status_);
      DCHECK(reader->Validate()) << endl << reader->DebugString();
      return;
    }

    if (!range->ready_buffers_.empty()) {
      // We have memory pressure and this range doesn't need another buffer
      // (it already has one queued). Skip this range and pick it up later.
      range->blocked_on_queue_ = true;
      reader->blocked_ranges_.Enqueue(range);
      state.DecrementRequestThread();
      return;
    } else {
      // We need to get a buffer anyway since there are none queued. The query
      // is likely to fail due to mem limits but there's nothing we can do about that
      // now.
    }
  }

  buffer = GetFreeBuffer(&buffer_size);
  ++reader->num_used_buffers_;

  // Validate more invariants.
  DCHECK_GT(reader->num_used_buffers_, 0);
  DCHECK(range != NULL);
  DCHECK(reader != NULL);
  DCHECK(buffer != NULL);

  BufferDescriptor* buffer_desc = GetBufferDesc(reader, range, buffer, buffer_size);
  DCHECK(buffer_desc != NULL);

  // No locks in this section.  Only working on local vars.  We don't want to hold a
  // lock across the read call.
  buffer_desc->status_ = range->Open();
  if (buffer_desc->status_.ok()) {
    // Update counters.
    if (reader->active_read_thread_counter_) {
      reader->active_read_thread_counter_->Add(1L);
    }
    if (reader->disks_accessed_bitmap_) {
      int64_t disk_bit = 1 << disk_queue->disk_id;
      reader->disks_accessed_bitmap_->BitOr(disk_bit);
    }
    SCOPED_TIMER(&read_timer_);
    SCOPED_TIMER(reader->read_timer_);

    buffer_desc->status_ = range->Read(buffer, &buffer_desc->len_, &buffer_desc->eosr_);
    buffer_desc->scan_range_offset_ = range->bytes_read_ - buffer_desc->len_;

    if (reader->bytes_read_counter_ != NULL) {
      COUNTER_ADD(reader->bytes_read_counter_, buffer_desc->len_);
    }

    COUNTER_ADD(&total_bytes_read_counter_, buffer_desc->len_);
    if (reader->active_read_thread_counter_) {
      reader->active_read_thread_counter_->Add(-1L);
    }
  }

  // Finished read, update reader/disk based on the results
  HandleReadFinished(disk_queue, reader, buffer_desc);
}

void DiskIoMgr::Write(RequestContext* writer_context, WriteRange* write_range) {
  FILE* file_handle = fopen(write_range->file(), "rb+");
  Status ret_status;
  if (file_handle == NULL) {
    ret_status = Status(TStatusCode::RUNTIME_ERROR,
        Substitute("fopen($0, \"rb+\") failed with errno=$1 description=$2",
            write_range->file_, errno, GetStrErrMsg()));
  } else {
    ret_status = WriteRangeHelper(file_handle, write_range);

    int success = fclose(file_handle);
    if (ret_status.ok() && success != 0) {
      ret_status = Status(TStatusCode::RUNTIME_ERROR, Substitute("fclose($0) failed",
          write_range->file_));
    }
  }

>>>>>>> e48c2b48
  HandleWriteFinished(writer_context, write_range, ret_status);
}

Status DiskIoMgr::WriteRangeHelper(FILE* file_handle, WriteRange* write_range) {
  // First ensure that disk space is allocated via fallocate().
  int file_desc = fileno(file_handle);
  int success = 0;
  if (write_range->len_ > 0) {
    success = posix_fallocate(file_desc, write_range->offset(), write_range->len_);
  }
  if (success != 0) {
    return Status(TStatusCode::RUNTIME_ERROR,
        Substitute("posix_fallocate($0, $1, $2) failed for file $3"
            " with returnval=$4 description=$5", file_desc, write_range->offset(),
            write_range->len_, write_range->file_, success, GetStrErrMsg()));
  }
  // Seek to the correct offset and perform the write.
  success = fseek(file_handle, write_range->offset(), SEEK_SET);
  if (success != 0) {
    return Status(TStatusCode::RUNTIME_ERROR,
        Substitute("fseek($0, $1, SEEK_SET) failed with errno=$2 description=$3",
            write_range->file_, write_range->offset(), errno, GetStrErrMsg()));
  }

  int64_t bytes_written = fwrite(write_range->data_, 1, write_range->len_, file_handle);
  if (bytes_written < write_range->len_) {
    return Status(TStatusCode::RUNTIME_ERROR,
        Substitute("fwrite(buffer, 1, $0, $1) failed with errno=$2 description=$3",
            write_range->len_, write_range->file_, errno, GetStrErrMsg()));
  }
  if (ImpaladMetrics::IO_MGR_BYTES_WRITTEN != NULL) {
    ImpaladMetrics::IO_MGR_BYTES_WRITTEN->Increment(write_range->len_);
  }

  return Status::OK;
}

int DiskIoMgr::free_buffers_idx(int64_t buffer_size) {
  int64_t buffer_size_scaled = BitUtil::Ceil(buffer_size, min_buffer_size_);
  int idx = BitUtil::Log2(buffer_size_scaled);
  DCHECK_GE(idx, 0);
  DCHECK_LT(idx, free_buffers_.size());
  return idx;
}

Status DiskIoMgr::AddWriteRange(RequestContext* writer, WriteRange* write_range) {
  DCHECK_LE(write_range->len(), max_buffer_size_);
  unique_lock<mutex> writer_lock(writer->lock_);

  if (writer->state_ == RequestContext::Cancelled) {
    DCHECK(!writer->status_.ok());
    return writer->status_;
  }

  writer->AddRequestRange(write_range, false);
  return Status::OK;
}<|MERGE_RESOLUTION|>--- conflicted
+++ resolved
@@ -15,10 +15,7 @@
 #include "runtime/disk-io-mgr.h"
 #include "runtime/disk-io-mgr-internal.h"
 
-<<<<<<< HEAD
 #include <fcntl.h>
-=======
->>>>>>> e48c2b48
 #include <gutil/strings/substitute.h>
 #include <boost/algorithm/string.hpp>
 
@@ -317,12 +314,6 @@
     }
   }
   request_context_cache_.reset(new RequestContextCache(this));
-<<<<<<< HEAD
-  return Status::OK;
-}
-
-Status DiskIoMgr::RegisterContext(dfsFS hdfs, RequestContext** request_context,
-=======
 
   cached_read_options_ = hadoopRzOptionsAlloc();
   DCHECK(cached_read_options_ != NULL);
@@ -336,8 +327,7 @@
   return Status::OK;
 }
 
-Status DiskIoMgr::RegisterContext(hdfsFS hdfs, RequestContext** request_context,
->>>>>>> e48c2b48
+Status DiskIoMgr::RegisterContext(dfsFS hdfs, RequestContext** request_context,
     MemTracker* mem_tracker) {
   DCHECK(request_context_cache_.get() != NULL) << "Must call Init() first.";
   *request_context = request_context_cache_->GetNewContext();
@@ -432,8 +422,6 @@
   return reader->bytes_read_dn_cache_;
 }
 
-<<<<<<< HEAD
-=======
 int DiskIoMgr::num_remote_ranges(RequestContext* reader) const {
   return reader->num_remote_ranges_;
 }
@@ -442,7 +430,6 @@
   return reader->unexpected_remote_bytes_;
 }
 
->>>>>>> e48c2b48
 int64_t DiskIoMgr::GetReadThroughput() {
   return RuntimeProfile::UnitsPerSecond(&total_bytes_read_counter_, &read_timer_);
 }
@@ -816,6 +803,17 @@
       } else {
         (*request_context)->ready_to_start_ranges_cv_.notify_one();
       }
+    }
+
+    // Always enqueue a WriteRange to be processed into in_flight_ranges_.
+    // This is done so in_flight_ranges_ does not exclusively contain ScanRanges.
+    // For now, enqueuing a WriteRange on each invocation of GetNextRequestRange()
+    // does not flood in_flight_ranges() with WriteRanges because the entire
+    // WriteRange is processed and removed from the queue after GetNextRequestRange()
+    // returns. (A DCHECK is used to ensure that writes do not exceed 8MB).
+    if (!request_disk_state->unstarted_write_ranges()->empty()) {
+      WriteRange* write_range = request_disk_state->unstarted_write_ranges()->Dequeue();
+      request_disk_state->in_flight_ranges()->Enqueue(write_range);
     }
 
     // Always enqueue a WriteRange to be processed into in_flight_ranges_.
@@ -945,7 +943,6 @@
       Write(worker_context, static_cast<WriteRange*>(range));
     }
   }
-<<<<<<< HEAD
 
   DCHECK(shut_down_);
 }
@@ -1056,118 +1053,6 @@
     }
   }
 
-=======
-
-  DCHECK(shut_down_);
-}
-
-// This function reads the specified scan range associated with the
-// specified reader context and disk queue.
-void DiskIoMgr::ReadRange(DiskQueue* disk_queue, RequestContext* reader,
-    ScanRange* range) {
-  char* buffer = NULL;
-  int64_t bytes_remaining = range->len_ - range->bytes_read_;
-  DCHECK_GT(bytes_remaining, 0);
-  int64_t buffer_size = ::min(bytes_remaining, static_cast<int64_t>(max_buffer_size_));
-  bool enough_memory = true;
-  if (reader->mem_tracker_ != NULL) {
-    enough_memory = reader->mem_tracker_->SpareCapacity() > LOW_MEMORY;
-    if (!enough_memory) {
-      // Low memory, GC and try again.
-      GcIoBuffers();
-      enough_memory = reader->mem_tracker_->SpareCapacity() > LOW_MEMORY;
-    }
-  }
-
-  if (!enough_memory) {
-    RequestContext::PerDiskState& state = reader->disk_states_[disk_queue->disk_id];
-    unique_lock<mutex> reader_lock(reader->lock_);
-
-    // Just grabbed the reader lock, check for cancellation.
-    if (reader->state_ == RequestContext::Cancelled) {
-      DCHECK(reader->Validate()) << endl << reader->DebugString();
-      state.DecrementRequestThreadAndCheckDone(reader);
-      range->Cancel(reader->status_);
-      DCHECK(reader->Validate()) << endl << reader->DebugString();
-      return;
-    }
-
-    if (!range->ready_buffers_.empty()) {
-      // We have memory pressure and this range doesn't need another buffer
-      // (it already has one queued). Skip this range and pick it up later.
-      range->blocked_on_queue_ = true;
-      reader->blocked_ranges_.Enqueue(range);
-      state.DecrementRequestThread();
-      return;
-    } else {
-      // We need to get a buffer anyway since there are none queued. The query
-      // is likely to fail due to mem limits but there's nothing we can do about that
-      // now.
-    }
-  }
-
-  buffer = GetFreeBuffer(&buffer_size);
-  ++reader->num_used_buffers_;
-
-  // Validate more invariants.
-  DCHECK_GT(reader->num_used_buffers_, 0);
-  DCHECK(range != NULL);
-  DCHECK(reader != NULL);
-  DCHECK(buffer != NULL);
-
-  BufferDescriptor* buffer_desc = GetBufferDesc(reader, range, buffer, buffer_size);
-  DCHECK(buffer_desc != NULL);
-
-  // No locks in this section.  Only working on local vars.  We don't want to hold a
-  // lock across the read call.
-  buffer_desc->status_ = range->Open();
-  if (buffer_desc->status_.ok()) {
-    // Update counters.
-    if (reader->active_read_thread_counter_) {
-      reader->active_read_thread_counter_->Add(1L);
-    }
-    if (reader->disks_accessed_bitmap_) {
-      int64_t disk_bit = 1 << disk_queue->disk_id;
-      reader->disks_accessed_bitmap_->BitOr(disk_bit);
-    }
-    SCOPED_TIMER(&read_timer_);
-    SCOPED_TIMER(reader->read_timer_);
-
-    buffer_desc->status_ = range->Read(buffer, &buffer_desc->len_, &buffer_desc->eosr_);
-    buffer_desc->scan_range_offset_ = range->bytes_read_ - buffer_desc->len_;
-
-    if (reader->bytes_read_counter_ != NULL) {
-      COUNTER_ADD(reader->bytes_read_counter_, buffer_desc->len_);
-    }
-
-    COUNTER_ADD(&total_bytes_read_counter_, buffer_desc->len_);
-    if (reader->active_read_thread_counter_) {
-      reader->active_read_thread_counter_->Add(-1L);
-    }
-  }
-
-  // Finished read, update reader/disk based on the results
-  HandleReadFinished(disk_queue, reader, buffer_desc);
-}
-
-void DiskIoMgr::Write(RequestContext* writer_context, WriteRange* write_range) {
-  FILE* file_handle = fopen(write_range->file(), "rb+");
-  Status ret_status;
-  if (file_handle == NULL) {
-    ret_status = Status(TStatusCode::RUNTIME_ERROR,
-        Substitute("fopen($0, \"rb+\") failed with errno=$1 description=$2",
-            write_range->file_, errno, GetStrErrMsg()));
-  } else {
-    ret_status = WriteRangeHelper(file_handle, write_range);
-
-    int success = fclose(file_handle);
-    if (ret_status.ok() && success != 0) {
-      ret_status = Status(TStatusCode::RUNTIME_ERROR, Substitute("fclose($0) failed",
-          write_range->file_));
-    }
-  }
-
->>>>>>> e48c2b48
   HandleWriteFinished(writer_context, write_range, ret_status);
 }
 
