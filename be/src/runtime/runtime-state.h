// Copyright 2012 Cloudera Inc.
//
// Licensed under the Apache License, Version 2.0 (the "License");
// you may not use this file except in compliance with the License.
// You may obtain a copy of the License at
//
// http://www.apache.org/licenses/LICENSE-2.0
//
// Unless required by applicable law or agreed to in writing, software
// distributed under the License is distributed on an "AS IS" BASIS,
// WITHOUT WARRANTIES OR CONDITIONS OF ANY KIND, either express or implied.
// See the License for the specific language governing permissions and
// limitations under the License.


#ifndef IMPALA_RUNTIME_RUNTIME_STATE_H
#define IMPALA_RUNTIME_RUNTIME_STATE_H

// needed for scoped_ptr to work on ObjectPool
#include "common/object-pool.h"

#include <boost/scoped_ptr.hpp>
#include <boost/shared_ptr.hpp>
#include <boost/thread/locks.hpp>
#include <boost/thread/mutex.hpp>
#include <vector>
#include <string>
// stringstream is a typedef, so can't forward declare it.
#include <sstream>

#include "statestore/query-resource-mgr.h"
#include "runtime/exec-env.h"
#include "runtime/descriptors.h"  // for PlanNodeId
#include "runtime/disk-io-mgr.h"  // for DiskIoMgr::RequestContext
#include "runtime/mem-tracker.h"
#include "runtime/thread-resource-mgr.h"
#include "gen-cpp/PlanNodes_types.h"
#include "gen-cpp/Types_types.h"  // for TUniqueId
#include "gen-cpp/ImpalaInternalService_types.h"  // for TQueryOptions
#include "util/runtime-profile.h"

namespace impala {

class Bitmap;
class BufferedBlockMgr;
class DescriptorTbl;
class ObjectPool;
class Status;
class ExecEnv;
class Expr;
class LlvmCodeGen;
class TimestampValue;
class DataStreamRecvr;

// Counts how many rows an INSERT query has added to a particular partition
// (partitions are identified by their partition keys: k1=v1/k2=v2
// etc. Unpartitioned tables have a single 'default' partition which is
// identified by ROOT_PARTITION_KEY.
typedef std::map<std::string, TInsertPartitionStatus> PartitionStatusMap;

// Stats per partition for insert queries. They key is the same as for PartitionRowCount
typedef std::map<std::string, TInsertStats> PartitionInsertStats;

// Tracks files to move from a temporary (key) to a final destination (value) as
// part of query finalization. If the destination is empty, the file is to be
// deleted.
typedef std::map<std::string, std::string> FileMoveMap;

// A collection of items that are part of the global state of a
// query and shared across all execution nodes of that query.
class RuntimeState {
 public:
  RuntimeState(const TPlanFragmentInstanceCtx& fragment_instance_ctx,
      const std::string& cgroup, ExecEnv* exec_env);

  // RuntimeState for executing expr in fe-support.
  RuntimeState(const TQueryCtx& query_ctx);

  // Empty d'tor to avoid issues with scoped_ptr.
  ~RuntimeState();

  // Set up five-level hierarchy of mem trackers: process, pool, query, fragment
  // instance. The instance tracker is tied to our profile. Specific parts of the
  // fragment (i.e. exec nodes, sinks, data stream senders, etc) will add a fifth level
  // when they are initialized. This function also initializes a user function mem
  // tracker (in the fifth level). If 'request_pool' is null, no request pool mem
  // tracker is set up, i.e. query pools will have the process mem pool as the parent.
  void InitMemTrackers(const TUniqueId& query_id, const std::string* request_pool,
      int64_t query_bytes_limit, int64_t query_rm_reservation_limit_bytes = -1);

  // Gets/Creates the query wide block mgr.
  Status CreateBlockMgr();

  ObjectPool* obj_pool() const { return obj_pool_.get(); }
  const DescriptorTbl& desc_tbl() const { return *desc_tbl_; }
  void set_desc_tbl(DescriptorTbl* desc_tbl) { desc_tbl_ = desc_tbl; }
  const TQueryOptions& query_options() const {
    return query_ctx().request.query_options;
  }
  int batch_size() const { return query_ctx().request.query_options.batch_size; }
  bool abort_on_error() const {
    return query_ctx().request.query_options.abort_on_error;
  }
  bool abort_on_default_limit_exceeded() const {
    return query_ctx().request.query_options.abort_on_default_limit_exceeded;
  }
  int max_errors() const { return query_options().max_errors; }
  const TQueryCtx& query_ctx() const { return fragment_instance_ctx_.query_ctx; }
  const TPlanFragmentInstanceCtx& fragment_ctx() const { return fragment_instance_ctx_; }
  const std::string& effective_user() const {
    if (query_ctx().session.__isset.delegated_user &&
        !query_ctx().session.delegated_user.empty()) {
      return do_as_user();
    }
    return connected_user();
  }
  const std::string& do_as_user() const { return query_ctx().session.delegated_user; }
  const std::string& connected_user() const {
    return query_ctx().session.connected_user;
  }
  const TimestampValue* now() const { return now_.get(); }
  void set_now(const TimestampValue* now);
  const std::vector<std::string>& error_log() const { return error_log_; }
  const std::vector<std::pair<std::string, int> >& file_errors() const {
    return file_errors_;
  }
  const TUniqueId& query_id() const { return query_ctx().query_id; }
  const TUniqueId& fragment_instance_id() const {
    return fragment_instance_ctx_.fragment_instance_id;
  }
  const std::string& cgroup() const { return cgroup_; }
  ExecEnv* exec_env() { return exec_env_; }
  DataStreamMgr* stream_mgr() { return exec_env_->stream_mgr(); }
  HBaseTableFactory* htable_factory() { return exec_env_->htable_factory(); }
  ImpalaInternalServiceClientCache* impalad_client_cache() {
    return exec_env_->impalad_client_cache();
  }
  CatalogServiceClientCache* catalogd_client_cache() {
    return exec_env_->catalogd_client_cache();
  }
  DiskIoMgr* io_mgr() { return exec_env_->disk_io_mgr(); }
  MemTracker* instance_mem_tracker() { return instance_mem_tracker_.get(); }
  MemTracker* query_mem_tracker() { return query_mem_tracker_.get(); }
<<<<<<< HEAD
  MemTracker* udf_mem_tracker() { return udf_mem_tracker_.get(); }
=======
>>>>>>> e48c2b48
  ThreadResourceMgr::ResourcePool* resource_pool() { return resource_pool_; }

  FileMoveMap* hdfs_files_to_move() { return &hdfs_files_to_move_; }
  std::vector<DiskIoMgr::RequestContext*>* reader_contexts() { return &reader_contexts_; }
<<<<<<< HEAD
=======

>>>>>>> e48c2b48
  void set_fragment_root_id(PlanNodeId id) {
    DCHECK_EQ(root_node_id_, -1) << "Should not set this twice.";
    root_node_id_ = id;
  }

  // The seed value to use when hashing tuples.
  // See comment on root_node_id_. We add one to prevent having a hash seed of 0.
  uint32_t fragment_hash_seed() const { return root_node_id_ + 1; }

  // Size to use when building bitmap filters. This is a prime number which reduces
  // collisions and the resulting bitmap is just under 4Kb.
  // Having all bitmaps be the same size allows us to combine (i.e. AND) bitmaps.
  uint32_t slot_filter_bitmap_size() const { return 32213; }

  // Adds a bitmap filter on slot 'slot'. If hash(slot) % bitmap.Size() is false, this
  // value can be filtered out. Multiple bitmap filters can be added to a single slot.
  // If it is the first call to add a bitmap filter for the specific slot, indicated by
  // 'acquired_ownership', then the passed bitmap should not be deleted by the caller.
  // Thread safe.
  void AddBitmapFilter(SlotId slot, Bitmap* bitmap, bool* acquired_ownership);

  // Returns bitmap filter on 'slot'. Returns NULL if there are no bitmap filters on this
  // slot.
  // It is not safe to concurrently call AddBitmapFilter() and GetBitmapFilter().
  // All calls to AddBitmapFilter() should happen before.
  const Bitmap* GetBitmapFilter(SlotId slot) {
    if (slot_bitmap_filters_.find(slot) == slot_bitmap_filters_.end()) return NULL;
    return slot_bitmap_filters_[slot];
  }

  PartitionStatusMap* per_partition_status() { return &per_partition_status_; }

  // Returns runtime state profile
  RuntimeProfile* runtime_profile() { return &profile_; }

  // Returns true if codegen is enabled for this query.
  bool codegen_enabled() const { return !query_options().disable_codegen; }

  // Returns true if the codegen object has been created. Note that this may return false
  // even when codegen is enabled if nothing has been codegen'd.
  bool codegen_created() const { return codegen_.get() != NULL; }

  // Returns codegen_ in 'codegen'. If 'initialize' is true, codegen_ will be created if
  // it has not been initialized by a previous call already. If 'initialize' is false,
  // 'codegen' will be set to NULL if codegen_ has not been initialized.
  Status GetCodegen(LlvmCodeGen** codegen, bool initialize = true);

  BufferedBlockMgr* block_mgr() {
    DCHECK(block_mgr_.get() != NULL);
    return block_mgr_.get();
  }

  Status query_status() {
    boost::lock_guard<boost::mutex> l(query_status_lock_);
    return query_status_;
  };

  // Appends error to the error_log_ if there is space. Returns true if there was space
  // and the error was logged.
  bool LogError(const std::string& error);

  // If !status.ok(), appends the error to the error_log_
  void LogError(const Status& status);

  // Returns true if the error log has not reached max_errors_.
  bool LogHasSpace() {
    boost::lock_guard<boost::mutex> l(error_log_lock_);
    return error_log_.size() < query_options().max_errors;
  }

  // Report that num_errors occurred while parsing file_name.
  void ReportFileErrors(const std::string& file_name, int num_errors);

  // Clear the file errors.
  void ClearFileErrors() { file_errors_.clear(); }

  // Return true if error log is empty.
  bool ErrorLogIsEmpty();

  // Returns the error log lines as a string joined with '\n'.
  std::string ErrorLog();

  // Append all error_log_[unreported_error_idx_+] to new_errors and set
  // unreported_error_idx_ to errors_log_.size()
  void GetUnreportedErrors(std::vector<std::string>* new_errors);

  // Returns a string representation of the file_errors_.
  std::string FileErrors() const;

  bool is_cancelled() const { return is_cancelled_; }
  void set_is_cancelled(bool v) { is_cancelled_ = v; }

  RuntimeProfile::Counter* total_cpu_timer() { return total_cpu_timer_; }
  RuntimeProfile::Counter* total_storage_wait_timer() {
    return total_storage_wait_timer_;
  }
  RuntimeProfile::Counter* total_network_send_timer() {
    return total_network_send_timer_;
  }
  RuntimeProfile::Counter* total_network_receive_timer() {
    return total_network_receive_timer_;
  }

  // Sets query_status_ with err_msg if no error has been set yet.
  void set_query_status(const std::string& err_msg) {
    boost::lock_guard<boost::mutex> l(query_status_lock_);
    if (!query_status_.ok()) return;
    query_status_ = Status(err_msg);
  }

  // Sets query_status_ to MEM_LIMIT_EXCEEDED and logs all the registered trackers.
  // Subsequent calls to this will be no-ops.
  // If failed_allocation_size is not 0, then it is the size of the allocation (in
  // bytes) that would have exceeded the limit allocated for 'tracker'.
  // This value and tracker are only used for error reporting.
  Status SetMemLimitExceeded(MemTracker* tracker = NULL,
      int64_t failed_allocation_size = 0);

  // Returns a non-OK status if query execution should stop (e.g., the query was cancelled
  // or a mem limit was exceeded). Exec nodes should check this periodically so execution
  // doesn't continue if the query terminates abnormally.
  Status CheckQueryState();

  QueryResourceMgr* query_resource_mgr() const { return query_resource_mgr_; }
  void SetQueryResourceMgr(QueryResourceMgr* res_mgr) { query_resource_mgr_ = res_mgr; }

 private:
  // Set per-fragment state.
  Status Init(ExecEnv* exec_env);

  // Create a codegen object in codegen_. No-op if it has already been called. This is
  // created on first use.
  Status CreateCodegen();

  static const int DEFAULT_BATCH_SIZE = 1024;

  DescriptorTbl* desc_tbl_;
  boost::scoped_ptr<ObjectPool> obj_pool_;

  // Lock protecting error_log_ and unreported_error_idx_
  boost::mutex error_log_lock_;

  // Logs error messages.
  std::vector<std::string> error_log_;

  // error_log_[unreported_error_idx_+] has been not reported to the coordinator.
  int unreported_error_idx_;

  // Lock protecting file_errors_
  mutable boost::mutex file_errors_lock_;

  // Stores the number of parse errors per file.
  std::vector<std::pair<std::string, int> > file_errors_;

  // Context of this fragment instance, including its unique id, the total number
  // of fragment instances, the query context, the coordinator address, etc.
  TPlanFragmentInstanceCtx fragment_instance_ctx_;

  // Query-global timestamp, e.g., for implementing now(). Set from query_globals_.
  // Use pointer to avoid inclusion of timestampvalue.h and avoid clang issues.
  boost::scoped_ptr<TimestampValue> now_;

  // The Impala-internal cgroup into which execution threads are assigned.
  // If empty, no RM is enabled.
  std::string cgroup_;
  ExecEnv* exec_env_;
  boost::scoped_ptr<LlvmCodeGen> codegen_;

  // Thread resource management object for this fragment's execution.  The runtime
  // state is responsible for returning this pool to the thread mgr.
  ThreadResourceMgr::ResourcePool* resource_pool_;

  // Temporary Hdfs files created, and where they should be moved to ultimately.
  // Mapping a filename to a blank destination causes it to be deleted.
  FileMoveMap hdfs_files_to_move_;

  // Records summary statistics for the results of inserts into Hdfs partitions.
  PartitionStatusMap per_partition_status_;

  RuntimeProfile profile_;

  // Total CPU time (across all threads), including all wait times.
  RuntimeProfile::Counter* total_cpu_timer_;

  // Total time waiting in storage (across all threads)
  RuntimeProfile::Counter* total_storage_wait_timer_;

  // Total time spent sending over the network (across all threads)
  RuntimeProfile::Counter* total_network_send_timer_;

  // Total time spent receiving over the network (across all threads)
  RuntimeProfile::Counter* total_network_receive_timer_;

  // MemTracker that is shared by all fragment instances running on this host.
  // The query mem tracker must be released after the instance_mem_tracker_.
  boost::shared_ptr<MemTracker> query_mem_tracker_;

  // Memory usage of this fragment instance
  boost::scoped_ptr<MemTracker> instance_mem_tracker_;

  // if true, execution should stop with a CANCELLED status
  bool is_cancelled_;

  // Non-OK if an error has occurred and query execution should abort. Used only for
  // asynchronously reporting such errors (e.g., when a UDF reports an error), so this
  // will not necessarily be set in all error cases.
  boost::mutex query_status_lock_;
  Status query_status_;

<<<<<<< HEAD
  // Memory tracker for UDFs
  boost::scoped_ptr<MemTracker> udf_mem_tracker_;

=======
>>>>>>> e48c2b48
  // Query-wide resource manager for resource expansion etc. Not owned by us; owned by the
  // ResourceBroker instead.
  QueryResourceMgr* query_resource_mgr_;

  // Reader contexts that need to be closed when the fragment is closed.
  std::vector<DiskIoMgr::RequestContext*> reader_contexts_;

  // BufferedBlockMgr object used to allocate and manage blocks of input data in memory
  // with a fixed memory budget.
  // The block mgr is shared by all fragments for this query.
  boost::shared_ptr<BufferedBlockMgr> block_mgr_;

  // This is the node id of the root node for this plan fragment. This is used as the
  // hash seed and has two useful properties:
  // 1) It is the same for all exec nodes in a fragment, so the resulting hash values
  // can be shared (i.e. for slot_bitmap_filters_).
  // 2) It is different between different fragments, so we do not run into hash
  // collisions after data partitioning (across fragments). See IMPALA-219 for more
  // details.
  PlanNodeId root_node_id_;

  // Lock protecting slot_bitmap_filters_
  SpinLock bitmap_lock_;

  // Bitmap filter on the hash for 'SlotId'. If bitmap[hash(slot]] is unset, this
  // value can be filtered out. These filters are generated during the query execution.
  boost::unordered_map<SlotId, Bitmap*> slot_bitmap_filters_;

  // prohibit copies
  RuntimeState(const RuntimeState&);
};

#define RETURN_IF_CANCELLED(state) \
  do { \
    if (UNLIKELY((state)->is_cancelled())) return Status(TStatusCode::CANCELLED); \
  } while (false)

}

#endif<|MERGE_RESOLUTION|>--- conflicted
+++ resolved
@@ -141,18 +141,12 @@
   DiskIoMgr* io_mgr() { return exec_env_->disk_io_mgr(); }
   MemTracker* instance_mem_tracker() { return instance_mem_tracker_.get(); }
   MemTracker* query_mem_tracker() { return query_mem_tracker_.get(); }
-<<<<<<< HEAD
   MemTracker* udf_mem_tracker() { return udf_mem_tracker_.get(); }
-=======
->>>>>>> e48c2b48
   ThreadResourceMgr::ResourcePool* resource_pool() { return resource_pool_; }
 
   FileMoveMap* hdfs_files_to_move() { return &hdfs_files_to_move_; }
   std::vector<DiskIoMgr::RequestContext*>* reader_contexts() { return &reader_contexts_; }
-<<<<<<< HEAD
-=======
-
->>>>>>> e48c2b48
+
   void set_fragment_root_id(PlanNodeId id) {
     DCHECK_EQ(root_node_id_, -1) << "Should not set this twice.";
     root_node_id_ = id;
@@ -362,12 +356,6 @@
   boost::mutex query_status_lock_;
   Status query_status_;
 
-<<<<<<< HEAD
-  // Memory tracker for UDFs
-  boost::scoped_ptr<MemTracker> udf_mem_tracker_;
-
-=======
->>>>>>> e48c2b48
   // Query-wide resource manager for resource expansion etc. Not owned by us; owned by the
   // ResourceBroker instead.
   QueryResourceMgr* query_resource_mgr_;
