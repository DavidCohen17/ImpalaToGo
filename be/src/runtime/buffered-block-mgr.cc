--- conflicted
+++ resolved
@@ -218,13 +218,8 @@
 
 Status BufferedBlockMgr::Create(RuntimeState* state, MemTracker* parent,
     RuntimeProfile* profile, int64_t mem_limit, int64_t block_size,
-<<<<<<< HEAD
     boost::shared_ptr<BufferedBlockMgr>* block_mgr) {
-
-=======
-    shared_ptr<BufferedBlockMgr>* block_mgr) {
   DCHECK_NOTNULL(parent);
->>>>>>> ebbaf5fc
   lock_guard<mutex> lock(static_block_mgrs_lock_);
   BlockMgrsMap::iterator it = query_to_block_mgrs_.find(state->query_id());
   if ((it != query_to_block_mgrs_.end())) {
@@ -506,30 +501,13 @@
     mem_tracker_->Release(buffer->len);
     delete[] buffer->buffer;
   }
-<<<<<<< HEAD
-}
-
-BufferedBlockMgr::BufferedBlockMgr(RuntimeState* state, MemTracker* parent,
-    int64_t mem_limit, int64_t block_size)
-  : block_size_(block_size),
-    block_write_threshold_(TmpFileMgr::num_tmp_devices()),
-    query_id_(state->query_id()),
-    num_outstanding_writes_(0),
-    io_mgr_(state->io_mgr()),
-    is_cancelled_(false) {
-  DCHECK(parent != NULL);
-  // Create a new mem_tracker and allocate buffers.
-  mem_tracker_.reset(new MemTracker(mem_limit, -1, "Block Manager", parent));
-  buffer_pool_.reset(new MemPool(mem_tracker_.get(), block_size));
+  DCHECK_EQ(mem_tracker_->consumption(), 0);
+  mem_tracker_->UnregisterFromParent();
+  mem_tracker_.reset();
+}
   FileSystemDescriptor nulldescriptor;
   nulldescriptor.valid = false;
   state->io_mgr()->RegisterContext(nulldescriptor, &io_request_context_);
-=======
-  DCHECK_EQ(mem_tracker_->consumption(), 0);
-  mem_tracker_->UnregisterFromParent();
-  mem_tracker_.reset();
->>>>>>> ebbaf5fc
-}
 
 int64_t BufferedBlockMgr::bytes_allocated() const {
   return mem_tracker_->consumption();
