--- conflicted
+++ resolved
@@ -36,53 +36,17 @@
   HdfsFsCache::instance_.reset(new HdfsFsCache());
 }
 
-<<<<<<< HEAD
-Status HdfsFsCache::GetConnection(const string& path, dfsFS* fs) {
-	string dfs_identity;
-	size_t n = path.find("://");
-
-	if (n == string::npos) {
-	    // Path is not qualified, so use the default FS.
-		dfs_identity = "default";
-	  } else {
-	    // Path is qualified, i.e. "scheme://authority/path/to/file".  Extract
-	    // "scheme://authority/".
-	    n = path.find('/', n + 3);
-	    if (n == string::npos) {
-	      return Status(Substitute("Path missing '/' after authority: $0", path));
-	    }
-	    // Include the trailling '/' for local filesystem case, i.e. "file:///".
-	    dfs_identity = path.substr(0, n + 1);
-	  }
-	  DCHECK(!dfs_identity.empty());
-
-	  lock_guard<mutex> l(lock_);
-	  HdfsFsMap::iterator i = fs_map_.find(dfs_identity);
-
-	  if (i == fs_map_.end()) {
-			// no connection exists.
-			dfsFS conn(dfs_identity);
-			conn.valid = true;
-			// run connection resolver and registration:
-		    cacheConfigureFileSystem(conn);
-		    fs_map_.insert(make_pair(dfs_identity, conn));
-		    *fs = conn;
-	  } else {
-		  *fs = i->second;
-	  }
-	  return Status::OK;
-=======
-Status HdfsFsCache::GetConnection(const string& path, hdfsFS* fs,
+Status HdfsFsCache::GetConnection(const string& path, dfsFS* fs,
     HdfsFsMap* local_cache) {
-  string namenode;
+  string dfs_identity;
   size_t n = path.find("://");
   if (n == string::npos) {
     if (path.compare(0, string::npos, "file:/", 6)) {
       // Hadoop Path routines strip out consecutive /'s, so recognize 'file:/blah'.
-      namenode = "file:///";
+    	dfs_identity = "file:///";
     } else {
       // Path is not qualified, so use the default FS.
-      namenode = "default";
+    	dfs_identity = "default";
     }
   } else {
     // Path is qualified, i.e. "scheme://authority/path/to/file".  Extract
@@ -92,12 +56,12 @@
       return Status(Substitute("Path missing '/' after authority: $0", path));
     }
     // Include the trailling '/' for local filesystem case, i.e. "file:///".
-    namenode = path.substr(0, n + 1);
+    dfs_identity = path.substr(0, n + 1);
   }
-  DCHECK(!namenode.empty());
+  DCHECK(!dfs_identity.empty());
   // First, check the local cache to avoid taking the global lock.
   if (local_cache != NULL) {
-    HdfsFsMap::iterator local_iter = local_cache->find(namenode);
+    HdfsFsMap::iterator local_iter = local_cache->find(dfs_identity);
     if (local_iter != local_cache->end()) {
       *fs = local_iter->second;
       return Status::OK;
@@ -106,26 +70,25 @@
   // Otherwise, check the global cache.
   {
     lock_guard<mutex> l(lock_);
-    HdfsFsMap::iterator i = fs_map_.find(namenode);
+    HdfsFsMap::iterator i = fs_map_.find(dfs_identity);
     if (i == fs_map_.end()) {
-      hdfsBuilder* hdfs_builder = hdfsNewBuilder();
-      hdfsBuilderSetNameNode(hdfs_builder, namenode.c_str());
-      *fs = hdfsBuilderConnect(hdfs_builder);
-      if (*fs == NULL) {
-        return Status(GetHdfsErrorMsg("Failed to connect to FS: ", namenode));
-      }
-      fs_map_.insert(make_pair(namenode, *fs));
+    	// no connection exists.
+    	dfsFS conn(dfs_identity);
+    	conn.valid = true;
+    	// run connection resolver and registration:
+    	cacheConfigureFileSystem(conn);
+    	fs_map_.insert(make_pair(dfs_identity, conn));
+    	*fs = conn;
     } else {
       *fs = i->second;
     }
   }
-  DCHECK_NOTNULL(*fs);
+  DCHECK(fs->valid);
   // Populate the local cache for the next lookup.
   if (local_cache != NULL) {
-    local_cache->insert(make_pair(namenode, *fs));
+    local_cache->insert(make_pair(dfs_identity, *fs));
   }
   return Status::OK;
->>>>>>> de245589
 }
 
 Status HdfsFsCache::GetLocalConnection(dfsFS* fs) {
