// Copyright 2012 Cloudera Inc.
//
// Licensed under the Apache License, Version 2.0 (the "License");
// you may not use this file except in compliance with the License.
// You may obtain a copy of the License at
//
// http://www.apache.org/licenses/LICENSE-2.0
//
// Unless required by applicable law or agreed to in writing, software
// distributed under the License is distributed on an "AS IS" BASIS,
// WITHOUT WARRANTIES OR CONDITIONS OF ANY KIND, either express or implied.
// See the License for the specific language governing permissions and
// limitations under the License.

#include <udf/udf.h>

using namespace impala_udf;

// These functions are intended to test the "glue" that runs UDFs. Thus, the UDFs
// themselves are kept very simple.

BooleanVal Identity(FunctionContext* context, const BooleanVal& arg) { return arg; }

TinyIntVal Identity(FunctionContext* context, const TinyIntVal& arg) { return arg; }

SmallIntVal Identity(FunctionContext* context, const SmallIntVal& arg) { return arg; }

IntVal Identity(FunctionContext* context, const IntVal& arg) { return arg; }

BigIntVal Identity(FunctionContext* context, const BigIntVal& arg) { return arg; }

FloatVal Identity(FunctionContext* context, const FloatVal& arg) { return arg; }

DoubleVal Identity(FunctionContext* context, const DoubleVal& arg) { return arg; }

StringVal Identity(FunctionContext* context, const StringVal& arg) { return arg; }

TimestampVal Identity(FunctionContext* context, const TimestampVal& arg) { return arg; }

DecimalVal Identity(FunctionContext* context, const DecimalVal& arg) { return arg; }

IntVal AllTypes(
    FunctionContext* context, const StringVal& string, const BooleanVal& boolean,
    const TinyIntVal& tiny_int, const SmallIntVal& small_int, const IntVal& int_val,
    const BigIntVal& big_int, const FloatVal& float_val, const DoubleVal& double_val,
    const DecimalVal& decimal) {
  int result = string.len + boolean.val + tiny_int.val + small_int.val + int_val.val
               + big_int.val + static_cast<int64_t>(float_val.val)
               + static_cast<int64_t>(double_val.val) + decimal.val4;
  return IntVal(result);
}

StringVal NoArgs(FunctionContext* context) {
  const char* result = "string";
  StringVal ret(context, strlen(result));
  // TODO: llvm 3.3 seems to have a bug if we use memcpy here making
  // the IR udf crash. This is fixed in 3.3.1. Fix this when we upgrade.
  //memcpy(ret.ptr, result, strlen(result));
  // IMPALA-775
  for (int i = 0; i < strlen(result); ++i) ret.ptr[i] = result[i];
  return ret;
}

BooleanVal VarAnd(FunctionContext* context, int n, const BooleanVal* args) {
  bool result = true;
  for (int i = 0; i < n; ++i) {
    if (args[i].is_null) return BooleanVal(false);
    result &= args[i].val;
  }
  return BooleanVal(result);
}

IntVal VarSum(FunctionContext* context, int n, const IntVal* args) {
  int result = 0;
  bool is_null = true;
  for (int i = 0; i < n; ++i) {
    if (args[i].is_null) continue;
    result += args[i].val;
    is_null = false;
  }
  if (is_null) return IntVal::null();
  return IntVal(result);
}

DoubleVal VarSum(FunctionContext* context, int n, const DoubleVal* args) {
  double result = 0;
  bool is_null = true;
  for (int i = 0; i < n; ++i) {
    if (args[i].is_null) continue;
    result += args[i].val;
    is_null = false;
  }
  if (is_null) return DoubleVal::null();
  return DoubleVal(result);
}

// TODO: have this return a StringVal (make sure not to use functions defined in other
// compilation units, or change how this is built).
IntVal VarSum(FunctionContext* context, int n, const StringVal* args) {
  int total_len = 0;
  for (int i = 0; i < n; ++i) {
    if (args[i].is_null) continue;
    total_len += args[i].len;
  }
  return IntVal(total_len);
}

// Decimal4Value... => Decimal8Value
DecimalVal VarSum(FunctionContext* context, int n, const DecimalVal* args) {
  int64_t result = 0;
  bool is_null = true;
  for (int i = 0; i < n; ++i) {
    const FunctionContext::TypeDesc* desc = context->GetArgType(i);
    if (desc->type != FunctionContext::TYPE_DECIMAL || desc->precision > 9) {
      context->SetError("VarSum() only accepts Decimal4Value (precison <= 9)");
      return DecimalVal::null();
    }
    if (args[i].is_null) continue;
    result += args[i].val4;
    is_null = false;
  }
  if (is_null) return DecimalVal::null();
  return DecimalVal(result);
}

DoubleVal VarSumMultiply(FunctionContext* context,
    const DoubleVal& d, int n, const IntVal* args) {
  if (d.is_null) return DoubleVal::null();

  int result = 0;
  bool is_null = true;
  for (int i = 0; i < n; ++i) {
    if (args[i].is_null) continue;
    result += args[i].val;
    is_null = false;
  }
  if (is_null) return DoubleVal::null();
  return DoubleVal(result * d.val);
}

BooleanVal TestError(FunctionContext* context) {
  context->SetError("test UDF error");
  context->SetError("this shouldn't show up");
  return BooleanVal(false);
}

BooleanVal TestWarnings(FunctionContext* context) {
  context->AddWarning("test UDF warning 1");
  context->AddWarning("test UDF warning 2");
  return BooleanVal(false);
}

// Dummy functions to test ddl.
IntVal Fn(FunctionContext*) { return IntVal::null(); }
IntVal Fn(FunctionContext*, const IntVal&) { return IntVal::null(); }
IntVal Fn(FunctionContext*, const IntVal&, const StringVal&) { return IntVal::null(); }
IntVal Fn(FunctionContext*, const StringVal&, const IntVal&) { return IntVal::null(); }
IntVal Fn2(FunctionContext*, const IntVal&) { return IntVal::null(); }
IntVal Fn2(FunctionContext*, const IntVal&, const StringVal&) { return IntVal::null(); }

TimestampVal ConstantTimestamp(FunctionContext* context) {
  return TimestampVal(2456575, 1); // 2013-10-09 00:00:00.000000001
}

BooleanVal ValidateArgType(FunctionContext* context, const StringVal& dummy) {
  if (context->GetArgType(0)->type != FunctionContext::TYPE_STRING) {
    return BooleanVal(false);
  }
  if (context->GetArgType(-1) != NULL) return BooleanVal(false);
  if (context->GetArgType(1) != NULL) return BooleanVal(false);
  return BooleanVal(true);
}

// Count UDF: counts the number of input rows per thread-local FunctionContext
void CountPrepare(FunctionContext* context, FunctionContext::FunctionStateScope scope) {
  if (scope == FunctionContext::THREAD_LOCAL) {
    uint64_t* state = reinterpret_cast<uint64_t*>(context->Allocate(sizeof(uint64_t)));
    *state = 0;
    context->SetFunctionState(scope, state);
  }
}

BigIntVal Count(FunctionContext* context) {
  uint64_t* state = reinterpret_cast<uint64_t*>(
      context->GetFunctionState(FunctionContext::THREAD_LOCAL));
  return BigIntVal(++(*state));
}

void CountClose(FunctionContext* context, FunctionContext::FunctionStateScope scope) {
  if (scope == FunctionContext::THREAD_LOCAL) {
    void* state = context->GetFunctionState(scope);
    context->Free(reinterpret_cast<uint8_t*>(state));
    context->SetFunctionState(scope, NULL);
  }
}

// ConstantArg UDF: returns the first argument if it's constant, otherwise returns NULL.
void ConstantArgPrepare(
    FunctionContext* context, FunctionContext::FunctionStateScope scope) {
  if (scope == FunctionContext::THREAD_LOCAL) {
    IntVal* state = reinterpret_cast<IntVal*>(context->Allocate(sizeof(IntVal)));
    if (context->IsArgConstant(0)) {
      *state = *reinterpret_cast<IntVal*>(context->GetConstantArg(0));
    } else {
      *state = IntVal::null();
    }
    context->SetFunctionState(scope, state);
  }
}

IntVal ConstantArg(FunctionContext* context, const IntVal& const_val) {
  IntVal* state = reinterpret_cast<IntVal*>(
      context->GetFunctionState(FunctionContext::THREAD_LOCAL));
  return *state;
}

void ConstantArgClose(
    FunctionContext* context, FunctionContext::FunctionStateScope scope) {
  if (scope == FunctionContext::THREAD_LOCAL) {
    void* state = context->GetFunctionState(scope);
    context->Free(reinterpret_cast<uint8_t*>(state));
    context->SetFunctionState(scope, NULL);
  }
}

// ValidateOpen UDF: returns true if the UDF was opened, false otherwise. Can also be
// used to validate close since it will leak if it's not closed.
void ValidateOpenPrepare(
    FunctionContext* context, FunctionContext::FunctionStateScope scope) {
  if (scope == FunctionContext::THREAD_LOCAL) {
    uint8_t* state = context->Allocate(100);
    context->SetFunctionState(scope, state);
  }
}

BooleanVal ValidateOpen(FunctionContext* context, const IntVal& dummy) {
  void* state = context->GetFunctionState(FunctionContext::THREAD_LOCAL);
  return BooleanVal(state != NULL);
}

void ValidateOpenClose(
    FunctionContext* context, FunctionContext::FunctionStateScope scope) {
  if (scope == FunctionContext::THREAD_LOCAL) {
    void* state = context->GetFunctionState(scope);
    context->Free(reinterpret_cast<uint8_t*>(state));
    context->SetFunctionState(scope, NULL);
  }
}

// MemTest UDF: "Allocates" the specified number of bytes per call.
void MemTestPrepare(FunctionContext* context, FunctionContext::FunctionStateScope scope) {
  if (scope == FunctionContext::THREAD_LOCAL) {
    int64_t* total =
        reinterpret_cast<int64_t*>(context->Allocate(sizeof(int64_t)));
    *total = 0;
    context->SetFunctionState(scope, total);
  }
}

BigIntVal MemTest(FunctionContext* context, const BigIntVal& bytes) {
  int64_t* total = reinterpret_cast<int64_t*>(
      context->GetFunctionState(FunctionContext::THREAD_LOCAL));
  context->TrackAllocation(bytes.val);
  *total += bytes.val;
  return bytes;
}

void MemTestClose(FunctionContext* context, FunctionContext::FunctionStateScope scope) {
  if (scope == FunctionContext::THREAD_LOCAL) {
    int64_t* total = reinterpret_cast<int64_t*>(
        context->GetFunctionState(FunctionContext::THREAD_LOCAL));
    context->Free(*total);
    context->Free(reinterpret_cast<uint8_t*>(total));
    context->SetFunctionState(scope, NULL);
  }
}

BigIntVal DoubleFreeTest(FunctionContext* context, BigIntVal bytes) {
  context->TrackAllocation(bytes.val);
  context->Free(bytes.val);
  context->Free(bytes.val);
  return bytes;
<<<<<<< HEAD
=======
}

extern "C" BigIntVal UnmangledSymbol(FunctionContext* context) {
  return BigIntVal(5);
>>>>>>> e48c2b48
}<|MERGE_RESOLUTION|>--- conflicted
+++ resolved
@@ -280,11 +280,8 @@
   context->Free(bytes.val);
   context->Free(bytes.val);
   return bytes;
-<<<<<<< HEAD
-=======
 }
 
 extern "C" BigIntVal UnmangledSymbol(FunctionContext* context) {
   return BigIntVal(5);
->>>>>>> e48c2b48
 }