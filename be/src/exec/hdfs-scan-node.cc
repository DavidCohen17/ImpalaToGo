// Copyright 2012 Cloudera Inc.
//
// Licensed under the Apache License, Version 2.0 (the "License");
// you may not use this file except in compliance with the License.
// You may obtain a copy of the License at
//
// http://www.apache.org/licenses/LICENSE-2.0
//
// Unless required by applicable law or agreed to in writing, software
// distributed under the License is distributed on an "AS IS" BASIS,
// WITHOUT WARRANTIES OR CONDITIONS OF ANY KIND, either express or implied.
// See the License for the specific language governing permissions and
// limitations under the License.

#include "exec/hdfs-scan-node.h"
#include "exec/base-sequence-scanner.h"
#include "exec/hdfs-text-scanner.h"
#include "exec/hdfs-lzo-text-scanner.h"
#include "exec/hdfs-sequence-scanner.h"
#include "exec/hdfs-rcfile-scanner.h"
#include "exec/hdfs-avro-scanner.h"
#include "exec/hdfs-parquet-scanner.h"

#include <sstream>
#include <boost/algorithm/string.hpp>
#include <boost/foreach.hpp>
#include <boost/filesystem.hpp>
<<<<<<< HEAD
=======
#include <gutil/strings/substitute.h>
>>>>>>> e48c2b48

// Elena : 08.10.2014 Remove hdfs dependency (1)
// #include <hdfs.h>
#include "dfs_cache/dfs-cache.h"

#include "codegen/llvm-codegen.h"
#include "common/logging.h"
#include "common/object-pool.h"
#include "exprs/expr-context.h"
#include "runtime/descriptors.h"
#include "runtime/hdfs-fs-cache.h"
#include "runtime/runtime-state.h"
#include "runtime/mem-pool.h"
#include "runtime/raw-value.h"
#include "runtime/row-batch.h"
#include "util/bit-util.h"
#include "util/container-util.h"
#include "util/debug-util.h"
#include "util/disk-info.h"
#include "util/error-util.h"
#include "util/hdfs-util.h"
#include "util/impalad-metrics.h"
#include "util/periodic-counter-updater.h"
#include "util/runtime-profile.h"

#include "gen-cpp/PlanNodes_types.h"

DEFINE_int32(max_row_batches, 0, "the maximum size of materialized_row_batches_");
DECLARE_string(cgroup_hierarchy_path);
DECLARE_bool(enable_rm);

using namespace boost;
using namespace impala;
using namespace llvm;
using namespace std;
using namespace strings;

const string HdfsScanNode::HDFS_SPLIT_STATS_DESC =
    "Hdfs split stats (<volume id>:<# splits>/<split lengths>)";

<<<<<<< HEAD

=======
>>>>>>> e48c2b48
// Amount of memory that we approximate a scanner thread will use not including IoBuffers.
// The memory used does not vary considerably between file formats (just a couple of MBs).
// This value is conservative and taken from running against the tpch lineitem table.
// TODO: revisit how we do this.
const int SCANNER_THREAD_MEM_USAGE = 32 * 1024 * 1024;

// Estimated upper bound on the compression ratio of compressed text files. Used to
// estimate scanner thread memory usage.
const int COMPRESSED_TEXT_COMPRESSION_RATIO = 11;

HdfsScanNode::HdfsScanNode(ObjectPool* pool, const TPlanNode& tnode,
                           const DescriptorTbl& descs)
    : ScanNode(pool, tnode, descs),
      thrift_plan_node_(new TPlanNode(tnode)),
      runtime_state_(NULL),
      tuple_id_(tnode.hdfs_scan_node.tuple_id),
      requires_compaction_(tnode.compact_data),
      reader_context_(NULL),
      tuple_desc_(NULL),
      unknown_disk_id_warned_(false),
      initial_ranges_issued_(false),
      scanner_thread_bytes_required_(0),
      num_partition_keys_(0),
      disks_accessed_bitmap_(TCounterType::UNIT, 0),
      done_(false),
      all_ranges_started_(false),
      counters_running_(false),
      rm_callback_id_(-1) {
  max_materialized_row_batches_ = FLAGS_max_row_batches;
  if (max_materialized_row_batches_ <= 0) {
    // TODO: This parameter has an U-shaped effect on performance: increasing the value
    // would first improves performance, but further increasing would degrade performance.
    // Investigate and tune this.
    max_materialized_row_batches_ = 10 * DiskInfo::num_disks();
  }
  materialized_row_batches_.reset(new RowBatchQueue(max_materialized_row_batches_));
}

HdfsScanNode::~HdfsScanNode() {
}

Status HdfsScanNode::GetNext(RuntimeState* state, RowBatch* row_batch, bool* eos) {
  SCOPED_TIMER(runtime_profile_->total_time_counter());

  if (!initial_ranges_issued_) {
    // We do this in GetNext() to ensure that all execution time predicates have
    // been generated (e.g. probe side bitmap filters).
    // TODO: we could do dynamic partition pruning here as well.
    initial_ranges_issued_ = true;
    // Issue initial ranges for all file types.
    RETURN_IF_ERROR(HdfsTextScanner::IssueInitialRanges(this,
        per_type_files_[THdfsFileFormat::TEXT]));
    RETURN_IF_ERROR(BaseSequenceScanner::IssueInitialRanges(this,
        per_type_files_[THdfsFileFormat::SEQUENCE_FILE]));
    RETURN_IF_ERROR(BaseSequenceScanner::IssueInitialRanges(this,
        per_type_files_[THdfsFileFormat::RC_FILE]));
    RETURN_IF_ERROR(BaseSequenceScanner::IssueInitialRanges(this,
        per_type_files_[THdfsFileFormat::AVRO]));
    RETURN_IF_ERROR(HdfsParquetScanner::IssueInitialRanges(this,
          per_type_files_[THdfsFileFormat::PARQUET]));
    if (progress_.done()) SetDone();
  }

  Status status = GetNextInternal(state, row_batch, eos);
  if (status.IsMemLimitExceeded()) state->SetMemLimitExceeded();
  if (!status.ok() || *eos) StopAndFinalizeCounters();
  return status;
}

Status HdfsScanNode::GetNextInternal(
    RuntimeState* state, RowBatch* row_batch, bool* eos) {
  RETURN_IF_ERROR(ExecDebugAction(TExecNodePhase::GETNEXT, state));
  RETURN_IF_CANCELLED(state);
  RETURN_IF_ERROR(QueryMaintenance(state));

  {
    unique_lock<mutex> l(lock_);
    if (ReachedLimit() || !status_.ok()) {
      *eos = true;
      return status_;
    }
  }
  *eos = false;

  RowBatch* materialized_batch = materialized_row_batches_->GetBatch();
  if (materialized_batch != NULL) {
    num_owned_io_buffers_ -= materialized_batch->num_io_buffers();
    row_batch->AcquireState(materialized_batch);
    // Update the number of materialized rows instead of when they are materialized.
    // This means that scanners might process and queue up more rows than are necessary
    // for the limit case but we want to avoid the synchronized writes to
    // num_rows_returned_
    num_rows_returned_ += row_batch->num_rows();
    COUNTER_SET(rows_returned_counter_, num_rows_returned_);

    if (ReachedLimit()) {
      int num_rows_over = num_rows_returned_ - limit_;
      row_batch->set_num_rows(row_batch->num_rows() - num_rows_over);
      num_rows_returned_ -= num_rows_over;
      COUNTER_SET(rows_returned_counter_, num_rows_returned_);

      *eos = true;
      SetDone();
    }
    DCHECK_EQ(materialized_batch->num_io_buffers(), 0);
    delete materialized_batch;
    return Status::OK;
  }

  *eos = true;
  return Status::OK;
}

DiskIoMgr::ScanRange* HdfsScanNode::AllocateScanRange(const char* file, int64_t len,
<<<<<<< HEAD
    int64_t offset, int64_t partition_id, int disk_id, bool try_cache) {
=======
    int64_t offset, int64_t partition_id, int disk_id, bool try_cache,
    bool expected_local) {
>>>>>>> e48c2b48
  DCHECK_GE(disk_id, -1);
  if (disk_id == -1) {
    // disk id is unknown, assign it a random one.
    static int next_disk_id = 0;
    disk_id = next_disk_id++;
  }

  // TODO: we need to parse the config for the number of dirs configured for this
  // data node.
  disk_id %= runtime_state_->io_mgr()->num_disks();

  ScanRangeMetadata* metadata =
      runtime_state_->obj_pool()->Add(new ScanRangeMetadata(partition_id));
  DiskIoMgr::ScanRange* range =
      runtime_state_->obj_pool()->Add(new DiskIoMgr::ScanRange());
<<<<<<< HEAD
  range->Reset(file, len, offset, disk_id, try_cache, metadata);
=======
  range->Reset(file, len, offset, disk_id, try_cache, expected_local, metadata);
>>>>>>> e48c2b48
  return range;
}

HdfsFileDesc* HdfsScanNode::GetFileDesc(const string& filename) {
  DCHECK(file_descs_.find(filename) != file_descs_.end());
  return file_descs_[filename];
}

void HdfsScanNode::SetFileMetadata(const string& filename, void* metadata) {
  unique_lock<mutex> l(metadata_lock_);
  DCHECK(per_file_metadata_.find(filename) == per_file_metadata_.end());
  per_file_metadata_[filename] = metadata;
}

void* HdfsScanNode::GetFileMetadata(const string& filename) {
  unique_lock<mutex> l(metadata_lock_);
  map<string, void*>::iterator it = per_file_metadata_.find(filename);
  if (it == per_file_metadata_.end()) return NULL;
  return it->second;
}

void* HdfsScanNode::GetCodegenFn(THdfsFileFormat::type type) {
  CodegendFnMap::iterator it = codegend_fn_map_.find(type);
  if (it == codegend_fn_map_.end()) return NULL;
  return it->second;
}

HdfsScanner* HdfsScanNode::CreateAndPrepareScanner(HdfsPartitionDescriptor* partition,
    ScannerContext* context, Status* status) {
  DCHECK(context != NULL);
  HdfsScanner* scanner = NULL;
  THdfsCompression::type compression =
      context->GetStream()->file_desc()->file_compression;

  // Create a new scanner for this file format and compression.
  switch (partition->file_format()) {
    case THdfsFileFormat::TEXT:
      // Lzo-compressed text files are scanned by a scanner that it is implemented as a
      // dynamic library, so that Impala does not include GPL code.
      if (compression == THdfsCompression::LZO) {
        scanner = HdfsLzoTextScanner::GetHdfsLzoTextScanner(this, runtime_state_);
      } else {
        scanner = new HdfsTextScanner(this, runtime_state_);
      }
      break;
    case THdfsFileFormat::SEQUENCE_FILE:
      scanner = new HdfsSequenceScanner(this, runtime_state_);
      break;
    case THdfsFileFormat::RC_FILE:
      scanner = new HdfsRCFileScanner(this, runtime_state_);
      break;
    case THdfsFileFormat::AVRO:
      scanner = new HdfsAvroScanner(this, runtime_state_);
      break;
    case THdfsFileFormat::PARQUET:
      scanner = new HdfsParquetScanner(this, runtime_state_);
      break;
    default:
      DCHECK(false) << "Unknown Hdfs file format type:" << partition->file_format();
      return NULL;
  }
  DCHECK(scanner != NULL);
  runtime_state_->obj_pool()->Add(scanner);
  *status = scanner->Prepare(context);
  return scanner;
}

Tuple* HdfsScanNode::InitTemplateTuple(RuntimeState* state,
                                       const vector<ExprContext*>& value_ctxs) {
  if (partition_key_slots_.empty()) return NULL;

  // Look to protect access to partition_key_pool_ and value_ctxs
  // TODO: we can push the lock to the mempool and exprs_values should not
  // use internal memory.
  Tuple* template_tuple = InitEmptyTemplateTuple();

  unique_lock<mutex> l(lock_);
  for (int i = 0; i < partition_key_slots_.size(); ++i) {
    const SlotDescriptor* slot_desc = partition_key_slots_[i];
    // Exprs guaranteed to be literals, so can safely be evaluated without a row context
    void* value = value_ctxs[slot_desc->col_pos()]->GetValue(NULL);
    RawValue::Write(value, template_tuple, slot_desc, NULL);
  }
  return template_tuple;
}

Tuple* HdfsScanNode::InitEmptyTemplateTuple() {
  Tuple* template_tuple = NULL;
  {
    unique_lock<mutex> l(lock_);
    template_tuple = Tuple::Create(tuple_desc_->byte_size(), scan_node_pool_.get());
  }
  memset(template_tuple, 0, tuple_desc_->byte_size());
  return template_tuple;
}

void HdfsScanNode::TransferToScanNodePool(MemPool* pool) {
  unique_lock<mutex> l(lock_);
  scan_node_pool_->AcquireData(pool, false);
}

Status HdfsScanNode::Prepare(RuntimeState* state) {
  SCOPED_TIMER(runtime_profile_->total_time_counter());
  runtime_state_ = state;
  RETURN_IF_ERROR(ScanNode::Prepare(state));

  tuple_desc_ = state->desc_tbl().GetTupleDescriptor(tuple_id_);
  DCHECK(tuple_desc_ != NULL);

  if (!state->cgroup().empty()) {
    scanner_threads_.SetCgroupsMgr(state->exec_env()->cgroups_mgr());
    scanner_threads_.SetCgroup(state->cgroup());
  }

  // One-time initialisation of state that is constant across scan ranges
  DCHECK(tuple_desc_->table_desc() != NULL);
  hdfs_table_ = static_cast<const HdfsTableDescriptor*>(tuple_desc_->table_desc());
  scan_node_pool_.reset(new MemPool(mem_tracker()));

  // If there are no materialized string cols, we never need to compact data
  // (it is already compact).
  requires_compaction_ &= tuple_desc_->string_slots().size() > 0;

  // Create mapping from column index in table to slot index in output tuple.
  // First, initialize all columns to SKIP_COLUMN.
  int num_cols = hdfs_table_->num_cols();
  column_idx_to_materialized_slot_idx_.resize(num_cols);
  for (int i = 0; i < num_cols; ++i) {
    column_idx_to_materialized_slot_idx_[i] = SKIP_COLUMN;
  }

  num_partition_keys_ = hdfs_table_->num_clustering_cols();

  // Next, collect all materialized (partition key and not) slots
  vector<SlotDescriptor*> all_materialized_slots;
  all_materialized_slots.resize(num_cols);
  const vector<SlotDescriptor*>& slots = tuple_desc_->slots();
  for (size_t i = 0; i < slots.size(); ++i) {
    if (!slots[i]->is_materialized()) continue;
    int col_idx = slots[i]->col_pos();
    DCHECK_LT(col_idx, column_idx_to_materialized_slot_idx_.size());
    DCHECK_EQ(column_idx_to_materialized_slot_idx_[col_idx], SKIP_COLUMN);
    all_materialized_slots[col_idx] = slots[i];
  }

  // Finally, populate materialized_slots_ and partition_key_slots_ in the order that
  // the slots appear in the file.
  for (int i = 0; i < num_cols; ++i) {
    SlotDescriptor* slot_desc = all_materialized_slots[i];
    if (slot_desc == NULL) continue;
    if (hdfs_table_->IsClusteringCol(slot_desc)) {
      partition_key_slots_.push_back(slot_desc);
    } else {
      DCHECK_GE(i, num_partition_keys_);
      column_idx_to_materialized_slot_idx_[i] = materialized_slots_.size();
      materialized_slots_.push_back(slot_desc);
    }
  }

  // Initialize is_materialized_col_
  is_materialized_col_.resize(column_idx_to_materialized_slot_idx_.size());
  for (int i = 0; i < is_materialized_col_.size(); ++i) {
    is_materialized_col_[i] = column_idx_to_materialized_slot_idx_[i] != SKIP_COLUMN;
<<<<<<< HEAD
  }

  hdfs_connection_ = HdfsFsCache::instance()->GetDefaultConnection();
  if (!hdfs_connection_.valid ) {
    string error_msg = GetStrErrMsg();
    stringstream ss;
    ss << "Failed to connect to HDFS." << "\n" << error_msg;
    return Status(ss.str());
=======
>>>>>>> e48c2b48
  }
  // TODO: don't assume all partitions are on the same filesystem.
  RETURN_IF_ERROR(HdfsFsCache::instance()->GetConnection(
      hdfs_table_->hdfs_base_dir(), &hdfs_connection_));
  // Convert the TScanRangeParams into per-file DiskIO::ScanRange objects and populate
  // partition_ids_, file_descs_, and per_type_files_.
  DCHECK(scan_range_params_ != NULL)
      << "Must call SetScanRanges() before calling Prepare()";

  int num_ranges_missing_volume_id = 0;
  for (int i = 0; i < scan_range_params_->size(); ++i) {
    DCHECK((*scan_range_params_)[i].scan_range.__isset.hdfs_file_split);
    const THdfsFileSplit& split = (*scan_range_params_)[i].scan_range.hdfs_file_split;
    partition_ids_.insert(split.partition_id);
    HdfsPartitionDescriptor* partition_desc =
        hdfs_table_->GetPartition(split.partition_id);
    filesystem::path file_path(partition_desc->location());
    file_path.append(split.file_name, filesystem::path::codecvt());
    const string& native_file_path = file_path.native();

    HdfsFileDesc* file_desc = NULL;
    FileDescMap::iterator file_desc_it = file_descs_.find(native_file_path);
    if (file_desc_it == file_descs_.end()) {
      // Add new file_desc to file_descs_ and per_type_files_
      file_desc = runtime_state_->obj_pool()->Add(new HdfsFileDesc(native_file_path));
      file_descs_[native_file_path] = file_desc;
      file_desc->file_length = split.file_length;
      file_desc->file_compression = split.file_compression;

      if (partition_desc == NULL) {
        stringstream ss;
        ss << "Could not find partition with id: " << split.partition_id;
        return Status(ss.str());
      }
      ++num_unqueued_files_;
      per_type_files_[partition_desc->file_format()].push_back(file_desc);
    } else {
      // File already processed
      file_desc = file_desc_it->second;
    }

    if ((*scan_range_params_)[i].volume_id == -1) {
      if (!unknown_disk_id_warned_) {
        AddRuntimeExecOption("Missing Volume Id");
        runtime_state()->LogError(
          "Unknown disk id.  This will negatively affect performance. "
          "Check your hdfs settings to enable block location metadata.");
        unknown_disk_id_warned_ = true;
      }
      ++num_ranges_missing_volume_id;
    }

    bool try_cache = (*scan_range_params_)[i].is_cached;
<<<<<<< HEAD
=======
    bool expected_local = (*scan_range_params_)[i].__isset.is_remote &&
                          !(*scan_range_params_)[i].is_remote;
>>>>>>> e48c2b48
    if (runtime_state_->query_options().disable_cached_reads) {
      DCHECK(!try_cache) << "Params should not have had this set.";
    }
    file_desc->splits.push_back(
        AllocateScanRange(file_desc->filename.c_str(), split.length, split.offset,
                          split.partition_id, (*scan_range_params_)[i].volume_id,
<<<<<<< HEAD
                          try_cache));
=======
                          try_cache, expected_local));
>>>>>>> e48c2b48
  }

  // Compute the minimum bytes required to start a new thread. This is based on the
  // file format.
  // The higher the estimate, the less likely it is the query will fail but more likely
  // the query will be throttled when it does not need to be.
  // TODO: how many buffers should we estimate per range. The IoMgr will throttle down to
  // one but if there are already buffers queued before memory pressure was hit, we can't
  // reclaim that memory.
  if (per_type_files_[THdfsFileFormat::PARQUET].size() > 0) {
    // Parquet files require buffers per column
    scanner_thread_bytes_required_ =
        materialized_slots_.size() * 3 * runtime_state_->io_mgr()->max_read_buffer_size();
  } else {
    scanner_thread_bytes_required_ =
        3 * runtime_state_->io_mgr()->max_read_buffer_size();
  }
  // scanner_thread_bytes_required_ now contains the IoBuffer requirement.
  // Next we add in the other memory the scanner thread will use.
  // e.g. decompression buffers, tuple buffers, etc.
  // For compressed text, we estimate this based on the file size (since the whole file
  // will need to be decompressed at once). For all other formats, we use a constant.
  // TODO: can we do something better?
  int64_t scanner_thread_mem_usage = SCANNER_THREAD_MEM_USAGE;
  BOOST_FOREACH(HdfsFileDesc* file, per_type_files_[THdfsFileFormat::TEXT]) {
    if (file->file_compression != THdfsCompression::NONE) {
      int64_t bytes_required = file->file_length * COMPRESSED_TEXT_COMPRESSION_RATIO;
      scanner_thread_mem_usage = ::max(bytes_required, scanner_thread_mem_usage);
    }
  }
  scanner_thread_bytes_required_ += scanner_thread_mem_usage;

  // Prepare all the partitions scanned by the scan node
  BOOST_FOREACH(const int64_t& partition_id, partition_ids_) {
    HdfsPartitionDescriptor* partition_desc = hdfs_table_->GetPartition(partition_id);
    DCHECK(partition_desc != NULL);
    RETURN_IF_ERROR(partition_desc->PrepareExprs(state));
  }

  // Update server wide metrics for number of scan ranges and ranges that have
  // incomplete metadata.
  ImpaladMetrics::NUM_RANGES_PROCESSED->Increment(scan_range_params_->size());
  ImpaladMetrics::NUM_RANGES_MISSING_VOLUME_ID->Increment(num_ranges_missing_volume_id);

  // Add per volume stats to the runtime profile
  PerVolumnStats per_volume_stats;
  stringstream str;
  UpdateHdfsSplitStats(*scan_range_params_, &per_volume_stats);
  PrintHdfsSplitStats(per_volume_stats, &str);
  runtime_profile()->AddInfoString(HDFS_SPLIT_STATS_DESC, str.str());

  // Initialize conjunct exprs
  RETURN_IF_ERROR(Expr::CreateExprTrees(
      runtime_state_->obj_pool(), thrift_plan_node_->conjuncts, &conjunct_ctxs_));
<<<<<<< HEAD
  RETURN_IF_ERROR(Expr::Prepare(conjunct_ctxs_, runtime_state_, row_desc()));
  AddExprCtxsToFree(conjunct_ctxs_);

  // Create reusable codegen'd functions for each file type type needed
  for (int format = THdfsFileFormat::TEXT;
       format <= THdfsFileFormat::PARQUET; ++format) {
    if (per_type_files_[static_cast<THdfsFileFormat::type>(format)].empty()) continue;
=======
  RETURN_IF_ERROR(
      Expr::Prepare(conjunct_ctxs_, runtime_state_, row_desc(), expr_mem_tracker()));
  AddExprCtxsToFree(conjunct_ctxs_);

  for (int format = THdfsFileFormat::TEXT;
       format <= THdfsFileFormat::PARQUET; ++format) {
    vector<HdfsFileDesc*>& file_descs =
        per_type_files_[static_cast<THdfsFileFormat::type>(format)];

    if (file_descs.empty()) continue;

    // Randomize the order this node processes the files. We want to do this to avoid
    // issuing remote reads to the same DN from different impalads. In file formats such
    // as avro/seq/rc (i.e. splittable with a header), every node first reads the header.
    // If every node goes through the files in the same order, all the remote reads are
    // for the same file meaning a few DN serves a lot of remote reads at the same time.
    random_shuffle(file_descs.begin(), file_descs.end());

    // Create reusable codegen'd functions for each file type type needed
>>>>>>> e48c2b48
    Function* fn;
    switch (format) {
      case THdfsFileFormat::TEXT:
        fn = HdfsTextScanner::Codegen(this, conjunct_ctxs_);
        break;
      case THdfsFileFormat::SEQUENCE_FILE:
        fn = HdfsSequenceScanner::Codegen(this, conjunct_ctxs_);
        break;
      case THdfsFileFormat::AVRO:
        fn = HdfsAvroScanner::Codegen(this, conjunct_ctxs_);
        break;
      default:
        // No codegen for this format
        fn = NULL;
    }
    if (fn != NULL) {
      LlvmCodeGen* codegen;
      RETURN_IF_ERROR(runtime_state_->GetCodegen(&codegen));
      codegen->AddFunctionToJit(
          fn, &codegend_fn_map_[static_cast<THdfsFileFormat::type>(format)]);
    }
  }

  return Status::OK;
}

// This function initiates the connection to hdfs and starts up the initial scanner
// threads. The scanner subclasses are passed the initial splits.  Scanners are expected
// to queue up a non-zero number of those splits to the io mgr (via the ScanNode).
Status HdfsScanNode::Open(RuntimeState* state) {
  RETURN_IF_ERROR(ExecNode::Open(state));

  // We need at least one scanner thread to make progress. We need to make this
  // reservation before any ranges are issued.
  runtime_state_->resource_pool()->ReserveOptionalTokens(1);
  if (runtime_state_->query_options().num_scanner_threads > 0) {
    runtime_state_->resource_pool()->set_max_quota(
        runtime_state_->query_options().num_scanner_threads);
  }

  runtime_state_->resource_pool()->SetThreadAvailableCb(
      bind<void>(mem_fn(&HdfsScanNode::ThreadTokenAvailableCb), this, _1));

  if (runtime_state_->query_resource_mgr() != NULL) {
    rm_callback_id_ = runtime_state_->query_resource_mgr()->AddVcoreAvailableCb(
        bind<void>(mem_fn(&HdfsScanNode::ThreadTokenAvailableCb), this,
            runtime_state_->resource_pool()));
  }

  if (file_descs_.empty()) {
    SetDone();
    return Status::OK;
  }

<<<<<<< HEAD
  // Open all the partitions scanned by the scan node
=======
  // Open all the partition exprs used by the scan node
>>>>>>> e48c2b48
  BOOST_FOREACH(const int64_t& partition_id, partition_ids_) {
    HdfsPartitionDescriptor* partition_desc = hdfs_table_->GetPartition(partition_id);
    DCHECK(partition_desc != NULL);
    RETURN_IF_ERROR(partition_desc->OpenExprs(state));
  }

  // Open all conjuncts
  Expr::Open(conjunct_ctxs_, state);

  RETURN_IF_ERROR(runtime_state_->io_mgr()->RegisterContext(
      hdfs_connection_, &reader_context_, mem_tracker()));

  // Initialize HdfsScanNode specific counters
  read_timer_ = ADD_TIMER(runtime_profile(), TOTAL_HDFS_READ_TIMER);
  per_read_thread_throughput_counter_ = runtime_profile()->AddDerivedCounter(
      PER_READ_THREAD_THROUGHPUT_COUNTER, TCounterType::BYTES_PER_SECOND,
      bind<int64_t>(&RuntimeProfile::UnitsPerSecond, bytes_read_counter_, read_timer_));
  scan_ranges_complete_counter_ =
      ADD_COUNTER(runtime_profile(), SCAN_RANGES_COMPLETE_COUNTER, TCounterType::UNIT);
  if (DiskInfo::num_disks() < 64) {
    num_disks_accessed_counter_ =
        ADD_COUNTER(runtime_profile(), NUM_DISKS_ACCESSED_COUNTER, TCounterType::UNIT);
  } else {
    num_disks_accessed_counter_ = NULL;
  }
  num_scanner_threads_started_counter_ =
      ADD_COUNTER(runtime_profile(), NUM_SCANNER_THREADS_STARTED, TCounterType::UNIT);

  runtime_state_->io_mgr()->set_bytes_read_counter(reader_context_, bytes_read_counter());
  runtime_state_->io_mgr()->set_read_timer(reader_context_, read_timer());
  runtime_state_->io_mgr()->set_active_read_thread_counter(reader_context_,
      &active_hdfs_read_thread_counter_);
  runtime_state_->io_mgr()->set_disks_access_bitmap(reader_context_,
      &disks_accessed_bitmap_);

  average_scanner_thread_concurrency_ = runtime_profile()->AddSamplingCounter(
      AVERAGE_SCANNER_THREAD_CONCURRENCY, &active_scanner_thread_counter_);
  average_hdfs_read_thread_concurrency_ = runtime_profile()->AddSamplingCounter(
      AVERAGE_HDFS_READ_THREAD_CONCURRENCY, &active_hdfs_read_thread_counter_);

  bytes_read_local_ = ADD_COUNTER(runtime_profile(), "BytesReadLocal",
      TCounterType::BYTES);
  bytes_read_short_circuit_ = ADD_COUNTER(runtime_profile(), "BytesReadShortCircuit",
      TCounterType::BYTES);
  bytes_read_dn_cache_ = ADD_COUNTER(runtime_profile(), "BytesReadDataNodeCache",
      TCounterType::BYTES);
<<<<<<< HEAD
=======
  num_remote_ranges_ = ADD_COUNTER(runtime_profile(), "RemoteScanRanges",
      TCounterType::UNIT);
  unexpected_remote_bytes_ = ADD_COUNTER(runtime_profile(), "BytesReadRemoteUnexpected",
      TCounterType::BYTES);
>>>>>>> e48c2b48

  max_compressed_text_file_length_ = runtime_profile()->AddHighWaterMarkCounter(
      "MaxCompressedTextFileLength", TCounterType::BYTES);

  // Create num_disks+1 bucket counters
  for (int i = 0; i < state->io_mgr()->num_disks() + 1; ++i) {
    hdfs_read_thread_concurrency_bucket_.push_back(
        pool_->Add(new RuntimeProfile::Counter(TCounterType::DOUBLE_VALUE, 0)));
  }
  runtime_profile()->RegisterBucketingCounters(&active_hdfs_read_thread_counter_,
      &hdfs_read_thread_concurrency_bucket_);

  counters_running_ = true;

  int total_splits = 0;
  for (FileDescMap::iterator it = file_descs_.begin(); it != file_descs_.end(); ++it) {
    total_splits += it->second->splits.size();
  }

  if (total_splits == 0) {
    SetDone();
    return Status::OK;
  }

  stringstream ss;
  ss << "Splits complete (node=" << id() << "):";
  progress_ = ProgressUpdater(ss.str(), total_splits);

  return Status::OK;
}

void HdfsScanNode::Close(RuntimeState* state) {
  if (is_closed()) return;
  SetDone();

  state->resource_pool()->SetThreadAvailableCb(NULL);
  if (state->query_resource_mgr() != NULL && rm_callback_id_ != -1) {
    state->query_resource_mgr()->RemoveVcoreAvailableCb(rm_callback_id_);
  }

  scanner_threads_.JoinAll();

  num_owned_io_buffers_ -= materialized_row_batches_->Cleanup();
  DCHECK_EQ(num_owned_io_buffers_, 0) << "ScanNode has leaked io buffers";

  if (reader_context_ != NULL) {
    // There may still be io buffers used by parent nodes so we can't unregister the
    // reader context yet. The runtime state keeps a list of all the reader contexts and
    // they are unregistered when the fragment is closed.
    state->reader_contexts()->push_back(reader_context_);
    // Need to wait for all the active scanner threads to finish to ensure there is no
    // more memory tracked by this scan node's mem tracker.
    state->io_mgr()->CancelContext(reader_context_, true);
  }

  StopAndFinalizeCounters();

  // There should be no active scanner threads and hdfs read threads.
  DCHECK_EQ(active_scanner_thread_counter_.value(), 0);
  DCHECK_EQ(active_hdfs_read_thread_counter_.value(), 0);

  if (scan_node_pool_.get() != NULL) scan_node_pool_->FreeAll();

  // Close all conjuncts
  Expr::Close(conjunct_ctxs_, state);

  // Close all the partitions scanned by the scan node
  BOOST_FOREACH(const int64_t& partition_id, partition_ids_) {
    HdfsPartitionDescriptor* partition_desc = hdfs_table_->GetPartition(partition_id);
    DCHECK(partition_desc != NULL);
    partition_desc->CloseExprs(state);
  }

  ScanNode::Close(state);
}

Status HdfsScanNode::AddDiskIoRanges(const vector<DiskIoMgr::ScanRange*>& ranges) {
  RETURN_IF_ERROR(
      runtime_state_->io_mgr()->AddScanRanges(reader_context_, ranges));
  ThreadTokenAvailableCb(runtime_state_->resource_pool());
  return Status::OK;
}

Status HdfsScanNode::AddDiskIoRanges(const HdfsFileDesc* desc) {
  const vector<DiskIoMgr::ScanRange*>& ranges = desc->splits;
  RETURN_IF_ERROR(
      runtime_state_->io_mgr()->AddScanRanges(reader_context_, ranges));
  MarkFileDescIssued(desc);
  ThreadTokenAvailableCb(runtime_state_->resource_pool());
  return Status::OK;
}

void HdfsScanNode::MarkFileDescIssued(const HdfsFileDesc* desc) {
  DCHECK_GT(num_unqueued_files_, 0);
  --num_unqueued_files_;
}

void HdfsScanNode::AddMaterializedRowBatch(RowBatch* row_batch) {
  materialized_row_batches_->AddBatch(row_batch);
}

Status HdfsScanNode::GetConjunctCtxs(vector<ExprContext*>* ctxs) {
  return Expr::Clone(conjunct_ctxs_, runtime_state_, ctxs);
}

// For controlling the amount of memory used for scanners, we approximate the
// scanner mem usage based on scanner_thread_bytes_required_, rather than the
// consumption in the scan node's mem tracker. The problem with the scan node
// trackers is that it does not account for the memory the scanner will use.
// For example, if there is 110 MB of memory left (based on the mem tracker)
// and we estimate that a scanner will use 100MB, we want to make sure to only
// start up one additional thread. However, after starting the first thread, the
// mem tracker value will not change immediately (it takes some time before the
// scanner is running and starts using memory). Therefore we just use the estimate
// based on the number of running scanner threads.
bool HdfsScanNode::EnoughMemoryForScannerThread(bool new_thread) {
  int64_t committed_scanner_mem =
      active_scanner_thread_counter_.value() * scanner_thread_bytes_required_;
  int64_t tracker_consumption = mem_tracker()->consumption();
  int64_t est_additional_scanner_mem = committed_scanner_mem - tracker_consumption;
  if (est_additional_scanner_mem < 0) {
    // This is the case where our estimate was too low. Expand the estimate based
    // on the usage.
    int64_t avg_consumption =
        tracker_consumption / active_scanner_thread_counter_.value();
    // Take the average and expand it by 50%. Some scanners will not have hit their
    // steady state mem usage yet.
    // TODO: how can we scale down if we've overestimated.
    // TODO: better heuristic?
    scanner_thread_bytes_required_ = static_cast<int64_t>(avg_consumption * 1.5);
    est_additional_scanner_mem = 0;
  }

  // If we are starting a new thread, take that into account now.
  if (new_thread) est_additional_scanner_mem += scanner_thread_bytes_required_;
  return est_additional_scanner_mem < mem_tracker()->SpareCapacity();
}

void HdfsScanNode::ThreadTokenAvailableCb(ThreadResourceMgr::ResourcePool* pool) {
  // This is called to start up new scanner threads. It's not a big deal if we
  // spin up more than strictly necessary since they will go through and terminate
  // promptly. However, we want to minimize that by checking a conditions.
  //  1. Don't start up if the ScanNode is done
  //  2. Don't start up if all the ranges have been taken by another thread.
  //  3. Don't start up if the number of ranges left is less than the number of
  //     active scanner threads.
  //  4. Don't start up a ScannerThread if materialized_row_batches_ is full since
  //     we are not scanner bound.
  //  5. Don't start up a thread if there isn't enough memory left to run it.
  //  6. Don't start up if there are no thread tokens.
  //  7. Don't start up if we are running too many threads for our vcore allocation
  //  (unless the thread is reserved, in which case it has to run).
  bool started_scanner = false;
  while (true) {
    // The lock must be given up between loops in order to give writers to done_,
    // all_ranges_started_ etc. a chance to grab the lock.
    // TODO: This still leans heavily on starvation-free locks, come up with a more
    // correct way to communicate between this method and ScannerThreadHelper
    unique_lock<mutex> lock(lock_);
    // Cases 1, 2, 3
    if (done_ || all_ranges_started_ ||
      active_scanner_thread_counter_.value() >= progress_.remaining()) {
      break;
    }

    // Cases 4 and 5
    if (active_scanner_thread_counter_.value() > 0 &&
        (materialized_row_batches_->GetSize() >= max_materialized_row_batches_ ||
         !EnoughMemoryForScannerThread(true))) {
      break;
    }

    // Case 6
    bool is_reserved = false;
    if (!pool->TryAcquireThreadToken(&is_reserved)) break;

    // Case 7
    if (!is_reserved) {
      if (runtime_state_->query_resource_mgr() != NULL &&
          runtime_state_->query_resource_mgr()->IsVcoreOverSubscribed()) {
        break;
      }
    }

    COUNTER_ADD(&active_scanner_thread_counter_, 1);
    COUNTER_ADD(num_scanner_threads_started_counter_, 1);
    stringstream ss;
    ss << "scanner-thread(" << num_scanner_threads_started_counter_->value() << ")";
    scanner_threads_.AddThread(
        new Thread("hdfs-scan-node", ss.str(), &HdfsScanNode::ScannerThread, this));
    started_scanner = true;

    if (runtime_state_->query_resource_mgr() != NULL) {
      runtime_state_->query_resource_mgr()->NotifyThreadUsageChange(1);
    }
  }
  if (!started_scanner) ++num_skipped_tokens_;
}

void HdfsScanNode::ScannerThread() {
  SCOPED_THREAD_COUNTER_MEASUREMENT(scanner_thread_counters());
  SCOPED_TIMER(runtime_state_->total_cpu_timer());

  while (!done_) {
    {
      // Check if we have enough resources (thread token and memory) to keep using
      // this thread.
      unique_lock<mutex> l(lock_);
      if (active_scanner_thread_counter_.value() > 1) {
        if (runtime_state_->resource_pool()->optional_exceeded() ||
            !EnoughMemoryForScannerThread(false)) {
          // We can't break here. We need to update the counter with the lock held or else
          // all threads might see active_scanner_thread_counter_.value > 1
          COUNTER_ADD(&active_scanner_thread_counter_, -1);
          // Unlock before releasing the thread token to avoid deadlock in
          // ThreadTokenAvailableCb().
          l.unlock();
          if (runtime_state_->query_resource_mgr() != NULL) {
            runtime_state_->query_resource_mgr()->NotifyThreadUsageChange(-1);
          }
          runtime_state_->resource_pool()->ReleaseThreadToken(false);
          return;
        }
      } else {
        // If this is the only scanner thread, it should keep running regardless
        // of resource constraints.
      }
    }

    DiskIoMgr::ScanRange* scan_range;
    // Take a snapshot of num_unqueued_files_ before calling GetNextRange().
    // We don't want num_unqueued_files_ to go to zero between the return from
    // GetNextRange() and the check for when all ranges are complete.
    int num_unqueued_files = num_unqueued_files_;
    AtomicUtil::MemoryBarrier();
    Status status = runtime_state_->io_mgr()->GetNextRange(reader_context_, &scan_range);

    if (status.ok() && scan_range != NULL) {
      // Got a scan range. Create a new scanner object and process the range
      // end to end (in this thread).
      ScanRangeMetadata* metadata =
          reinterpret_cast<ScanRangeMetadata*>(scan_range->meta_data());
      int64_t partition_id = metadata->partition_id;
      HdfsPartitionDescriptor* partition = hdfs_table_->GetPartition(partition_id);
      DCHECK(partition != NULL);

      ScannerContext* context = runtime_state_->obj_pool()->Add(
          new ScannerContext(runtime_state_, this, partition, scan_range));
      Status scanner_status;
      HdfsScanner* scanner = CreateAndPrepareScanner(partition, context, &scanner_status);
      if (!scanner_status.ok() || scanner == NULL) {
        stringstream ss;
        ss << "Error preparing text scanner for scan range " << scan_range->file() <<
            "(" << scan_range->offset() << ":" << scan_range->len() << ").";
        ss << endl << runtime_state_->ErrorLog();
        VLOG_QUERY << ss.str();
      }

      status = scanner->ProcessSplit();
      if (!status.ok()) {
        // This thread hit an error, record it and bail
        // TODO: better way to report errors?  Maybe via the thrift interface?
        if (VLOG_QUERY_IS_ON && !runtime_state_->error_log().empty()) {
          stringstream ss;
          ss << "Scan node (id=" << id() << ") ran into a parse error for scan range "
             << scan_range->file() << "(" << scan_range->offset() << ":"
             << scan_range->len() << ").";
          if (partition->file_format() != THdfsFileFormat::PARQUET) {
            // Parquet doesn't read the range end to end so the current offset
            // isn't useful.
            // TODO: make sure the parquet reader is outputting as much diagnostic
            // information as possible.
            ScannerContext::Stream* stream = context->GetStream();
            ss << "  Processed " << stream->total_bytes_returned() << " bytes.";
          }
          ss << endl << runtime_state_->ErrorLog();
          VLOG_QUERY << ss.str();
        }
      }
      scanner->Close();
    }

    if (!status.ok()) {
      {
        unique_lock<mutex> l(lock_);
        // If there was already an error, the main thread will do the cleanup
        if (!status_.ok()) break;

        if (status.IsCancelled()) {
          // Scan node should be the only thing that initiated scanner threads to see
          // cancelled (i.e. limit reached).  No need to do anything here.
          DCHECK(done_);
          break;
        }
        status_ = status;
      }

      if (status.IsMemLimitExceeded()) runtime_state_->SetMemLimitExceeded();
      SetDone();
      break;
    }

    // Done with range and it completed successfully
    if (progress_.done()) {
      // All ranges are finished.  Indicate we are done.
      SetDone();
      break;
    }

    if (scan_range == NULL && num_unqueued_files == 0) {
      unique_lock<mutex> l(lock_);
      // All ranges have been queued and GetNextRange() returned NULL. This
      // means that every range is either done or being processed by
      // another thread.
      all_ranges_started_ = true;
      break;
    }
  }

  COUNTER_ADD(&active_scanner_thread_counter_, -1);
  if (runtime_state_->query_resource_mgr() != NULL) {
    runtime_state_->query_resource_mgr()->NotifyThreadUsageChange(-1);
  }
  runtime_state_->resource_pool()->ReleaseThreadToken(false);
}

void HdfsScanNode::RangeComplete(const THdfsFileFormat::type& file_type,
    const THdfsCompression::type& compression_type) {
  vector<THdfsCompression::type> types;
  types.push_back(compression_type);
  RangeComplete(file_type, types);
}

void HdfsScanNode::RangeComplete(const THdfsFileFormat::type& file_type,
    const vector<THdfsCompression::type>& compression_types) {
  scan_ranges_complete_counter()->Add(1);
  progress_.Update(1);

  {
    ScopedSpinLock l(&file_type_counts_lock_);
    for (int i = 0; i < compression_types.size(); ++i) {
      ++file_type_counts_[make_pair(file_type, compression_types[i])];
    }
  }
}

void HdfsScanNode::SetDone() {
  {
    unique_lock<mutex> l(lock_);
    if (done_) return;
    done_ = true;
  }
  if (reader_context_ != NULL) {
    runtime_state_->io_mgr()->CancelContext(reader_context_);
  }
  materialized_row_batches_->Shutdown();
}

void HdfsScanNode::ComputeSlotMaterializationOrder(vector<int>* order) const {
  const vector<ExprContext*>& conjuncts = ExecNode::conjunct_ctxs();
  // Initialize all order to be conjuncts.size() (after the last conjunct)
  order->insert(order->begin(), materialized_slots().size(), conjuncts.size());

  const DescriptorTbl& desc_tbl = runtime_state_->desc_tbl();

  vector<SlotId> slot_ids;
  for (int conjunct_idx = 0; conjunct_idx < conjuncts.size(); ++conjunct_idx) {
    slot_ids.clear();
    int num_slots = conjuncts[conjunct_idx]->root()->GetSlotIds(&slot_ids);
    for (int j = 0; j < num_slots; ++j) {
      SlotDescriptor* slot_desc = desc_tbl.GetSlotDescriptor(slot_ids[j]);
      int slot_idx = GetMaterializedSlotIdx(slot_desc->col_pos());
      // slot_idx == -1 means this was a partition key slot which is always
      // materialized before any slots.
      if (slot_idx == -1) continue;
      // If this slot hasn't been assigned an order, assign it be materialized
      // before evaluating conjuncts[i]
      if ((*order)[slot_idx] == conjuncts.size()) {
        (*order)[slot_idx] = conjunct_idx;
      }
    }
  }
}

void HdfsScanNode::StopAndFinalizeCounters() {
  unique_lock<mutex> l(lock_);
  if (!counters_running_) return;
  counters_running_ = false;

  PeriodicCounterUpdater::StopTimeSeriesCounter(bytes_read_timeseries_counter_);
  PeriodicCounterUpdater::StopRateCounter(total_throughput_counter());
  PeriodicCounterUpdater::StopSamplingCounter(average_scanner_thread_concurrency_);
  PeriodicCounterUpdater::StopSamplingCounter(average_hdfs_read_thread_concurrency_);
  PeriodicCounterUpdater::StopBucketingCounters(&hdfs_read_thread_concurrency_bucket_,
      true);

  // Output hdfs read thread concurrency into info string
  stringstream ss;
  for (int i = 0; i < hdfs_read_thread_concurrency_bucket_.size(); ++i) {
    ss << i << ":" << setprecision(4)
       << hdfs_read_thread_concurrency_bucket_[i]->double_value() << "% ";
  }
  runtime_profile_->AddInfoString("Hdfs Read Thread Concurrency Bucket", ss.str());

  // Convert disk access bitmap to num of disk accessed
  uint64_t num_disk_bitmap = disks_accessed_bitmap_.value();
  int64_t num_disk_accessed = BitUtil::Popcount(num_disk_bitmap);
  if (num_disks_accessed_counter_ != NULL) {
    num_disks_accessed_counter_->Set(num_disk_accessed);
  }

  // output completed file types and counts to info string
  if (!file_type_counts_.empty()) {
    stringstream ss;
    {
      ScopedSpinLock l2(&file_type_counts_lock_);
      for (FileTypeCountsMap::const_iterator it = file_type_counts_.begin();
          it != file_type_counts_.end(); ++it) {
        ss << it->first.first << "/" << it->first.second << ":" << it->second << " ";
      }
    }
    runtime_profile_->AddInfoString("File Formats", ss.str());
  }

  // Output fraction of scanners with codegen enabled
  ss.str(std::string());
  ss << "Codegen enabled: " << num_scanners_codegen_enabled_ << " out of "
     << (num_scanners_codegen_enabled_ + num_scanners_codegen_disabled_);
  AddRuntimeExecOption(ss.str());

  if (reader_context_ != NULL) {
    bytes_read_local_->Set(runtime_state_->io_mgr()->bytes_read_local(reader_context_));
    bytes_read_short_circuit_->Set(
        runtime_state_->io_mgr()->bytes_read_short_circuit(reader_context_));
    bytes_read_dn_cache_->Set(
        runtime_state_->io_mgr()->bytes_read_dn_cache(reader_context_));
<<<<<<< HEAD
=======
    num_remote_ranges_->Set(static_cast<int64_t>(
        runtime_state_->io_mgr()->num_remote_ranges(reader_context_)));
    unexpected_remote_bytes_->Set(
        runtime_state_->io_mgr()->unexpected_remote_bytes(reader_context_));

    if (unexpected_remote_bytes_->value() > 0) {
      runtime_state_->LogError(Substitute(
          "Block locality metadata for table '$0' may be stale. Consider running "
          "\"INVALIDATE METADATA $0\".", hdfs_table_->name()));
    }
>>>>>>> e48c2b48

    ImpaladMetrics::IO_MGR_BYTES_READ->Increment(bytes_read_counter()->value());
    ImpaladMetrics::IO_MGR_LOCAL_BYTES_READ->Increment(
        bytes_read_local_->value());
    ImpaladMetrics::IO_MGR_SHORT_CIRCUIT_BYTES_READ->Increment(
        bytes_read_short_circuit_->value());
<<<<<<< HEAD
=======
    ImpaladMetrics::IO_MGR_CACHED_BYTES_READ->Increment(
        bytes_read_dn_cache_->value());
>>>>>>> e48c2b48
  }
}

void HdfsScanNode::UpdateHdfsSplitStats(
    const vector<TScanRangeParams>& scan_range_params_list,
    PerVolumnStats* per_volume_stats) {
  pair<int, int64_t> init_value(0, 0);
  BOOST_FOREACH(const TScanRangeParams& scan_range_params, scan_range_params_list) {
    const TScanRange& scan_range = scan_range_params.scan_range;
    if (!scan_range.__isset.hdfs_file_split) continue;
    const THdfsFileSplit& split = scan_range.hdfs_file_split;
    pair<int, int64_t>* stats =
        FindOrInsert(per_volume_stats, scan_range_params.volume_id, init_value);
    ++(stats->first);
    stats->second += split.length;
  }
}

void HdfsScanNode::PrintHdfsSplitStats(const PerVolumnStats& per_volume_stats,
    stringstream* ss) {
  for (PerVolumnStats::const_iterator i = per_volume_stats.begin();
       i != per_volume_stats.end(); ++i) {
     (*ss) << i->first << ":" << i->second.first << "/"
         << PrettyPrinter::Print(i->second.second, TCounterType::BYTES) << " ";
  }
}<|MERGE_RESOLUTION|>--- conflicted
+++ resolved
@@ -25,10 +25,7 @@
 #include <boost/algorithm/string.hpp>
 #include <boost/foreach.hpp>
 #include <boost/filesystem.hpp>
-<<<<<<< HEAD
-=======
 #include <gutil/strings/substitute.h>
->>>>>>> e48c2b48
 
 // Elena : 08.10.2014 Remove hdfs dependency (1)
 // #include <hdfs.h>
@@ -69,10 +66,6 @@
 const string HdfsScanNode::HDFS_SPLIT_STATS_DESC =
     "Hdfs split stats (<volume id>:<# splits>/<split lengths>)";
 
-<<<<<<< HEAD
-
-=======
->>>>>>> e48c2b48
 // Amount of memory that we approximate a scanner thread will use not including IoBuffers.
 // The memory used does not vary considerably between file formats (just a couple of MBs).
 // This value is conservative and taken from running against the tpch lineitem table.
@@ -187,12 +180,8 @@
 }
 
 DiskIoMgr::ScanRange* HdfsScanNode::AllocateScanRange(const char* file, int64_t len,
-<<<<<<< HEAD
-    int64_t offset, int64_t partition_id, int disk_id, bool try_cache) {
-=======
     int64_t offset, int64_t partition_id, int disk_id, bool try_cache,
     bool expected_local) {
->>>>>>> e48c2b48
   DCHECK_GE(disk_id, -1);
   if (disk_id == -1) {
     // disk id is unknown, assign it a random one.
@@ -208,11 +197,7 @@
       runtime_state_->obj_pool()->Add(new ScanRangeMetadata(partition_id));
   DiskIoMgr::ScanRange* range =
       runtime_state_->obj_pool()->Add(new DiskIoMgr::ScanRange());
-<<<<<<< HEAD
-  range->Reset(file, len, offset, disk_id, try_cache, metadata);
-=======
   range->Reset(file, len, offset, disk_id, try_cache, expected_local, metadata);
->>>>>>> e48c2b48
   return range;
 }
 
@@ -376,7 +361,6 @@
   is_materialized_col_.resize(column_idx_to_materialized_slot_idx_.size());
   for (int i = 0; i < is_materialized_col_.size(); ++i) {
     is_materialized_col_[i] = column_idx_to_materialized_slot_idx_[i] != SKIP_COLUMN;
-<<<<<<< HEAD
   }
 
   hdfs_connection_ = HdfsFsCache::instance()->GetDefaultConnection();
@@ -385,12 +369,8 @@
     stringstream ss;
     ss << "Failed to connect to HDFS." << "\n" << error_msg;
     return Status(ss.str());
-=======
->>>>>>> e48c2b48
-  }
-  // TODO: don't assume all partitions are on the same filesystem.
-  RETURN_IF_ERROR(HdfsFsCache::instance()->GetConnection(
-      hdfs_table_->hdfs_base_dir(), &hdfs_connection_));
+  }
+
   // Convert the TScanRangeParams into per-file DiskIO::ScanRange objects and populate
   // partition_ids_, file_descs_, and per_type_files_.
   DCHECK(scan_range_params_ != NULL)
@@ -440,22 +420,15 @@
     }
 
     bool try_cache = (*scan_range_params_)[i].is_cached;
-<<<<<<< HEAD
-=======
     bool expected_local = (*scan_range_params_)[i].__isset.is_remote &&
                           !(*scan_range_params_)[i].is_remote;
->>>>>>> e48c2b48
     if (runtime_state_->query_options().disable_cached_reads) {
       DCHECK(!try_cache) << "Params should not have had this set.";
     }
     file_desc->splits.push_back(
         AllocateScanRange(file_desc->filename.c_str(), split.length, split.offset,
                           split.partition_id, (*scan_range_params_)[i].volume_id,
-<<<<<<< HEAD
-                          try_cache));
-=======
                           try_cache, expected_local));
->>>>>>> e48c2b48
   }
 
   // Compute the minimum bytes required to start a new thread. This is based on the
@@ -510,15 +483,6 @@
   // Initialize conjunct exprs
   RETURN_IF_ERROR(Expr::CreateExprTrees(
       runtime_state_->obj_pool(), thrift_plan_node_->conjuncts, &conjunct_ctxs_));
-<<<<<<< HEAD
-  RETURN_IF_ERROR(Expr::Prepare(conjunct_ctxs_, runtime_state_, row_desc()));
-  AddExprCtxsToFree(conjunct_ctxs_);
-
-  // Create reusable codegen'd functions for each file type type needed
-  for (int format = THdfsFileFormat::TEXT;
-       format <= THdfsFileFormat::PARQUET; ++format) {
-    if (per_type_files_[static_cast<THdfsFileFormat::type>(format)].empty()) continue;
-=======
   RETURN_IF_ERROR(
       Expr::Prepare(conjunct_ctxs_, runtime_state_, row_desc(), expr_mem_tracker()));
   AddExprCtxsToFree(conjunct_ctxs_);
@@ -538,7 +502,6 @@
     random_shuffle(file_descs.begin(), file_descs.end());
 
     // Create reusable codegen'd functions for each file type type needed
->>>>>>> e48c2b48
     Function* fn;
     switch (format) {
       case THdfsFileFormat::TEXT:
@@ -593,11 +556,7 @@
     return Status::OK;
   }
 
-<<<<<<< HEAD
-  // Open all the partitions scanned by the scan node
-=======
   // Open all the partition exprs used by the scan node
->>>>>>> e48c2b48
   BOOST_FOREACH(const int64_t& partition_id, partition_ids_) {
     HdfsPartitionDescriptor* partition_desc = hdfs_table_->GetPartition(partition_id);
     DCHECK(partition_desc != NULL);
@@ -644,13 +603,10 @@
       TCounterType::BYTES);
   bytes_read_dn_cache_ = ADD_COUNTER(runtime_profile(), "BytesReadDataNodeCache",
       TCounterType::BYTES);
-<<<<<<< HEAD
-=======
   num_remote_ranges_ = ADD_COUNTER(runtime_profile(), "RemoteScanRanges",
       TCounterType::UNIT);
   unexpected_remote_bytes_ = ADD_COUNTER(runtime_profile(), "BytesReadRemoteUnexpected",
       TCounterType::BYTES);
->>>>>>> e48c2b48
 
   max_compressed_text_file_length_ = runtime_profile()->AddHighWaterMarkCounter(
       "MaxCompressedTextFileLength", TCounterType::BYTES);
@@ -1087,8 +1043,6 @@
         runtime_state_->io_mgr()->bytes_read_short_circuit(reader_context_));
     bytes_read_dn_cache_->Set(
         runtime_state_->io_mgr()->bytes_read_dn_cache(reader_context_));
-<<<<<<< HEAD
-=======
     num_remote_ranges_->Set(static_cast<int64_t>(
         runtime_state_->io_mgr()->num_remote_ranges(reader_context_)));
     unexpected_remote_bytes_->Set(
@@ -1099,18 +1053,14 @@
           "Block locality metadata for table '$0' may be stale. Consider running "
           "\"INVALIDATE METADATA $0\".", hdfs_table_->name()));
     }
->>>>>>> e48c2b48
 
     ImpaladMetrics::IO_MGR_BYTES_READ->Increment(bytes_read_counter()->value());
     ImpaladMetrics::IO_MGR_LOCAL_BYTES_READ->Increment(
         bytes_read_local_->value());
     ImpaladMetrics::IO_MGR_SHORT_CIRCUIT_BYTES_READ->Increment(
         bytes_read_short_circuit_->value());
-<<<<<<< HEAD
-=======
     ImpaladMetrics::IO_MGR_CACHED_BYTES_READ->Increment(
         bytes_read_dn_cache_->value());
->>>>>>> e48c2b48
   }
 }
 
