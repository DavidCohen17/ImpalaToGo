--- conflicted
+++ resolved
@@ -180,7 +180,7 @@
 }
 
 DiskIoMgr::ScanRange* HdfsScanNode::AllocateScanRange(
-    hdfsFS fs, const char* file, int64_t len, int64_t offset, int64_t partition_id,
+    dfsFS fs, const char* file, int64_t len, int64_t offset, int64_t partition_id,
     int disk_id, bool try_cache, bool expected_local) {
   DCHECK_GE(disk_id, -1);
   // Require that the scan range is within [0, file_length). While this cannot be used
@@ -324,13 +324,7 @@
     if (hdfs_table_->IsClusteringCol(slots[i])) {
       partition_key_slots_.push_back(slots[i]);
     } else {
-<<<<<<< HEAD
-      DCHECK_GE(i, num_partition_keys);
-    	column_idx_to_materialized_slot_idx_[i] = materialized_slots_.size();
-    	materialized_slots_.push_back(slot_desc);
-=======
       materialized_slots_.push_back(slots[i]);
->>>>>>> de245589
     }
   }
 
@@ -346,30 +340,12 @@
   }
 
   // Initialize is_materialized_col_
-<<<<<<< HEAD
-  is_materialized_col_.resize(num_cols);
-  for (int i = 0; i < num_cols; ++i) {
-	  is_materialized_col_[i] = column_idx_to_materialized_slot_idx_[i] != SKIP_COLUMN;
-  }
-
-  // TODO: don't assume all partitions are on the same filesystem.
-  HdfsFsCache::instance()->GetConnection(
-	      hdfs_table_->hdfs_base_dir(), &hdfs_connection_);
-  if (!hdfs_connection_.valid ) {
-    string error_msg = GetStrErrMsg();
-    stringstream ss;
-    ss << "Failed to connect to DFS." << "\n" << error_msg;
-    return Status(ss.str());
-  }
-
-=======
   is_materialized_col_.resize(hdfs_table_->num_cols());
   for (int i = 0; i < hdfs_table_->num_cols(); ++i) {
     is_materialized_col_[i] = GetMaterializedSlotIdx(vector<int>(1, i)) != SKIP_COLUMN;
   }
 
   HdfsFsCache::HdfsFsMap fs_cache;
->>>>>>> de245589
   // Convert the TScanRangeParams into per-file DiskIO::ScanRange objects and populate
   // partition_ids_, file_descs_, and per_type_files_.
   DCHECK(scan_range_params_ != NULL)
@@ -395,7 +371,13 @@
       file_desc->file_compression = split.file_compression;
       RETURN_IF_ERROR(HdfsFsCache::instance()->GetConnection(
           native_file_path, &file_desc->fs, &fs_cache));
-
+      
+      if (!file_desc->fs.valid ) {
+    	  string error_msg = GetStrErrMsg();
+    	  stringstream ss;
+    	  ss << "Failed to connect to DFS." << "\n" << error_msg;
+    	  return Status(ss.str());
+      }
       if (partition_desc == NULL) {
         stringstream ss;
         ss << "Could not find partition with id: " << split.partition_id;
@@ -413,10 +395,7 @@
     if (expected_local && (*scan_range_params_)[i].volume_id == -1) {
       if (!unknown_disk_id_warned_) {
         AddRuntimeExecOption("Missing Volume Id");
-<<<<<<< HEAD
-=======
         runtime_state()->LogError(ErrorMsg(TErrorCode::HDFS_SCAN_NODE_UNKNOWN_DISK));
->>>>>>> de245589
         unknown_disk_id_warned_ = true;
       }
       ++num_ranges_missing_volume_id;
