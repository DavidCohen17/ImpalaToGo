--- conflicted
+++ resolved
@@ -42,12 +42,8 @@
   virtual ~DataSink() {}
 
   // Setup. Call before Send(), Open(), or Close().
-<<<<<<< HEAD
-  virtual Status Prepare(RuntimeState* state) = 0;
-=======
   // Subclasses must call DataSink::Prepare().
   virtual Status Prepare(RuntimeState* state);
->>>>>>> e48c2b48
 
   // Call before Send() or Close().
   virtual Status Open(RuntimeState* state) = 0;
@@ -86,11 +82,8 @@
   // Close().
   bool closed_;
 
-<<<<<<< HEAD
-=======
   boost::scoped_ptr<MemTracker> expr_mem_tracker_;
 
->>>>>>> e48c2b48
 };
 
 }  // namespace impala
