--- conflicted
+++ resolved
@@ -192,12 +192,8 @@
     node_remaining_current_page_(0),
     buckets_(NULL),
     num_buckets_(num_buckets),
-<<<<<<< HEAD
-    num_buckets_till_resize_(num_buckets_ * MAX_BUCKET_OCCUPANCY_FRACTION) {
-=======
     num_buckets_till_resize_(num_buckets_ * MAX_BUCKET_OCCUPANCY_FRACTION),
     has_matches_(false) {
->>>>>>> e48c2b48
   DCHECK_EQ((num_buckets & (num_buckets-1)), 0) << "num_buckets must be a power of 2";
   DCHECK_GT(num_buckets, 0) << "num_buckets must be larger than 0";
   if (!stores_tuples_) DCHECK_NOTNULL(stream);
@@ -219,12 +215,8 @@
     node_remaining_current_page_(0),
     buckets_(NULL),
     num_buckets_(num_buckets),
-<<<<<<< HEAD
-    num_buckets_till_resize_(num_buckets_ * MAX_BUCKET_OCCUPANCY_FRACTION) {
-=======
     num_buckets_till_resize_(num_buckets_ * MAX_BUCKET_OCCUPANCY_FRACTION),
     has_matches_(false) {
->>>>>>> e48c2b48
   DCHECK_EQ((num_buckets & (num_buckets-1)), 0) << "num_buckets must be a power of 2";
   DCHECK_GT(num_buckets, 0) << "num_buckets must be larger than 0";
   bool ret = Init();
