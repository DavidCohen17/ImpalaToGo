--- conflicted
+++ resolved
@@ -164,13 +164,8 @@
   }
   *eos = false;
 
-<<<<<<< HEAD
-  // create new tuple buffer for row_batch
-  tuple_buffer_size_ = row_batch->capacity() * tuple_desc_->byte_size();
-=======
   // Create new tuple buffer for row_batch.
   tuple_buffer_size_ = row_batch->MaxTupleBufferSize();
->>>>>>> e48c2b48
   tuple_ = Tuple::Create(tuple_buffer_size_, tuple_pool_.get());
 
   // Indicates whether the current row has conversion errors. Used for error reporting.
@@ -182,12 +177,7 @@
   while (true) {
     RETURN_IF_CANCELLED(state);
     RETURN_IF_ERROR(QueryMaintenance(state));
-<<<<<<< HEAD
-    if (ReachedLimit() || row_batch->AtCapacity() ||
-        tuple_pool_->total_allocated_bytes() > RowBatch::AT_CAPACITY_MEM_USAGE) {
-=======
     if (ReachedLimit() || row_batch->AtCapacity(tuple_pool_.get())) {
->>>>>>> e48c2b48
       // hang on to last allocated chunk in pool, we'll keep writing into it in the
       // next GetNext() call
       row_batch->tuple_data_pool()->AcquireData(tuple_pool_.get(), !ReachedLimit());
