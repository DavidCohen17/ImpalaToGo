--- conflicted
+++ resolved
@@ -52,13 +52,8 @@
 
 // Hyperloglog precision. Default taken from paper. Doesn't seem to matter very
 // much when between [6,12]
-<<<<<<< HEAD
-const int HLL_PRECISION = 10;
-const int HLL_LEN = 1024; // 2^HLL_PRECISION
-=======
 const int AggregateFunctions::HLL_PRECISION = 10;
 const int AggregateFunctions::HLL_LEN = 1024; // 2^HLL_PRECISION
->>>>>>> e48c2b48
 
 void AggregateFunctions::InitNull(FunctionContext*, AnyVal* dst) {
   dst->is_null = true;
@@ -150,8 +145,6 @@
 void AggregateFunctions::AvgRemove(FunctionContext* ctx, const T& src, StringVal* dst) {
   // Remove doesn't need to explicitly check the number of calls to Update() or Remove()
   // because Finalize() returns NULL if count is 0.
-<<<<<<< HEAD
-=======
   if (src.is_null) return;
   DCHECK(dst->ptr != NULL);
   DCHECK_EQ(sizeof(AvgState), dst->len);
@@ -196,58 +189,10 @@
 
 void AggregateFunctions::TimestampAvgRemove(FunctionContext* ctx,
     const TimestampVal& src, StringVal* dst) {
->>>>>>> e48c2b48
   if (src.is_null) return;
   DCHECK(dst->ptr != NULL);
   DCHECK_EQ(sizeof(AvgState), dst->len);
   AvgState* avg = reinterpret_cast<AvgState*>(dst->ptr);
-<<<<<<< HEAD
-  avg->sum -= src.val;
-  --avg->count;
-  DCHECK_GE(avg->count, 0);
-}
-
-void AggregateFunctions::AvgMerge(FunctionContext* ctx, const StringVal& src,
-    StringVal* dst) {
-  const AvgState* src_struct = reinterpret_cast<const AvgState*>(src.ptr);
-  DCHECK(dst->ptr != NULL);
-  DCHECK_EQ(sizeof(AvgState), dst->len);
-  AvgState* dst_struct = reinterpret_cast<AvgState*>(dst->ptr);
-  dst_struct->sum += src_struct->sum;
-  dst_struct->count += src_struct->count;
-}
-
-DoubleVal AggregateFunctions::AvgGetValue(FunctionContext* ctx, const StringVal& src) {
-  AvgState* val_struct = reinterpret_cast<AvgState*>(src.ptr);
-  if (val_struct->count == 0) return DoubleVal::null();
-  return DoubleVal(val_struct->sum / val_struct->count);
-}
-
-DoubleVal AggregateFunctions::AvgFinalize(FunctionContext* ctx, const StringVal& src) {
-  DoubleVal result = AvgGetValue(ctx, src);
-  ctx->Free(src.ptr);
-  return result;
-}
-
-void AggregateFunctions::TimestampAvgUpdate(FunctionContext* ctx,
-    const TimestampVal& src, StringVal* dst) {
-  if (src.is_null) return;
-  DCHECK(dst->ptr != NULL);
-  DCHECK_EQ(sizeof(AvgState), dst->len);
-  AvgState* avg = reinterpret_cast<AvgState*>(dst->ptr);
-  double val = TimestampValue::FromTimestampVal(src);
-  avg->sum += val;
-  ++avg->count;
-}
-
-void AggregateFunctions::TimestampAvgRemove(FunctionContext* ctx,
-    const TimestampVal& src, StringVal* dst) {
-  if (src.is_null) return;
-  DCHECK(dst->ptr != NULL);
-  DCHECK_EQ(sizeof(AvgState), dst->len);
-  AvgState* avg = reinterpret_cast<AvgState*>(dst->ptr);
-=======
->>>>>>> e48c2b48
   double val = TimestampValue::FromTimestampVal(src);
   avg->sum -= val;
   --avg->count;
@@ -1081,19 +1026,11 @@
   }
 }
 
-<<<<<<< HEAD
-BigIntVal AggregateFunctions::HllFinalize(FunctionContext* ctx, const StringVal& src) {
-  DCHECK(!src.is_null);
-  DCHECK_EQ(src.len, HLL_LEN);
-
-  const int num_streams = HLL_LEN;
-=======
 uint64_t AggregateFunctions::HllFinalEstimate(const uint8_t* buckets,
     int32_t num_buckets) {
   DCHECK_NOTNULL(buckets);
   DCHECK_EQ(num_buckets, HLL_LEN);
 
->>>>>>> e48c2b48
   // Empirical constants for the algorithm.
   float alpha = 0;
   if (HLL_LEN == 16) {
@@ -1121,12 +1058,7 @@
     // linear counting.
     estimate = HLL_LEN * log(static_cast<float>(HLL_LEN) / num_zero_registers);
   }
-  ctx->Free(src.ptr);
-  return estimate;
-}
-
-<<<<<<< HEAD
-=======
+
   return estimate;
 }
 
@@ -1137,7 +1069,6 @@
   return estimate;
 }
 
->>>>>>> e48c2b48
 // An implementation of a simple single pass variance algorithm. A standard UDA must
 // be single pass (i.e. does not scan the table more than once), so the most canonical
 // two pass approach is not practical.
