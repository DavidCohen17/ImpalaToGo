--- conflicted
+++ resolved
@@ -1624,13 +1624,10 @@
       "                                                                             "
       "                        ", ColumnType::CreateCharType(255));
 
-<<<<<<< HEAD
-=======
   TestStringValue("CASE cast('1.1' as char(3)) when cast('1.1' as char(3)) then "
       "cast('1' as char(1)) when cast('2.22' as char(4)) then "
       "cast('2' as char(1)) else cast('3' as char(1)) end", "1");
 
->>>>>>> e48c2b48
   // Test maximum VARCHAR value
   char query[ColumnType::MAX_VARCHAR_LENGTH + 1024];
   char big_str[ColumnType::MAX_VARCHAR_LENGTH+1];
