--- conflicted
+++ resolved
@@ -17,10 +17,7 @@
 #include <boost/date_time/time_zone_base.hpp>
 #include <boost/date_time/local_time/local_time.hpp>
 #include <boost/algorithm/string.hpp>
-<<<<<<< HEAD
-=======
 #include <gutil/strings/substitute.h>
->>>>>>> e48c2b48
 
 #include "exprs/timestamp-functions.h"
 #include "exprs/expr.h"
@@ -42,11 +39,7 @@
 using namespace boost::gregorian;
 using namespace impala_udf;
 using namespace std;
-<<<<<<< HEAD
-using namespace impala_udf;
-=======
 using namespace strings;
->>>>>>> e48c2b48
 
 namespace impala {
 
@@ -304,21 +297,13 @@
 }
 
 template <bool ISADD, class VALTYPE, class UNIT>
-<<<<<<< HEAD
-TimestampVal TimestampFunctions::DateAddSub(FunctionContext* contenxt,
-=======
 TimestampVal TimestampFunctions::DateAddSub(FunctionContext* context,
->>>>>>> e48c2b48
     const TimestampVal& ts_val, const VALTYPE& count) {
   if (ts_val.is_null || count.is_null) return TimestampVal::null();
   const TimestampValue& ts_value = TimestampValue::FromTimestampVal(ts_val);
 
   if (ts_value.get_date().is_special()) return TimestampVal::null();
   UNIT unit(count.val);
-<<<<<<< HEAD
-  TimestampValue value((ISADD ? ts_value.get_date() + unit : ts_value.get_date() - unit),
-      ts_value.get_time());
-=======
   TimestampValue value;
   try {
     // Adding/subtracting boost::gregorian::dates can throw (via constructing a new date)
@@ -330,7 +315,6 @@
         ISADD ? "add" : "subtract", count.val, e.what()).c_str());
     return TimestampVal::null();
   }
->>>>>>> e48c2b48
   TimestampVal return_val;
   value.ToTimestampVal(&return_val);
   return return_val;
