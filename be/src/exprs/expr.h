// Copyright 2012 Cloudera Inc.
//
// Licensed under the Apache License, Version 2.0 (the "License");
// you may not use this file except in compliance with the License.
// You may obtain a copy of the License at
//
// http://www.apache.org/licenses/LICENSE-2.0
//
// Unless required by applicable law or agreed to in writing, software
// distributed under the License is distributed on an "AS IS" BASIS,
// WITHOUT WARRANTIES OR CONDITIONS OF ANY KIND, either express or implied.
// See the License for the specific language governing permissions and
// limitations under the License.


// --- Terminology:
//
// Compute function: The function that, given a row, performs the computation of an expr
// and produces a scalar result. This function evaluates the necessary child arguments by
// calling their compute functions, then performs whatever computation is necessary on the
// arguments (e.g. calling a UDF with the child arguments). All compute functions take
// arguments (ExprContext*, TupleRow*). The return type is a *Val (i.e. a subclass of
// AnyVal). Thus, a single expression will implement a compute function for every return
// type it supports.
//
// UDX: user-defined X. E.g., user-defined function, user-defined aggregate. Something
// that is written by an external user.
//
// Scalar function call: An expr that returns a single scalar value and can be implemented
// using the UDF interface. Note that this includes builtins, which although not being
// user-defined still use the same interface as UDFs (i.e., they are implemented as
// functions with signature "*Val (FunctionContext*, *Val, *Val...)").
//
// Aggregate function call: a UDA or builtin aggregate function.
//
// --- Expr overview:
//
// The Expr superclass defines a virtual Get*Val() compute function for each possible
// return type (GetBooleanVal(), GetStringVal(), etc). Expr subclasses implement the
// Get*Val() functions associated with their possible return types; for many Exprs this
// will be a single function. These functions are generally cross-compiled to both native
// and IR libraries. In the interpreted path, the native compute functions are run as-is.
//
// For the codegen path, Expr defines a virtual method GetCodegendComputeFn() that returns
// the Function* of the expr's compute function. Note that we do not need a separate
// GetCodegendComputeFn() for each type.
//
// Only short-circuited operators (e.g. &&, ||) and other special functions like literals
// must implement custom Get*Val() compute functions. Scalar function calls use the
// generic compute functions implemented by ScalarFnCall(). For cross-compiled compute
// functions, GetCodegendComputeFn() can use ReplaceChildCallsComputeFn(), which takes a
// cross-compiled IR Get*Val() function, pulls out any calls to the children's Get*Val()
// functions (which we identify via the Get*Val() static wrappers), and replaces them with
// the codegen'd version of that function. This allows us to write a single function for
// both the interpreted and codegen paths.
//
// --- Expr users (e.g. exec nodes):
//
// A typical usage pattern will look something like:
// 1. Expr::CreateExprTrees()
// 2. Expr::Prepare()
// 3. Expr::Open()
// 4. Expr::Clone() [for multi-threaded execution]
// 5. Evaluate exprs via Get*Val() calls
// 6. Expr::Close() [called once per ExprContext, including clones]
//
// Expr users should use the static Get*Val() wrapper functions to evaluate exprs,
// cross-compile the resulting function, and use ReplaceGetValCalls() to create the
// codegen'd function. See the comments on these functions for more details. This is a
// similar pattern to that used by the cross-compiled compute functions.
//
// TODO:
// - Fix codegen compile time
// - Fix perf regressions via extra optimization passes + patching LLVM

#ifndef IMPALA_EXPRS_EXPR_H
#define IMPALA_EXPRS_EXPR_H

#include <string>
#include <vector>

#include "common/status.h"
#include "impala-ir/impala-ir-functions.h"
#include "runtime/descriptors.h"
#include "runtime/decimal-value.h"
#include "runtime/lib-cache.h"
#include "runtime/raw-value.h"
#include "runtime/tuple.h"
#include "runtime/tuple-row.h"
#include "runtime/string-value.h"
#include "runtime/timestamp-value.h"
#include "udf/udf.h"

using namespace impala_udf;

namespace llvm {
  class BasicBlock;
  class Function;
  class Type;
  class Value;
};

namespace impala {

class Expr;
class IsNullExpr;
class LlvmCodeGen;
class ObjectPool;
class RowDescriptor;
class RuntimeState;
class TColumnValue;
class TExpr;
class TExprNode;

// This is the superclass of all expr evaluation nodes.
class Expr {
 public:
  virtual ~Expr();

  // Virtual compute functions for each *Val type. Each Expr subclass should implement the
  // functions for the return type(s) it supports. For example, a boolean function will
  // only implement GetBooleanVal(). Some Exprs, like Literal, have many possible return
  // types and will implement multiple Get*Val() functions.
  virtual BooleanVal GetBooleanVal(ExprContext* context, TupleRow*);
  virtual TinyIntVal GetTinyIntVal(ExprContext* context, TupleRow*);
  virtual SmallIntVal GetSmallIntVal(ExprContext* context, TupleRow*);
  virtual IntVal GetIntVal(ExprContext* context, TupleRow*);
  virtual BigIntVal GetBigIntVal(ExprContext* context, TupleRow*);
  virtual FloatVal GetFloatVal(ExprContext* context, TupleRow*);
  virtual DoubleVal GetDoubleVal(ExprContext* context, TupleRow*);
  virtual StringVal GetStringVal(ExprContext* context, TupleRow*);
  virtual TimestampVal GetTimestampVal(ExprContext* context, TupleRow*);
  virtual DecimalVal GetDecimalVal(ExprContext* context, TupleRow*);

  // Get the number of digits after the decimal that should be displayed for this
  // value. Returns -1 if no scale has been specified (currently the scale is only set for
  // doubles set by RoundUpTo). GetValue() must have already been called.
  // TODO: is this still necessary?
  int output_scale() const { return output_scale_; }

  void AddChild(Expr* expr) { children_.push_back(expr); }
  Expr* GetChild(int i) const { return children_[i]; }
  int GetNumChildren() const { return children_.size(); }

  const ColumnType& type() const { return type_; }
  bool is_slotref() const { return is_slotref_; }

  const std::vector<Expr*>& children() const { return children_; }

  // Returns true if expr doesn't contain slotrefs, ie, can be evaluated
  // with GetValue(NULL). The default implementation returns true if all of
  // the children are constant.
  virtual bool IsConstant() const;

  // Returns the slots that are referenced by this expr tree in 'slot_ids'.
  // Returns the number of slots added to the vector
  virtual int GetSlotIds(std::vector<SlotId>* slot_ids) const;

  // Create expression tree from the list of nodes contained in texpr within 'pool'.
  // Returns the root of expression tree in 'expr' and the corresponding ExprContext in
  // 'ctx'.
  static Status CreateExprTree(ObjectPool* pool, const TExpr& texpr, ExprContext** ctx);

  // Creates vector of ExprContexts containing exprs from the given vector of
  // TExprs within 'pool'.  Returns an error if any of the individual conversions caused
  // an error, otherwise OK.
  static Status CreateExprTrees(ObjectPool* pool, const std::vector<TExpr>& texprs,
      std::vector<ExprContext*>* ctxs);

  // Convenience function for preparing multiple expr trees.
<<<<<<< HEAD
  // If 'tracker' is provided, it will be used rather than the default UDF tracker from
  // 'state'. This is used for testing.
  static Status Prepare(const std::vector<ExprContext*>& ctxs, RuntimeState* state,
                        const RowDescriptor& row_desc, MemTracker* tracker = NULL);
=======
  // Allocations from 'ctxs' will be counted against 'tracker'.
  static Status Prepare(const std::vector<ExprContext*>& ctxs, RuntimeState* state,
                        const RowDescriptor& row_desc, MemTracker* tracker);
>>>>>>> e48c2b48

  // Convenience function for opening multiple expr trees.
  static Status Open(const std::vector<ExprContext*>& ctxs, RuntimeState* state);

  // Clones each ExprContext for multiple expr trees. 'new_ctxs' should be an
  // empty vector, and a clone of each context in 'ctxs' will be added to it.
  // The new ExprContexts are created in state->obj_pool().
  static Status Clone(const std::vector<ExprContext*>& ctxs, RuntimeState* state,
                      std::vector<ExprContext*>* new_ctxs);

  // Convenience function for closing multiple expr trees.
  static void Close(const std::vector<ExprContext*>& ctxs, RuntimeState* state);

  // Create a new literal expr of 'type' with initial 'data'.
  // data should match the ColumnType (i.e. type == TYPE_INT, data is a int*)
  // The new Expr will be allocated from the pool.
  static Expr* CreateLiteral(ObjectPool* pool, const ColumnType& type, void* data);

  // Create a new literal expr of 'type' by parsing the string.
  // NULL will be returned if the string and type are not compatible.
  // The new Expr will be allocated from the pool.
  static Expr* CreateLiteral(ObjectPool* pool, const ColumnType& type,
      const std::string&);

  // Computes a memory efficient layout for storing the results of evaluating 'exprs'
  // Returns the number of bytes necessary to store all the results and offsets
  // where the result for each expr should be stored.
  // Variable length types are guaranteed to be at the end and 'var_result_begin'
  // will be set the beginning byte offset where variable length results begin.
  // 'var_result_begin' will be set to -1 if there are no variable len types.
  static int ComputeResultsLayout(const std::vector<Expr*>& exprs,
      std::vector<int>* offsets, int* var_result_begin);
  static int ComputeResultsLayout(const std::vector<ExprContext*>& ctxs,
      std::vector<int>* offsets, int* var_result_begin);

  // Returns an llvm::Function* with signature:
  // <subclass of AnyVal> ComputeFn(ExprContext* context, TupleRow* row)
  //
  // The function should evaluate this expr over 'row' and return the result as the
  // appropriate type of AnyVal.
  virtual Status GetCodegendComputeFn(RuntimeState* state, llvm::Function** fn) = 0;

  // If this expr is constant, evaluates the expr with no input row argument and returns
  // the output. Returns NULL if the argument is not constant. The returned AnyVal* is
  // owned by this expr. This should only be called after Open() has been called on this
  // expr.
  virtual AnyVal* GetConstVal(ExprContext* context);

  virtual std::string DebugString() const;
  static std::string DebugString(const std::vector<Expr*>& exprs);
  static std::string DebugString(const std::vector<ExprContext*>& ctxs);

  // The builtin functions are not called from anywhere in the code and the
  // symbols are therefore not included in the binary. We call these functions
  // by using dlsym. The compiler must think this function is callable to
  // not strip these symbols.
  static void InitBuiltinsDummy();

  static const char* LLVM_CLASS_NAME;

 protected:
  friend class AggFnEvaluator;
  friend class CastExpr;
  friend class ComputeFunctions;
  friend class DecimalFunctions;
  friend class DecimalLliteral;
  friend class DecimalOperators;
  friend class MathFunctions;
  friend class StringFunctions;
  friend class TimestampFunctions;
  friend class ConditionalFunctions;
  friend class UtilityFunctions;
  friend class CaseExpr;
  friend class InPredicate;
  friend class FunctionCall;
  friend class ScalarFnCall;

  Expr(const ColumnType& type, bool is_slotref = false);
  Expr(const TExprNode& node, bool is_slotref = false);

  // Initializes this expr instance for execution. This does not include initializing
  // state in the ExprContext; 'context' should only be used to register a FunctionContext
  // via RegisterFunctionContext(). Any IR functions must be generated here.
  //
  // Subclasses overriding this function should call Expr::Prepare() to recursively call
  // Prepare() on the expr tree.
  virtual Status Prepare(RuntimeState* state, const RowDescriptor& row_desc,
                         ExprContext* context);

  // Initializes 'context' for execution. If scope if FRAGMENT_LOCAL, both fragment- and
  // thread-local state should be initialized. Otherwise, if scope is THREAD_LOCAL, only
  // thread-local state should be initialized.
  //
  // Subclasses overriding this function should call Expr::Open() to recursively call
  // Open() on the expr tree.
  virtual Status Open(RuntimeState* state, ExprContext* context,
      FunctionContext::FunctionStateScope scope = FunctionContext::FRAGMENT_LOCAL);

  // Subclasses overriding this function should call Expr::Close().
  //
  // If scope if FRAGMENT_LOCAL, both fragment- and thread-local state should be torn
  // down. Otherwise, if scope is THREAD_LOCAL, only thread-local state should be torn
  // down.
  virtual void Close(RuntimeState* state, ExprContext* context,
      FunctionContext::FunctionStateScope scope = FunctionContext::FRAGMENT_LOCAL);

  // Cache entry for the library implementing this function.
  LibCache::LibCacheEntry* cache_entry_;

  // Function description.
  TFunction fn_;

  // recognize if this node is a slotref in order to speed up GetValue()
  const bool is_slotref_;
  // analysis is done, types are fixed at this point
  const ColumnType type_;
  std::vector<Expr*> children_;
  int output_scale_;

  // Index to pass to ExprContext::fn_context() to retrieve this expr's FunctionContext.
  // Set in RegisterFunctionContext(). -1 if this expr does not need a FunctionContext and
  // doesn't call RegisterFunctionContext().
  int context_index_;

  // Cached codegened compute function. Exprs should set this in GetCodegendComputeFn().
  llvm::Function* ir_compute_fn_;

  // If this expr is constant, this will store and cache the value generated by
  // GetConstVal().
  boost::scoped_ptr<AnyVal> constant_val_;

  // Helper function that calls ctx->Register(), sets context_index_, and returns the
  // registered FunctionContext.
  FunctionContext* RegisterFunctionContext(
      ExprContext* ctx, RuntimeState* state, int varargs_buffer_size = 0);

  // Helper function to create an empty Function* with the appropriate signature to be
  // returned by GetCodegendComputeFn(). 'name' is the name of the returned Function*. The
  // arguments to the function are returned in 'args'.
  llvm::Function* CreateIrFunctionPrototype(LlvmCodeGen* codegen, const std::string& name,
                                            llvm::Value* (*args)[2]);

  // Generates an IR compute function that calls the appropriate interpreted Get*Val()
  // compute function.
  //
  // This is useful for builtins that can't be implemented with the UDF interface
  // (e.g. functions that need short-circuiting) and that don't have custom codegen
  // functions that use the IRBuilder. It doesn't provide any performance benefit over the
  // interpreted path.
  // TODO: this should be replaced with fancier xcompiling infrastructure
  Status GetCodegendComputeFnWrapper(RuntimeState* state, llvm::Function** fn);

  // Returns the IR version of the static Get*Val() wrapper function corresponding to
  // 'type'. This is used for calling interpreted Get*Val() functions from codegen'd
  // functions (e.g. in ScalarFnCall() when codegen is disabled).
  llvm::Function* GetStaticGetValWrapper(ColumnType type, LlvmCodeGen* codegen);

  // Simple debug string that provides no expr subclass-specific information
  std::string DebugString(const std::string& expr_name) const {
    std::stringstream out;
    out << expr_name << "(" << DebugString() << ")";
    return out.str();
  }

 private:
  friend class ExprContext;
  friend class ExprTest;

  // Create a new Expr based on texpr_node.node_type within 'pool'.
  static Status CreateExpr(ObjectPool* pool, const TExprNode& texpr_node, Expr** expr);

  // Creates an expr tree for the node rooted at 'node_idx' via depth-first traversal.
  // parameters
  //   nodes: vector of thrift expression nodes to be translated
  //   parent: parent of node at node_idx (or NULL for node_idx == 0)
  //   node_idx:
  //     in: root of TExprNode tree
  //     out: next node in 'nodes' that isn't part of tree
  //   root_expr: out: root of constructed expr tree
  //   ctx: out: context of constructed expr tree
  // return
  //   status.ok() if successful
  //   !status.ok() if tree is inconsistent or corrupt
  static Status CreateTreeFromThrift(ObjectPool* pool,
      const std::vector<TExprNode>& nodes, Expr* parent, int* node_idx,
      Expr** root_expr, ExprContext** ctx);

  // Static wrappers around the virtual Get*Val() functions. Calls the appropriate
  // Get*Val() function on expr, passing it the context and row arguments.
  //
  // These are used to call Get*Val() functions from generated functions, since I don't
  // know how to call virtual functions directly. GetStaticGetValWrapper() returns the IR
  // function of the appropriate wrapper function.
  static BooleanVal GetBooleanVal(Expr* expr, ExprContext* context, TupleRow* row);
  static TinyIntVal GetTinyIntVal(Expr* expr, ExprContext* context, TupleRow* row);
  static SmallIntVal GetSmallIntVal(Expr* expr, ExprContext* context, TupleRow* row);
  static IntVal GetIntVal(Expr* expr, ExprContext* context, TupleRow* row);
  static BigIntVal GetBigIntVal(Expr* expr, ExprContext* context, TupleRow* row);
  static FloatVal GetFloatVal(Expr* expr, ExprContext* context, TupleRow* row);
  static DoubleVal GetDoubleVal(Expr* expr, ExprContext* context, TupleRow* row);
  static StringVal GetStringVal(Expr* expr, ExprContext* context, TupleRow* row);
  static TimestampVal GetTimestampVal(Expr* expr, ExprContext* context, TupleRow* row);
  static DecimalVal GetDecimalVal(Expr* expr, ExprContext* context, TupleRow* row);
};

}

#endif<|MERGE_RESOLUTION|>--- conflicted
+++ resolved
@@ -168,16 +168,9 @@
       std::vector<ExprContext*>* ctxs);
 
   // Convenience function for preparing multiple expr trees.
-<<<<<<< HEAD
-  // If 'tracker' is provided, it will be used rather than the default UDF tracker from
-  // 'state'. This is used for testing.
-  static Status Prepare(const std::vector<ExprContext*>& ctxs, RuntimeState* state,
-                        const RowDescriptor& row_desc, MemTracker* tracker = NULL);
-=======
   // Allocations from 'ctxs' will be counted against 'tracker'.
   static Status Prepare(const std::vector<ExprContext*>& ctxs, RuntimeState* state,
                         const RowDescriptor& row_desc, MemTracker* tracker);
->>>>>>> e48c2b48
 
   // Convenience function for opening multiple expr trees.
   static Status Open(const std::vector<ExprContext*>& ctxs, RuntimeState* state);
