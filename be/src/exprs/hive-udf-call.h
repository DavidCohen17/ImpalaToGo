// Copyright 2012 Cloudera Inc.
//
// Licensed under the Apache License, Version 2.0 (the "License");
// you may not use this file except in compliance with the License.
// You may obtain a copy of the License at
//
// http://www.apache.org/licenses/LICENSE-2.0
//
// Unless required by applicable law or agreed to in writing, software
// distributed under the License is distributed on an "AS IS" BASIS,
// WITHOUT WARRANTIES OR CONDITIONS OF ANY KIND, either express or implied.
// See the License for the specific language governing permissions and
// limitations under the License.


#ifndef IMPALA_EXPRS_HIVE_UDF_CALL_H
#define IMPALA_EXPRS_HIVE_UDF_CALL_H

#include <string>
#include <boost/scoped_ptr.hpp>

#include "exprs/expr.h"

using namespace impala_udf;

namespace impala {

class TExprNode;
class RuntimeState;

// Executor for hive udfs using JNI. This works with the UdfExecutor on the
// java side which calls into the actual UDF.
//
// To minimize the JNI overhead, we eliminate as many copies as possible and
// share memory between the native side and java side. Memory in the native heap
// can be read with no issues from java but not vice versa (ptrs in the java heap
// move). Also, JNI calls are cheaper for function calls with no arguments and
// no return value (void).
//
// During Prepare(), we allocate an input buffer that is big enough to store
// all of the inputs (i.e. the slot size). This buffer is passed to the UdfExecutor
// in the constructor. During Evaluate(), the input buffer is populated and
// the UdfExecutor.evaluate() method is called via JNI. For input arguments,
// strings don't need to be treated any differently. The java side can parse
// the ptr and length from the StringValue and then read the ptr directly.
//
// For return values that are fixed size (i.e. not strings), we allocate an
// output buffer in Prepare(). This is also passed to the UdfExecutor in the
// constructor. The UdfExecutor writes to it directly during evaluate().
//
// For strings, we pass a StringValue sized output buffer to the FE. The address
// of the StringValue does not change. When the FE writes the string result, it
// populates the StringValue with the buffer it allocated from its native heap.
// The BE reads the StringValue as normal.
//
// If the UDF ran into an error, the FE throws an exception.
class HiveUdfCall : public Expr {
 public:
  virtual Status Prepare(RuntimeState* state, const RowDescriptor& row_desc,
                         ExprContext* ctx);
  virtual Status Open(RuntimeState* state, ExprContext* context,
      FunctionContext::FunctionStateScope scope = FunctionContext::FRAGMENT_LOCAL);
  virtual void Close(RuntimeState* state, ExprContext* context,
      FunctionContext::FunctionStateScope scope = FunctionContext::FRAGMENT_LOCAL);

  virtual BooleanVal GetBooleanVal(ExprContext* ctx, TupleRow*);
  virtual TinyIntVal GetTinyIntVal(ExprContext* ctx, TupleRow*);
  virtual SmallIntVal GetSmallIntVal(ExprContext* ctx, TupleRow*);
  virtual IntVal GetIntVal(ExprContext* ctx, TupleRow*);
  virtual BigIntVal GetBigIntVal(ExprContext* ctx, TupleRow*);
  virtual FloatVal GetFloatVal(ExprContext* ctx, TupleRow*);
  virtual DoubleVal GetDoubleVal(ExprContext* ctx, TupleRow*);
  virtual StringVal GetStringVal(ExprContext* ctx, TupleRow*);
  virtual TimestampVal GetTimestampVal(ExprContext* ctx, TupleRow*);
  virtual DecimalVal GetDecimalVal(ExprContext* ctx, TupleRow*);

  virtual Status GetCodegendComputeFn(RuntimeState* state, llvm::Function** fn);

 protected:
  friend class Expr;
  friend class StringFunctions;

  HiveUdfCall(const TExprNode& node);
  virtual std::string DebugString() const;

 private:
<<<<<<< HEAD
=======
  // Evalutes the UDF over row. Returns the result as an AnyVal. This function
  // never returns NULL but rather an AnyVal object with is_null set to true on
  // error.
>>>>>>> e48c2b48
  AnyVal* Evaluate(ExprContext* ctx, TupleRow* row);

  // The path on the local FS to the UDF's jar
  std::string local_location_;

  // input_byte_offsets_[i] is the byte offset child ith's input argument should
  // be written to.
  std::vector<int> input_byte_offsets_;

  // The size of the buffer for passing in input arguments.
  int input_buffer_size_;
};

}

#endif<|MERGE_RESOLUTION|>--- conflicted
+++ resolved
@@ -84,12 +84,9 @@
   virtual std::string DebugString() const;
 
  private:
-<<<<<<< HEAD
-=======
   // Evalutes the UDF over row. Returns the result as an AnyVal. This function
   // never returns NULL but rather an AnyVal object with is_null set to true on
   // error.
->>>>>>> e48c2b48
   AnyVal* Evaluate(ExprContext* ctx, TupleRow* row);
 
   // The path on the local FS to the UDF's jar
