// Copyright 2012 Cloudera Inc.
//
// Licensed under the Apache License, Version 2.0 (the "License");
// you may not use this file except in compliance with the License.
// You may obtain a copy of the License at
//
// http://www.apache.org/licenses/LICENSE-2.0
//
// Unless required by applicable law or agreed to in writing, software
// distributed under the License is distributed on an "AS IS" BASIS,
// WITHOUT WARRANTIES OR CONDITIONS OF ANY KIND, either express or implied.
// See the License for the specific language governing permissions and
// limitations under the License.

#include "exprs/agg-fn-evaluator.h"

#include <sstream>

#include "codegen/llvm-codegen.h"
#include "common/logging.h"
#include "exec/aggregation-node.h"
#include "exprs/aggregate-functions.h"
#include "exprs/expr-context.h"
#include "exprs/anyval-util.h"
#include "runtime/lib-cache.h"
#include "runtime/runtime-state.h"
#include "udf/udf-internal.h"
#include "util/debug-util.h"

#include <thrift/protocol/TDebugProtocol.h>

using namespace impala;
using namespace impala_udf;
using namespace llvm;
using namespace std;

// typedef for builtin aggregate functions. Unfortunately, these type defs don't
// really work since the actual builtin is implemented not in terms of the base
// AnyVal* type. Due to this, there are lots of casts when we use these typedefs.
// TODO: these typedefs exists as wrappers to go from (TupleRow, Tuple) to the
// types the aggregation functions need. This needs to be done with codegen instead.
typedef void (*InitFn)(FunctionContext*, AnyVal*);
typedef void (*UpdateFn0)(FunctionContext*, AnyVal*);
typedef void (*UpdateFn1)(FunctionContext*, const AnyVal&, AnyVal*);
typedef void (*UpdateFn2)(FunctionContext*, const AnyVal&, const AnyVal&, AnyVal*);
typedef void (*UpdateFn3)(FunctionContext*, const AnyVal&, const AnyVal&,
    const AnyVal&, AnyVal*);
typedef void (*UpdateFn4)(FunctionContext*, const AnyVal&, const AnyVal&,
    const AnyVal&, const AnyVal&, AnyVal*);
typedef void (*UpdateFn5)(FunctionContext*, const AnyVal&, const AnyVal&,
    const AnyVal&, const AnyVal&, const AnyVal&, AnyVal*);
typedef void (*UpdateFn6)(FunctionContext*, const AnyVal&, const AnyVal&,
    const AnyVal&, const AnyVal&, const AnyVal&, const AnyVal&, AnyVal*);
typedef void (*UpdateFn7)(FunctionContext*, const AnyVal&, const AnyVal&,
    const AnyVal&, const AnyVal&, const AnyVal&, const AnyVal&, const AnyVal&, AnyVal*);
typedef void (*UpdateFn8)(FunctionContext*, const AnyVal&, const AnyVal&,
    const AnyVal&, const AnyVal&, const AnyVal&, const AnyVal&, const AnyVal&,
    const AnyVal&, AnyVal*);
typedef StringVal (*SerializeFn)(FunctionContext*, const StringVal&);
typedef AnyVal (*GetValueFn)(FunctionContext*, const AnyVal&);
typedef AnyVal (*FinalizeFn)(FunctionContext*, const AnyVal&);

Status AggFnEvaluator::Create(ObjectPool* pool, const TExpr& desc,
    AggFnEvaluator** result) {
  return Create(pool, desc, false, result);
}

Status AggFnEvaluator::Create(ObjectPool* pool, const TExpr& desc,
    bool is_analytic_fn, AggFnEvaluator** result) {
  DCHECK_GT(desc.nodes.size(), 0);
  *result = pool->Add(new AggFnEvaluator(desc.nodes[0], is_analytic_fn));
  int node_idx = 0;
  for (int i = 0; i < desc.nodes[0].num_children; ++i) {
    ++node_idx;
    Expr* expr = NULL;
    ExprContext* ctx = NULL;
    RETURN_IF_ERROR(Expr::CreateTreeFromThrift(
        pool, desc.nodes, NULL, &node_idx, &expr, &ctx));
    (*result)->input_expr_ctxs_.push_back(ctx);
  }
  return Status::OK;
}

AggFnEvaluator::AggFnEvaluator(const TExprNode& desc, bool is_analytic_fn)
  : fn_(desc.fn),
    is_merge_(desc.agg_expr.is_merge_agg),
    is_analytic_fn_(is_analytic_fn),
    intermediate_slot_desc_(NULL),
    output_slot_desc_(NULL),
    cache_entry_(NULL),
    init_fn_(NULL),
    update_fn_(NULL),
    remove_fn_(NULL),
    merge_fn_(NULL),
    serialize_fn_(NULL),
    get_value_fn_(NULL),
    finalize_fn_(NULL) {
  DCHECK(desc.fn.__isset.aggregate_fn);
  DCHECK(desc.node_type == TExprNodeType::AGGREGATE_EXPR);
  // TODO: remove. See comment with AggregationOp
  if (fn_.name.function_name == "count") {
    agg_op_ = COUNT;
  } else if (fn_.name.function_name == "min") {
    agg_op_ = MIN;
  } else if (fn_.name.function_name == "max") {
    agg_op_ = MAX;
  } else if (fn_.name.function_name == "sum") {
    agg_op_ = SUM;
  } else if (fn_.name.function_name == "avg") {
    agg_op_ = AVG;
<<<<<<< HEAD
  } else if (fn_.name.function_name == "ndv") {
=======
  } else if (fn_.name.function_name == "ndv" ||
      fn_.name.function_name == "ndv_no_finalize") {
>>>>>>> e48c2b48
    agg_op_ = NDV;
  } else {
    agg_op_ = OTHER;
  }
}

AggFnEvaluator::~AggFnEvaluator() {
  DCHECK(cache_entry_ == NULL) << "Need to call Close()";
}

Status AggFnEvaluator::Prepare(RuntimeState* state, const RowDescriptor& desc,
      const SlotDescriptor* intermediate_slot_desc,
      const SlotDescriptor* output_slot_desc,
      MemPool* agg_fn_pool, FunctionContext** agg_fn_ctx) {
  DCHECK(intermediate_slot_desc != NULL);
<<<<<<< HEAD
  DCHECK(intermediate_slot_desc_ == NULL);
  intermediate_slot_desc_ = intermediate_slot_desc;
=======
  DCHECK_EQ(intermediate_slot_desc->type().type,
      ColumnType(fn_.aggregate_fn.intermediate_type).type);
  DCHECK(intermediate_slot_desc_ == NULL);
  intermediate_slot_desc_ = intermediate_slot_desc;

>>>>>>> e48c2b48
  DCHECK(output_slot_desc != NULL);
  DCHECK_EQ(output_slot_desc->type().type, ColumnType(fn_.ret_type).type);
  DCHECK(output_slot_desc_ == NULL);
  output_slot_desc_ = output_slot_desc;

<<<<<<< HEAD
  RETURN_IF_ERROR(Expr::Prepare(input_expr_ctxs_, state, desc));
=======
  RETURN_IF_ERROR(
      Expr::Prepare(input_expr_ctxs_, state, desc, agg_fn_pool->mem_tracker()));
>>>>>>> e48c2b48

  ObjectPool* obj_pool = state->obj_pool();
  for (int i = 0; i < input_expr_ctxs_.size(); ++i) {
    staging_input_vals_.push_back(
        CreateAnyVal(obj_pool, input_expr_ctxs_[i]->root()->type()));
  }
  staging_intermediate_val_ = CreateAnyVal(obj_pool, intermediate_type());
  staging_merge_input_val_ = CreateAnyVal(obj_pool, intermediate_type());

  if (is_merge_) {
    DCHECK_EQ(staging_input_vals_.size(), 1) << "Merge should only have 1 input.";
  }

  // Load the function pointers. Merge is not required if this is evaluating an
  // analytic function.
  if (fn_.aggregate_fn.init_fn_symbol.empty() ||
      fn_.aggregate_fn.update_fn_symbol.empty() ||
      (!is_analytic_fn_ && fn_.aggregate_fn.merge_fn_symbol.empty())) {
    // This path is only for partially implemented builtins.
    DCHECK_EQ(fn_.binary_type, TFunctionBinaryType::BUILTIN);
    stringstream ss;
    ss << "Function " << fn_.name.function_name << " is not implemented.";
    return Status(ss.str());
  }

  RETURN_IF_ERROR(LibCache::instance()->GetSoFunctionPtr(
      fn_.hdfs_location, fn_.aggregate_fn.init_fn_symbol, &init_fn_, &cache_entry_));
  RETURN_IF_ERROR(LibCache::instance()->GetSoFunctionPtr(
      fn_.hdfs_location, fn_.aggregate_fn.update_fn_symbol, &update_fn_, &cache_entry_));

  // Merge() is not loaded if evaluating the agg fn as an analytic function.
  if (!is_analytic_fn_) {
    RETURN_IF_ERROR(LibCache::instance()->GetSoFunctionPtr(fn_.hdfs_location,
          fn_.aggregate_fn.merge_fn_symbol, &merge_fn_, &cache_entry_));
<<<<<<< HEAD
  }

  // Serialize(), GetValue(), Remove() and Finalize() are optional
  if (!fn_.aggregate_fn.serialize_fn_symbol.empty()) {
    RETURN_IF_ERROR(LibCache::instance()->GetSoFunctionPtr(
        fn_.hdfs_location, fn_.aggregate_fn.serialize_fn_symbol, &serialize_fn_,
        &cache_entry_));
  }
=======
  }

  // Serialize(), GetValue(), Remove() and Finalize() are optional
  if (!fn_.aggregate_fn.serialize_fn_symbol.empty()) {
    RETURN_IF_ERROR(LibCache::instance()->GetSoFunctionPtr(
        fn_.hdfs_location, fn_.aggregate_fn.serialize_fn_symbol, &serialize_fn_,
        &cache_entry_));
  }
>>>>>>> e48c2b48
  if (!fn_.aggregate_fn.get_value_fn_symbol.empty()) {
    RETURN_IF_ERROR(LibCache::instance()->GetSoFunctionPtr(
        fn_.hdfs_location, fn_.aggregate_fn.get_value_fn_symbol, &get_value_fn_,
        &cache_entry_));
  }
  if (!fn_.aggregate_fn.remove_fn_symbol.empty()) {
    RETURN_IF_ERROR(LibCache::instance()->GetSoFunctionPtr(
        fn_.hdfs_location, fn_.aggregate_fn.remove_fn_symbol, &remove_fn_,
        &cache_entry_));
  }
  if (!fn_.aggregate_fn.finalize_fn_symbol.empty()) {
    RETURN_IF_ERROR(LibCache::instance()->GetSoFunctionPtr(
        fn_.hdfs_location, fn_.aggregate_fn.finalize_fn_symbol, &finalize_fn_,
        &cache_entry_));
  }

  vector<FunctionContext::TypeDesc> arg_types;
  for (int i = 0; i < input_expr_ctxs_.size(); ++i) {
    arg_types.push_back(
        AnyValUtil::ColumnTypeToTypeDesc(input_expr_ctxs_[i]->root()->type()));
  }

  FunctionContext::TypeDesc intermediate_type =
      AnyValUtil::ColumnTypeToTypeDesc(intermediate_slot_desc_->type());
  FunctionContext::TypeDesc output_type =
       AnyValUtil::ColumnTypeToTypeDesc(output_slot_desc_->type());
  *agg_fn_ctx = FunctionContextImpl::CreateContext(
      state, agg_fn_pool, intermediate_type, output_type, arg_types);
  return Status::OK;
}

Status AggFnEvaluator::Open(RuntimeState* state, FunctionContext* agg_fn_ctx) {
  RETURN_IF_ERROR(Expr::Open(input_expr_ctxs_, state));
  // Now that we have opened all our input exprs, it is safe to evaluate any constant
  // values for the UDA's FunctionContext (we cannot evaluate exprs before calling Open()
  // on them).
  vector<AnyVal*> constant_args(input_expr_ctxs_.size());
  for (int i = 0; i < input_expr_ctxs_.size(); ++i) {
    constant_args[i] = input_expr_ctxs_[i]->root()->GetConstVal(input_expr_ctxs_[i]);
  }
  agg_fn_ctx->impl()->SetConstantArgs(constant_args);
  return Status::OK;
}

void AggFnEvaluator::Close(RuntimeState* state) {
  Expr::Close(input_expr_ctxs_, state);

  if (cache_entry_ != NULL) {
    LibCache::instance()->DecrementUseCount(cache_entry_);
    cache_entry_ = NULL;
  }
}

inline void AggFnEvaluator::SetDstSlot(FunctionContext* ctx, const AnyVal* src,
    const SlotDescriptor* dst_slot_desc, Tuple* dst) {
  if (src->is_null) {
    dst->SetNull(dst_slot_desc->null_indicator_offset());
    return;
  }

  dst->SetNotNull(dst_slot_desc->null_indicator_offset());
  void* slot = dst->GetSlot(dst_slot_desc->tuple_offset());
  switch (dst_slot_desc->type().type) {
    case TYPE_NULL:
      return;
    case TYPE_BOOLEAN:
      *reinterpret_cast<bool*>(slot) = reinterpret_cast<const BooleanVal*>(src)->val;
      return;
    case TYPE_TINYINT:
      *reinterpret_cast<int8_t*>(slot) = reinterpret_cast<const TinyIntVal*>(src)->val;
      return;
    case TYPE_SMALLINT:
      *reinterpret_cast<int16_t*>(slot) = reinterpret_cast<const SmallIntVal*>(src)->val;
      return;
    case TYPE_INT:
      *reinterpret_cast<int32_t*>(slot) = reinterpret_cast<const IntVal*>(src)->val;
      return;
    case TYPE_BIGINT:
      *reinterpret_cast<int64_t*>(slot) = reinterpret_cast<const BigIntVal*>(src)->val;
      return;
    case TYPE_FLOAT:
      *reinterpret_cast<float*>(slot) = reinterpret_cast<const FloatVal*>(src)->val;
      return;
    case TYPE_DOUBLE:
      *reinterpret_cast<double*>(slot) = reinterpret_cast<const DoubleVal*>(src)->val;
      return;
    case TYPE_STRING:
    case TYPE_VARCHAR:
      *reinterpret_cast<StringValue*>(slot) =
          StringValue::FromStringVal(*reinterpret_cast<const StringVal*>(src));
      return;
    case TYPE_CHAR:
      if (slot != reinterpret_cast<const StringVal*>(src)->ptr) {
        ctx->SetError("UDA should not set pointer of CHAR(N) intermediate");
      }
      return;
    case TYPE_TIMESTAMP:
      *reinterpret_cast<TimestampValue*>(slot) = TimestampValue::FromTimestampVal(
          *reinterpret_cast<const TimestampVal*>(src));
      return;
    case TYPE_DECIMAL:
      switch (dst_slot_desc->type().GetByteSize()) {
        case 4:
          *reinterpret_cast<int32_t*>(slot) =
              reinterpret_cast<const DecimalVal*>(src)->val4;
          return;
        case 8:
          *reinterpret_cast<int64_t*>(slot) =
              reinterpret_cast<const DecimalVal*>(src)->val8;
          return;
        case 16:
#if __BYTE_ORDER == __LITTLE_ENDIAN
          // On little endian, &val4, &val8, &val16 are the same address.
          // This code seems to trip up clang causing it to generate code that crashes.
          // Be careful when modifying this. See IMPALA-959 for more details.
          // I suspect an issue with xmm registers not reading from aligned memory.
          memcpy(slot, &reinterpret_cast<const DecimalVal*>(src)->val4,
              dst_slot_desc->type().GetByteSize());
#else
          DCHECK(false) << "Not implemented.";
#endif
          return;
        default:
          break;
      }
    default:
      DCHECK(false) << "NYI: " << dst_slot_desc->type();
  }
}

// This function would be replaced in codegen.
void AggFnEvaluator::Init(FunctionContext* agg_fn_ctx, Tuple* dst) {
  DCHECK(init_fn_ != NULL);
  if (intermediate_type().type == TYPE_CHAR) {
    // For type char, we want to initialize the staging_intermediate_val_ with
    // a pointer into the tuple (the UDA should not be allocating it).
    void* slot = dst->GetSlot(intermediate_slot_desc_->tuple_offset());
    StringVal* sv = reinterpret_cast<StringVal*>(staging_intermediate_val_);
    sv->is_null = dst->IsNull(intermediate_slot_desc_->null_indicator_offset());
    sv->ptr = reinterpret_cast<uint8_t*>(
        StringValue::CharSlotToPtr(slot, intermediate_type()));
    sv->len = intermediate_type().len;
  }
  reinterpret_cast<InitFn>(init_fn_)(agg_fn_ctx, staging_intermediate_val_);
  SetDstSlot(agg_fn_ctx, staging_intermediate_val_, intermediate_slot_desc_, dst);
  agg_fn_ctx->impl()->set_num_updates(0);
  agg_fn_ctx->impl()->set_num_removes(0);
<<<<<<< HEAD
}

static void SetAnyVal(const SlotDescriptor* desc, Tuple* tuple, AnyVal* dst) {
  bool is_null = tuple->IsNull(desc->null_indicator_offset());
  void* slot = NULL;
  if (!is_null) slot = tuple->GetSlot(desc->tuple_offset());
  AnyValUtil::SetAnyVal(slot, desc->type(), dst);
}

=======
}

static void SetAnyVal(const SlotDescriptor* desc, Tuple* tuple, AnyVal* dst) {
  bool is_null = tuple->IsNull(desc->null_indicator_offset());
  void* slot = NULL;
  if (!is_null) slot = tuple->GetSlot(desc->tuple_offset());
  AnyValUtil::SetAnyVal(slot, desc->type(), dst);
}

>>>>>>> e48c2b48
void AggFnEvaluator::Update(
    FunctionContext* agg_fn_ctx, TupleRow* row, Tuple* dst, void* fn) {
  if (fn == NULL) return;

  SetAnyVal(intermediate_slot_desc_, dst, staging_intermediate_val_);

  for (int i = 0; i < input_expr_ctxs_.size(); ++i) {
    void* src_slot = input_expr_ctxs_[i]->GetValue(row);
    AnyValUtil::SetAnyVal(
        src_slot, input_expr_ctxs_[i]->root()->type(), staging_input_vals_[i]);
  }

  // TODO: this part is not so good and not scalable. It can be replaced with
  // codegen but we can also consider leaving it for the first few cases for
  // debugging.
  switch (input_expr_ctxs_.size()) {
    case 0:
      reinterpret_cast<UpdateFn0>(fn)(agg_fn_ctx, staging_intermediate_val_);
      break;
    case 1:
      reinterpret_cast<UpdateFn1>(fn)(agg_fn_ctx,
          *staging_input_vals_[0], staging_intermediate_val_);
      break;
    case 2:
      reinterpret_cast<UpdateFn2>(fn)(agg_fn_ctx,
          *staging_input_vals_[0], *staging_input_vals_[1], staging_intermediate_val_);
      break;
    case 3:
      reinterpret_cast<UpdateFn3>(fn)(agg_fn_ctx,
          *staging_input_vals_[0], *staging_input_vals_[1],
          *staging_input_vals_[2], staging_intermediate_val_);
      break;
    case 4:
      reinterpret_cast<UpdateFn4>(fn)(agg_fn_ctx,
          *staging_input_vals_[0], *staging_input_vals_[1],
          *staging_input_vals_[2], *staging_input_vals_[3], staging_intermediate_val_);
      break;
    case 5:
      reinterpret_cast<UpdateFn5>(fn)(agg_fn_ctx,
          *staging_input_vals_[0], *staging_input_vals_[1],
          *staging_input_vals_[2], *staging_input_vals_[3],
          *staging_input_vals_[4], staging_intermediate_val_);
      break;
    case 6:
      reinterpret_cast<UpdateFn6>(fn)(agg_fn_ctx,
          *staging_input_vals_[0], *staging_input_vals_[1],
          *staging_input_vals_[2], *staging_input_vals_[3],
          *staging_input_vals_[4], *staging_input_vals_[5], staging_intermediate_val_);
      break;
    case 7:
      reinterpret_cast<UpdateFn7>(fn)(agg_fn_ctx,
          *staging_input_vals_[0], *staging_input_vals_[1],
          *staging_input_vals_[2], *staging_input_vals_[3],
          *staging_input_vals_[4], *staging_input_vals_[5],
          *staging_input_vals_[6], staging_intermediate_val_);
      break;
    case 8:
      reinterpret_cast<UpdateFn8>(fn)(agg_fn_ctx,
          *staging_input_vals_[0], *staging_input_vals_[1],
          *staging_input_vals_[2], *staging_input_vals_[3],
          *staging_input_vals_[4], *staging_input_vals_[5],
          *staging_input_vals_[6], *staging_input_vals_[7],
          staging_intermediate_val_);
      break;
    default:
      DCHECK(false) << "NYI";
  }
  SetDstSlot(agg_fn_ctx, staging_intermediate_val_, intermediate_slot_desc_, dst);
}

void AggFnEvaluator::Merge(FunctionContext* agg_fn_ctx, Tuple* src, Tuple* dst) {
  DCHECK(merge_fn_ != NULL);

  SetAnyVal(intermediate_slot_desc_, dst, staging_intermediate_val_);
  SetAnyVal(intermediate_slot_desc_, src, staging_merge_input_val_);

  // The merge fn always takes one input argument.
  reinterpret_cast<UpdateFn1>(merge_fn_)(agg_fn_ctx,
      *staging_merge_input_val_, staging_intermediate_val_);
  SetDstSlot(agg_fn_ctx, staging_intermediate_val_, intermediate_slot_desc_, dst);
}

void AggFnEvaluator::SerializeOrFinalize(FunctionContext* agg_fn_ctx, Tuple* src,
    const SlotDescriptor* dst_slot_desc, Tuple* dst, void* fn) {
  // No fn was given and the src and dst are identical. Nothing to be done.
  if (fn == NULL && src == dst) return;
  // src != dst means we are performing a Finalize(), so even if fn == null we
  // still must copy the value of the src slot into dst.

  bool src_slot_null = src->IsNull(intermediate_slot_desc_->null_indicator_offset());
  void* src_slot = NULL;
  if (!src_slot_null) src_slot = src->GetSlot(intermediate_slot_desc_->tuple_offset());

  // No fn was given but the src and dst tuples are different (doing a Finalize()).
  // Just copy the src slot into the dst tuple.
  if (fn == NULL) {
    DCHECK_EQ(intermediate_type(), dst_slot_desc->type());
    RawValue::Write(src_slot, dst, dst_slot_desc, NULL);
    return;
  }

  AnyValUtil::SetAnyVal(src_slot, intermediate_type(), staging_intermediate_val_);
  switch (dst_slot_desc->type().type) {
    case TYPE_BOOLEAN: {
      typedef BooleanVal(*Fn)(FunctionContext*, AnyVal*);
      BooleanVal v = reinterpret_cast<Fn>(fn)(agg_fn_ctx, staging_intermediate_val_);
      SetDstSlot(agg_fn_ctx, &v, dst_slot_desc, dst);
      break;
    }
    case TYPE_TINYINT: {
      typedef TinyIntVal(*Fn)(FunctionContext*, AnyVal*);
      TinyIntVal v = reinterpret_cast<Fn>(fn)(agg_fn_ctx, staging_intermediate_val_);
      SetDstSlot(agg_fn_ctx, &v, dst_slot_desc, dst);
      break;
    }
    case TYPE_SMALLINT: {
      typedef SmallIntVal(*Fn)(FunctionContext*, AnyVal*);
      SmallIntVal v = reinterpret_cast<Fn>(fn)(agg_fn_ctx, staging_intermediate_val_);
      SetDstSlot(agg_fn_ctx, &v, dst_slot_desc, dst);
      break;
    }
    case TYPE_INT: {
      typedef IntVal(*Fn)(FunctionContext*, AnyVal*);
      IntVal v = reinterpret_cast<Fn>(fn)(agg_fn_ctx, staging_intermediate_val_);
      SetDstSlot(agg_fn_ctx, &v, dst_slot_desc, dst);
      break;
    }
    case TYPE_BIGINT: {
      typedef BigIntVal(*Fn)(FunctionContext*, AnyVal*);
      BigIntVal v = reinterpret_cast<Fn>(fn)(agg_fn_ctx, staging_intermediate_val_);
      SetDstSlot(agg_fn_ctx, &v, dst_slot_desc, dst);
      break;
    }
    case TYPE_FLOAT: {
      typedef FloatVal(*Fn)(FunctionContext*, AnyVal*);
      FloatVal v = reinterpret_cast<Fn>(fn)(agg_fn_ctx, staging_intermediate_val_);
      SetDstSlot(agg_fn_ctx, &v, dst_slot_desc, dst);
      break;
    }
    case TYPE_DOUBLE: {
      typedef DoubleVal(*Fn)(FunctionContext*, AnyVal*);
      DoubleVal v = reinterpret_cast<Fn>(fn)(agg_fn_ctx, staging_intermediate_val_);
      SetDstSlot(agg_fn_ctx, &v, dst_slot_desc, dst);
      break;
    }
    case TYPE_STRING:
    case TYPE_VARCHAR: {
      typedef StringVal(*Fn)(FunctionContext*, AnyVal*);
      StringVal v = reinterpret_cast<Fn>(fn)(agg_fn_ctx, staging_intermediate_val_);
      SetDstSlot(agg_fn_ctx, &v, dst_slot_desc, dst);
      break;
    }
    case TYPE_DECIMAL: {
      typedef DecimalVal(*Fn)(FunctionContext*, AnyVal*);
      DecimalVal v = reinterpret_cast<Fn>(fn)(agg_fn_ctx, staging_intermediate_val_);
      SetDstSlot(agg_fn_ctx, &v, dst_slot_desc, dst);
      break;
    }
    case TYPE_TIMESTAMP: {
      typedef TimestampVal(*Fn)(FunctionContext*, AnyVal*);
      TimestampVal v = reinterpret_cast<Fn>(fn)(agg_fn_ctx, staging_intermediate_val_);
      SetDstSlot(agg_fn_ctx, &v, dst_slot_desc, dst);
      break;
    }
    default:
      DCHECK(false) << "NYI";
  }
}

string AggFnEvaluator::DebugString(const vector<AggFnEvaluator*>& exprs) {
  stringstream out;
  out << "[";
  for (int i = 0; i < exprs.size(); ++i) {
    out << (i == 0 ? "" : " ") << exprs[i]->DebugString();
  }
  out << "]";
  return out.str();
}

string AggFnEvaluator::DebugString() const {
  stringstream out;
  out << "AggFnEvaluator(op=" << agg_op_;
  for (int i = 0; i < input_expr_ctxs_.size(); ++i) {
    out << " " << input_expr_ctxs_[i]->root()->DebugString() << ")";
  }
  out << ")";
  return out.str();
}<|MERGE_RESOLUTION|>--- conflicted
+++ resolved
@@ -108,12 +108,8 @@
     agg_op_ = SUM;
   } else if (fn_.name.function_name == "avg") {
     agg_op_ = AVG;
-<<<<<<< HEAD
-  } else if (fn_.name.function_name == "ndv") {
-=======
   } else if (fn_.name.function_name == "ndv" ||
       fn_.name.function_name == "ndv_no_finalize") {
->>>>>>> e48c2b48
     agg_op_ = NDV;
   } else {
     agg_op_ = OTHER;
@@ -129,27 +125,18 @@
       const SlotDescriptor* output_slot_desc,
       MemPool* agg_fn_pool, FunctionContext** agg_fn_ctx) {
   DCHECK(intermediate_slot_desc != NULL);
-<<<<<<< HEAD
-  DCHECK(intermediate_slot_desc_ == NULL);
-  intermediate_slot_desc_ = intermediate_slot_desc;
-=======
   DCHECK_EQ(intermediate_slot_desc->type().type,
       ColumnType(fn_.aggregate_fn.intermediate_type).type);
   DCHECK(intermediate_slot_desc_ == NULL);
   intermediate_slot_desc_ = intermediate_slot_desc;
 
->>>>>>> e48c2b48
   DCHECK(output_slot_desc != NULL);
   DCHECK_EQ(output_slot_desc->type().type, ColumnType(fn_.ret_type).type);
   DCHECK(output_slot_desc_ == NULL);
   output_slot_desc_ = output_slot_desc;
 
-<<<<<<< HEAD
-  RETURN_IF_ERROR(Expr::Prepare(input_expr_ctxs_, state, desc));
-=======
   RETURN_IF_ERROR(
       Expr::Prepare(input_expr_ctxs_, state, desc, agg_fn_pool->mem_tracker()));
->>>>>>> e48c2b48
 
   ObjectPool* obj_pool = state->obj_pool();
   for (int i = 0; i < input_expr_ctxs_.size(); ++i) {
@@ -184,7 +171,6 @@
   if (!is_analytic_fn_) {
     RETURN_IF_ERROR(LibCache::instance()->GetSoFunctionPtr(fn_.hdfs_location,
           fn_.aggregate_fn.merge_fn_symbol, &merge_fn_, &cache_entry_));
-<<<<<<< HEAD
   }
 
   // Serialize(), GetValue(), Remove() and Finalize() are optional
@@ -193,16 +179,6 @@
         fn_.hdfs_location, fn_.aggregate_fn.serialize_fn_symbol, &serialize_fn_,
         &cache_entry_));
   }
-=======
-  }
-
-  // Serialize(), GetValue(), Remove() and Finalize() are optional
-  if (!fn_.aggregate_fn.serialize_fn_symbol.empty()) {
-    RETURN_IF_ERROR(LibCache::instance()->GetSoFunctionPtr(
-        fn_.hdfs_location, fn_.aggregate_fn.serialize_fn_symbol, &serialize_fn_,
-        &cache_entry_));
-  }
->>>>>>> e48c2b48
   if (!fn_.aggregate_fn.get_value_fn_symbol.empty()) {
     RETURN_IF_ERROR(LibCache::instance()->GetSoFunctionPtr(
         fn_.hdfs_location, fn_.aggregate_fn.get_value_fn_symbol, &get_value_fn_,
@@ -350,7 +326,6 @@
   SetDstSlot(agg_fn_ctx, staging_intermediate_val_, intermediate_slot_desc_, dst);
   agg_fn_ctx->impl()->set_num_updates(0);
   agg_fn_ctx->impl()->set_num_removes(0);
-<<<<<<< HEAD
 }
 
 static void SetAnyVal(const SlotDescriptor* desc, Tuple* tuple, AnyVal* dst) {
@@ -360,17 +335,6 @@
   AnyValUtil::SetAnyVal(slot, desc->type(), dst);
 }
 
-=======
-}
-
-static void SetAnyVal(const SlotDescriptor* desc, Tuple* tuple, AnyVal* dst) {
-  bool is_null = tuple->IsNull(desc->null_indicator_offset());
-  void* slot = NULL;
-  if (!is_null) slot = tuple->GetSlot(desc->tuple_offset());
-  AnyValUtil::SetAnyVal(slot, desc->type(), dst);
-}
-
->>>>>>> e48c2b48
 void AggFnEvaluator::Update(
     FunctionContext* agg_fn_ctx, TupleRow* row, Tuple* dst, void* fn) {
   if (fn == NULL) return;
