// Copyright 2012 Cloudera Inc.
//
// Licensed under the Apache License, Version 2.0 (the "License");
// you may not use this file except in compliance with the License.
// You may obtain a copy of the License at
//
// http://www.apache.org/licenses/LICENSE-2.0
//
// Unless required by applicable law or agreed to in writing, software
// distributed under the License is distributed on an "AS IS" BASIS,
// WITHOUT WARRANTIES OR CONDITIONS OF ANY KIND, either express or implied.
// See the License for the specific language governing permissions and
// limitations under the License.

#ifndef STATESTORE_STATESTORE_H
#define STATESTORE_STATESTORE_H

#include <stdint.h>
#include <string>
#include <vector>
#include <map>
#include <boost/unordered_map.hpp>
#include <boost/scoped_ptr.hpp>
#include <boost/thread/condition_variable.hpp>
#include <boost/uuid/uuid_generators.hpp>

#include "gen-cpp/Types_types.h"
#include "gen-cpp/StatestoreSubscriber.h"
#include "gen-cpp/StatestoreService.h"
#include "util/metrics.h"
#include "util/non-primitive-metrics.h"
#include "rpc/thrift-client.h"
#include "util/thread-pool.h"
#include "util/webserver.h"
#include "runtime/client-cache.h"
#include "runtime/timestamp-value.h"
#include "statestore/failure-detector.h"

namespace impala {

using namespace impala;

class Status;

// The Statestore is a soft-state key-value store that maintains a set of Topics, which
// are maps from string keys to byte array values.
//
// Topics are subscribed to by subscribers, which are remote clients of the statestore
// which express an interest in some set of Topics. The statestore sends topic updates to
// subscribers via periodic 'update' messages, and also sends periodic 'keep-alive'
// messages, which are used to detect the liveness of a subscriber.
//
<<<<<<< HEAD
// Subscribers, in return, send topic updates to the statestore to merge with the current
// topic. These updates are then sent to all other subscribers in the next heartbeat. The
// next heartbeat is scheduled for FLAGS_statestore_heartbeat_frequency_ms in the future,
// unless the subscriber indicated that it skipped processing a heartbeat, in which case
// the statestore will back off slightly before re-sending the same heartbeat.
=======
// In response to 'update' messages, subscribers, send topic updates to the statestore to
// merge with the current topic. These updates are then sent to all other subscribers in
// their next update message. The next message is scheduled for
// FLAGS_statestore_update_frequency_ms in the future, unless the subscriber indicated
// that it skipped processing an update, in which case the statestore will back off
// slightly before re-sending the same update.
>>>>>>> e48c2b48
//
// Topic entries usually have human-readable keys, and values which are some serialised
// representation of a data structure, e.g. a Thrift struct. The contents of a value's
// byte string is opaque to the statestore, which maintains no information about how to
// deserialise it. Subscribers must use convention to interpret each other's updates.
//
// A subscriber may have marked some updates that it made as 'transient', which implies
// that those entries should be deleted once the subscriber is no longer connected (this
// is judged by the statestore's failure-detector, which will mark a subscriber as failed
// when it has not responded to a number of successive keep-alive messages). Transience
// is tracked per-topic-per-subscriber, so two different subscribers may treat the same
// topic differently wrt to the transience of their updates.
//
// The statestore tracks the history of updates to each topic, with each topic update
// getting a sequentially increasing version number that is unique across the topic.
//
// Subscribers also track the max version of each topic which they have have successfully
// processed. The statestore can use this information to send a delta of updates to a
// subscriber, rather than all items in the topic.  For non-delta updates, the statestore
// will send an update that includes all values in the topic.
class Statestore {
 public:
  // A SubscriberId uniquely identifies a single subscriber, and is
  // provided by the subscriber at registration time.
  typedef std::string SubscriberId;

  // A TopicId uniquely identifies a single topic
  typedef std::string TopicId;

  // A TopicEntryKey uniquely identifies a single entry in a topic
  typedef std::string TopicEntryKey;

  // The only constructor; initialises member variables only.
  Statestore(Metrics* metrics);

  // Registers a new subscriber with the given unique subscriber ID, running a subscriber
  // service at the given location, with the provided list of topic subscriptions.
  // The registration_id output parameter is the unique ID for this registration, used to
  // distinguish old registrations from new ones for the same subscriber.
  //
  // If a registration already exists for this subscriber, the old registration is removed
  // and a new one is created. Subscribers may receive an update intended for the old
  // registration, since one may be in flight when a new RegisterSubscriber() is received.
  Status RegisterSubscriber(const SubscriberId& subscriber_id,
      const TNetworkAddress& location,
      const std::vector<TTopicRegistration>& topic_registrations,
      TUniqueId* registration_id);

  void RegisterWebpages(Webserver* webserver);

  // The main processing loop. Blocks until the exit flag is set.
  //
  // Returns OK unless there is an unrecoverable error.
  Status MainLoop();

  // Returns the Thrift API interface that proxies requests onto the local Statestore.
  const boost::shared_ptr<StatestoreServiceIf>& thrift_iface() const {
    return thrift_iface_;
  }

  // Tells the Statestore to shut down. Does not wait for the processing loop to exit
  // before returning.
  void SetExitFlag();

 private:
  // A TopicEntry is a single entry in a topic, and logically is a <string, byte string>
  // pair. If the byte string is NULL, the entry has been deleted, but may be retained to
  // track changes to send to subscribers.
  class TopicEntry {
   public:
    // A Value is a string of bytes, for which std::string is a convenient representation.
    typedef std::string Value;

    // A version is a monotonically increasing counter. Each update to a topic has its own
    // unique version with the guarantee that sequentially later updates have larger
    // version numbers.
    typedef uint64_t Version;

    // The Version value used to initialize a new TopicEntry.
    static const Version TOPIC_ENTRY_INITIAL_VERSION = 1L;

    // Representation of an empty Value. Must have size() == 0.
    static const Value NULL_VALUE;

    // Sets the value of this entry to the byte / length pair. NULL_VALUE implies this
    // entry has been deleted.  The caller is responsible for ensuring, if required, that
    // the version parameter is larger than the current version() TODO: Consider enforcing
    // version monotonicity here.
    void SetValue(const Value& bytes, Version version);

    TopicEntry() : value_(NULL_VALUE), version_(TOPIC_ENTRY_INITIAL_VERSION) { }

    const Value& value() const { return value_; }
    uint64_t version() const { return version_; }
    uint32_t length() const { return value_.size(); }

   private:
    // Byte string value, owned by this TopicEntry. The value is opaque to the statestore,
    // and is interpreted only by subscribers.
    Value value_;

    // The version of this entry. Every update is assigned a monotonically increasing
    // version number so that only the minimal set of changes can be sent from the
    // statestore to a subscriber.
    Version version_;
  };

  // Map from TopicEntryKey to TopicEntry, maintained by a Topic object.
  typedef boost::unordered_map<TopicEntryKey, TopicEntry> TopicEntryMap;

  // Map from Version to TopicEntryKey, maintained by a Topic object. Effectively a log of
  // the updates made to a Topic, ordered by version.
  typedef std::map<TopicEntry::Version, TopicEntryKey> TopicUpdateLog;

  // A Topic is logically a map between a string key and a sequence of bytes. A <string,
  // bytes> pair is a TopicEntry.
  //
  // Each topic has a unique version number that tracks the number of updates made to the
  // topic. This is to support sending only the delta of changes on every update.
  class Topic {
   public:
    Topic(const TopicId& topic_id, Metrics::IntMetric* key_size_metric,
        Metrics::IntMetric* value_size_metric, Metrics::IntMetric* topic_size_metric)
        : topic_id_(topic_id), last_version_(0L), total_key_size_bytes_(0L),
          total_value_size_bytes_(0L), key_size_metric_(key_size_metric),
          value_size_metric_(value_size_metric), topic_size_metric_(topic_size_metric) { }

    // Adds an entry with the given key. If bytes == NULL_VALUE, the entry is considered
    // deleted, and may be garbage collected in the future. The entry is assigned a new
    // version number by the Topic, and that version number is returned.
    //
    // Must be called holding the topic lock
    TopicEntry::Version Put(const TopicEntryKey& key, const TopicEntry::Value& bytes);

    // Utility method to support removing transient entries. We track the version numbers
    // of entries added by subscribers, and remove entries with the same version number
    // when that subscriber fails (the same entry may exist, but may have been updated by
    // another subscriber giving it a new version number)
    //
    // Deletion means setting the entry's value to NULL and incrementing its version
    // number.
    //
    // Must be called holding the topic lock
    void DeleteIfVersionsMatch(TopicEntry::Version version, const TopicEntryKey& key);

    const TopicId& id() const { return topic_id_; }
    const TopicEntryMap& entries() const { return entries_; }
    TopicEntry::Version last_version() const { return last_version_; }
    const TopicUpdateLog& topic_update_log() const { return topic_update_log_; }
    int64_t total_key_size_bytes() const { return total_key_size_bytes_; }
    int64_t total_value_size_bytes() const { return total_value_size_bytes_; }

   private:
    // Map from topic entry key to topic entry.
    TopicEntryMap entries_;

    // Unique identifier for this topic. Should be human-readable.
    const TopicId topic_id_;

    // Tracks the last version that was assigned to an entry in this Topic. Incremented on
    // every Put() so each TopicEntry is tagged with a unique version value.
    TopicEntry::Version last_version_;

    // Contains a history of updates to this Topic, with each key being a Version and the
    // value being a TopicEntryKey. Used to look up the TopicEntry in the entries_ map
    // corresponding to each version update.
    //
    // TODO: Looking up a TopicEntry from the topic_update_log_ requires two reads - one
    // to get the TopicEntryKey and another to use that key to look up the corresponding
    // TopicEntry in the entries_ map. Based on performance needs, we may need to revisit
    // this to find a way to do the look up using a single read.
    TopicUpdateLog topic_update_log_;

    // Total memory occupied by the key strings, in bytes
    int64_t total_key_size_bytes_;

    // Total memory occupied by the value byte strings, in bytes.
    int64_t total_value_size_bytes_;

    // Metrics shared across all topics to sum the size in bytes of keys, values and both
    Metrics::IntMetric* key_size_metric_;
    Metrics::IntMetric* value_size_metric_;
    Metrics::IntMetric* topic_size_metric_;
  };

  // Note on locking: Subscribers and Topics should be accessed under their own coarse
  // locks, and worker threads will use worker_lock_ to ensure safe access to the
  // subscriber work queue.

  // Protects access to exit_flag_, but is used mostly to ensure visibility of updates
  // between threads..
  boost::mutex exit_flag_lock_;
  bool exit_flag_;

  // Controls access to topics_. Cannot take subscribers_lock_ after acquiring this lock.
  boost::mutex topic_lock_;

  // The entire set of topics tracked by the statestore
  typedef boost::unordered_map<TopicId, Topic> TopicMap;
  TopicMap topics_;

  // The statestore-side representation of an individual subscriber client, which tracks a
  // variety of bookkeeping information. This includes the list of subscribed topics (and
  // whether updates to them should be deleted on failure), the list of updates made by
  // this subscriber (in order to be able to efficiently delete them on failure), and the
  // subscriber's ID and network location.
  class Subscriber {
   public:
    Subscriber(const SubscriberId& subscriber_id, const TUniqueId& registration_id,
        const TNetworkAddress& network_address,
        const std::vector<TTopicRegistration>& subscribed_topics);

    // The TopicState contains information on whether entries written by this subscriber
    // should be considered transient, as well as the last topic entry version
    // successfully processed by this subscriber.
    struct TopicState {
      bool is_transient;
      TopicEntry::Version last_version;
    };

    // The set of topics subscribed to, and current state (as seen by this subscriber) of
    // the topic.
    typedef boost::unordered_map<TopicId, TopicState> Topics;

    // The Version value used to initialize new Topic subscriptions for this Subscriber.
    static const TopicEntry::Version TOPIC_INITIAL_VERSION;

    const Topics& subscribed_topics() const { return subscribed_topics_; }
    const TNetworkAddress& network_address() const { return network_address_; }
    const SubscriberId& id() const { return subscriber_id_; }
    const TUniqueId& registration_id() const { return registration_id_; }

    // Records the fact that an update to this topic is owned by this subscriber.  The
    // version number of the update is saved so that only those updates which are made
    // most recently by this subscriber - and not overwritten by another subscriber - are
    // deleted on failure. If the topic the entry belongs to is not marked as transient,
    // no update will be recorded.
    void AddTransientUpdate(const TopicId& topic_id, const TopicEntryKey& topic_key,
        TopicEntry::Version version);

    // Map from the topic / key pair to the version of a transient update made by this
    // subscriber.
    typedef boost::unordered_map<std::pair<TopicId, TopicEntryKey>, TopicEntry::Version>
        TransientEntryMap;

    const TransientEntryMap& transient_entries() const { return transient_entries_; }

    // Returns the last version of the topic which this subscriber has successfully
    // processed. Will never decrease.
    const TopicEntry::Version LastTopicVersionProcessed(const TopicId& topic_id) const;

    // Sets the subscriber's last processed version of the topic to the given value.  This
    // should only be set when once a subscriber has succesfully processed the given
    // update corresponding to this version.
    void SetLastTopicVersionProcessed(const TopicId& topic_id,
        TopicEntry::Version version);

   private:
    // Unique human-readable identifier for this subscriber, set by the subscriber itself
    // on a Register call.
    const SubscriberId subscriber_id_;

    // Unique identifier for the current registration of this subscriber. A new
    // registration ID is handed out every time a subscriber successfully calls
    // RegisterSubscriber() to distinguish between distinct connections from subscribers
    // with the same subscriber_id_.
    const TUniqueId registration_id_;

    // The location of the subscriber service that this subscriber runs.
    const TNetworkAddress network_address_;

    // Map of topic subscriptions to current TopicState. The the state describes whether
    // updates on the topic are 'transient' (i.e., to be deleted upon subscriber failure)
    // or not and contains the version number of the last update processed by this
    // Subscriber on the topic.
    Topics subscribed_topics_;

    // List of updates made by this subscriber so that transient entries may be deleted on
    // failure.
    TransientEntryMap transient_entries_;
  };

  // Protects access to subscribers_ and subscriber_uuid_generator_. Must be taken before
  // topic_lock_.
  boost::mutex subscribers_lock_;

  // Map of subscribers currently connected; upon failure their entry is removed from this
  // map. Subscribers must only be removed by UnregisterSubscriber() which ensures that
  // the correct cleanup is done. If a subscriber re-registers, it must be unregistered
  // prior to re-entry into this map.
  //
  // Subscribers are held in shared_ptrs so that RegisterSubscriber() may overwrite their
  // entry in this map while UpdateSubscriber() tries to update an existing registration
  // without risk of use-after-free.
  typedef boost::unordered_map<SubscriberId, boost::shared_ptr<Subscriber> >
    SubscriberMap;
  SubscriberMap subscribers_;

  // Used to generated unique IDs for each new registration.
  boost::uuids::random_generator subscriber_uuid_generator_;

  // Work item passed to both kinds of subscriber update threads. First entry is the
  // *earliest* time (in microseconds since epoch) that the next message should be sent,
  // the second entry is the subscriber to send it to.
  typedef std::pair<int64_t, SubscriberId> ScheduledSubscriberUpdate;

  // The statestore has two pools of threads that send messages to subscribers
  // one-by-one. One pool deals with 'keep-alive' messages that update failure detection
  // state, and the other pool sends 'topic update' messages which contain the
  // actual topic data that a subscriber does not yet have.
  //
  // Each message is scheduled for some time in the future and each worker thread
  // will sleep until that time has passed to rate-limit messages. Subscribers are
  // placed back into the queue once they have been processed. A subscriber may have many
  // entries in a queue, but no more than one for each registration associated with that
  // subscriber. Since at most one registration is considered 'live' per subscriber, this
  // guarantees that subscribers_.size() - 1 'live' subscribers ahead of any subscriber in
  // the queue.
  //
  // Messages may be delayed for any number of reasons, including scheduler
  // interference, lock unfairness when submitting to the thread pool and head-of-line
  // blocking when threads are occupied sending messages to slow subscribers
  // (subscribers are not guaranteed to be in the queue in next-update order).
  //
  // Delays for keep-alive messages can result in the subscriber that is kept waiting
  // assuming that the statestore has failed. Correct configuration of keep-alive message
  // frequency and subscriber timeout is therefore very important, and depends upon the
  // cluster size. See --statestore_heartbeat_frequency_ms and
  // --statestore_subscriber_timeout_seconds. We expect that the provided defaults will
  // work up to clusters of several hundred nodes.
  //
  // Subscribers are therefore not processed in lock-step, and one subscriber may have
  // seen many more messages than another during the same interval (if the second
  // subscriber runs slow for any reason).
  ThreadPool<ScheduledSubscriberUpdate> subscriber_topic_update_threadpool_;

  ThreadPool<ScheduledSubscriberUpdate> subscriber_keepalive_threadpool_;

  // Cache of subscriber clients. Only one client per subscriber should be used, but the
  // cache helps with the client lifecycle on failure.
  boost::scoped_ptr<ClientCache<StatestoreSubscriberClient> > client_cache_;

  // Thrift API implementation which proxies requests onto this Statestore
  boost::shared_ptr<StatestoreServiceIf> thrift_iface_;

  // Failure detector for subscribers. If a subscriber misses a configurable number of
  // consecutive keep-alive messages, it is considered failed and a) its transient topic
  // entries are removed and b) its entry in the subscriber map is erased.
  boost::scoped_ptr<MissedHeartbeatFailureDetector> failure_detector_;

  // Metric that track the registered, non-failed subscribers.
  Metrics::IntMetric* num_subscribers_metric_;
  SetMetric<std::string>* subscriber_set_metric_;

  // Metrics shared across all topics to sum the size in bytes of keys, values and both
  Metrics::IntMetric* key_size_metric_;
  Metrics::IntMetric* value_size_metric_;
  Metrics::IntMetric* topic_size_metric_;

<<<<<<< HEAD
  // Tracks the distribution of heartbeat durations - precisely the time spent in calling
  // the UpdateState() RPC which allows us to measure the network transmission cost as
  // well as the subscriber-side processing time.
  StatsMetric<double>* heartbeat_duration_metric_;

  // Called by the subscriber heartbeat thread pool to send one heartbeat to a subscriber
  // by calling ProcessOneSubscriber(). Once complete, the subscriber is re-added to the
  // heartbeat queue with a new scheduled time for its next heartbeat which depends on
  // whether the heartbeat was skipped or not.
  //
  // The failure state of the subscriber is updated with the status returned from
  // ProcessOneSubscriber(), and if the subscriber is judged to have failed it is removed
  // from the list of active subscribers, and no further heartbeats are scheduled for it.
  void UpdateSubscriber(int thread_id, const ScheduledSubscriberUpdate& update);

  // Does the work of updating a single subscriber, by calling UpdateState() on the client
  // to send a list of topic deltas to the subscriber. If that call fails (either because
  // the RPC could not be completed, or the subscriber indicated an error), this method
  // returns a non-OK status immediately without further processing.
  //
  // The subscriber may indicated that it skipped processing the heartbeat, either because
  // it was not ready to do so or because it was busy. In that case, the UpdateState() RPC
  // will return OK (since there was no error) and the output parameter heartbeat_skipped
  // is set to true. Otherwise, any updates returned by the subscriber are applied to
  // their target topics.
  Status ProcessOneSubscriber(Subscriber* subscriber, bool* heartbeat_skipped);
=======
  // Tracks the distribution of topic-update durations - precisely the time spent in
  // calling the UpdateState() RPC which allows us to measure the network transmission
  // cost as well as the subscriber-side processing time.
  StatsMetric<double>* topic_update_duration_metric_;

  // Same as above, but for SendKeepAlive() RPCs.
  StatsMetric<double>* keepalive_duration_metric_;

  // Utility method to add an update to the given thread pool, and to fail if the thread
  // pool is already at capacity.
  Status OfferUpdate(const ScheduledSubscriberUpdate& update,
      ThreadPool<ScheduledSubscriberUpdate>* thread_pool);

  // Sends either a keep-alive or topic update message to the subscriber in 'update' at
  // the closest possible time to the first member of 'update'.  If is_keepalive is true,
  // sends a keep-alive update, otherwise the set of pending topic updates is sent. Once
  // complete, the next update is scheduled and added to the appropriate queue.
  void DoSubscriberUpdate(bool is_keepalive, int thread_id,
      const ScheduledSubscriberUpdate& update);

  // Does the work of updating a single subscriber, by calling UpdateState() on the client
  // to send a list of topic deltas to the subscriber. If that call fails (either because
  // the RPC could not be completed, or the subscriber indicated an error), this method
  // returns a non-OK status immediately without further processing.
  //
  // The subscriber may indicated that it skipped processing the message, either because
  // it was not ready to do so or because it was busy. In that case, the UpdateState() RPC
  // will return OK (since there was no error) and the output parameter update_skipped
  // is set to true. Otherwise, any updates returned by the subscriber are applied to
  // their target topics.
  Status SendTopicUpdate(Subscriber* subscriber, bool* update_skipped);

  // Sends a keep-alive message to subscriber. Returns false if there was some error
  // performing the RPC.
  Status SendKeepAlive(Subscriber* subscriber);
>>>>>>> e48c2b48

  // Unregister a subscriber, removing all of its transient entries and evicting it from
  // the subscriber map. Callers must hold subscribers_lock_ prior to calling this method.
  void UnregisterSubscriber(Subscriber* subscriber);

  // Populates a TUpdateStateRequest with the update state for this subscriber. Iterates
  // over all updates in all subscribed topics, populating the given TUpdateStateRequest
  // object. Takes the topic_lock_ and subscribers_lock_.
  void GatherTopicUpdates(const Subscriber& subscriber,
      TUpdateStateRequest* update_state_request);

  // Returns the minimum last processed topic version across all subscribers for the given
  // topic ID. Calculated by enumerating all subscribers and looking at their
  // LastTopicVersionProcessed() for this topic. The value returned will always be <=
  // topics_[topic_id].last_version_. Returns TOPIC_INITIAL_VERSION if no subscribers are
  // registered to the topic. The subscriber ID to whom the min version belongs can also
  // be retrieved using the optional subscriber_id output parameter. If multiple
  // subscribers have the same min version, the subscriber_id may be set to any one of the
  // matching subscribers.
  //
  // Must be called holding the subscribers_ lock.
  //
  // TODO: Update the min subscriber version only when a topic is updated, rather than
  // each time a subscriber is updated. One way to do this would be to keep a priority
  // queue in Topic of each subscriber's last processed version of the topic.
  const TopicEntry::Version GetMinSubscriberTopicVersion(const TopicId& topic_id,
      SubscriberId* subscriber_id = NULL);

  // True if the shutdown flag has been set true, false otherwise.
  bool ShouldExit();

  // Webpage handler: upon return, 'document' will contain a list of topics as follows:
  // "topics": [
  // {
  //   "topic_id": "catalog-update",
  //   "num_entries": 1165,
  //   "version": 2476,
  //   "oldest_version": 2476,
  //   "oldest_id": "henry-impala:26000",
  //   "key_size": "42.94 KB",
  //   "value_size": "9.54 MB",
  //   "total_size": "9.58 MB"
  // }, ]
  void TopicsHandler(const Webserver::ArgumentMap& args, rapidjson::Document* document);

  // Webpage handler: upon return 'document' will contain a list of subscribers as
  // follows:
  // "subscribers": [
  // {
  //   "id": "henry-impala:26000",
  //   "address": "henry-impala:23020",
  //   "num_topics": 1,
  //   "num_transient": 0,
  //   "registration_id": "414d28c84930d987:abcffd70b3346fb7"
  //   }
  // ]
  void SubscribersHandler(const Webserver::ArgumentMap& args,
      rapidjson::Document* document);

};

}

#endif<|MERGE_RESOLUTION|>--- conflicted
+++ resolved
@@ -50,20 +50,12 @@
 // subscribers via periodic 'update' messages, and also sends periodic 'keep-alive'
 // messages, which are used to detect the liveness of a subscriber.
 //
-<<<<<<< HEAD
-// Subscribers, in return, send topic updates to the statestore to merge with the current
-// topic. These updates are then sent to all other subscribers in the next heartbeat. The
-// next heartbeat is scheduled for FLAGS_statestore_heartbeat_frequency_ms in the future,
-// unless the subscriber indicated that it skipped processing a heartbeat, in which case
-// the statestore will back off slightly before re-sending the same heartbeat.
-=======
 // In response to 'update' messages, subscribers, send topic updates to the statestore to
 // merge with the current topic. These updates are then sent to all other subscribers in
 // their next update message. The next message is scheduled for
 // FLAGS_statestore_update_frequency_ms in the future, unless the subscriber indicated
 // that it skipped processing an update, in which case the statestore will back off
 // slightly before re-sending the same update.
->>>>>>> e48c2b48
 //
 // Topic entries usually have human-readable keys, and values which are some serialised
 // representation of a data structure, e.g. a Thrift struct. The contents of a value's
@@ -423,34 +415,6 @@
   Metrics::IntMetric* value_size_metric_;
   Metrics::IntMetric* topic_size_metric_;
 
-<<<<<<< HEAD
-  // Tracks the distribution of heartbeat durations - precisely the time spent in calling
-  // the UpdateState() RPC which allows us to measure the network transmission cost as
-  // well as the subscriber-side processing time.
-  StatsMetric<double>* heartbeat_duration_metric_;
-
-  // Called by the subscriber heartbeat thread pool to send one heartbeat to a subscriber
-  // by calling ProcessOneSubscriber(). Once complete, the subscriber is re-added to the
-  // heartbeat queue with a new scheduled time for its next heartbeat which depends on
-  // whether the heartbeat was skipped or not.
-  //
-  // The failure state of the subscriber is updated with the status returned from
-  // ProcessOneSubscriber(), and if the subscriber is judged to have failed it is removed
-  // from the list of active subscribers, and no further heartbeats are scheduled for it.
-  void UpdateSubscriber(int thread_id, const ScheduledSubscriberUpdate& update);
-
-  // Does the work of updating a single subscriber, by calling UpdateState() on the client
-  // to send a list of topic deltas to the subscriber. If that call fails (either because
-  // the RPC could not be completed, or the subscriber indicated an error), this method
-  // returns a non-OK status immediately without further processing.
-  //
-  // The subscriber may indicated that it skipped processing the heartbeat, either because
-  // it was not ready to do so or because it was busy. In that case, the UpdateState() RPC
-  // will return OK (since there was no error) and the output parameter heartbeat_skipped
-  // is set to true. Otherwise, any updates returned by the subscriber are applied to
-  // their target topics.
-  Status ProcessOneSubscriber(Subscriber* subscriber, bool* heartbeat_skipped);
-=======
   // Tracks the distribution of topic-update durations - precisely the time spent in
   // calling the UpdateState() RPC which allows us to measure the network transmission
   // cost as well as the subscriber-side processing time.
@@ -486,7 +450,6 @@
   // Sends a keep-alive message to subscriber. Returns false if there was some error
   // performing the RPC.
   Status SendKeepAlive(Subscriber* subscriber);
->>>>>>> e48c2b48
 
   // Unregister a subscriber, removing all of its transient entries and evicting it from
   // the subscriber map. Callers must hold subscribers_lock_ prior to calling this method.
