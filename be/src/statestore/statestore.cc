--- conflicted
+++ resolved
@@ -28,26 +28,12 @@
 #include "util/uid-util.h"
 #include "util/webserver.h"
 
-<<<<<<< HEAD
-#include <boost/thread.hpp>
 #include <thrift/Thrift.h>
-
-=======
->>>>>>> e48c2b48
 using namespace impala;
 using namespace std;
 using namespace boost;
 using namespace apache::thrift;
 using namespace rapidjson;
-<<<<<<< HEAD
-
-DEFINE_int32(statestore_max_missed_heartbeats, 10, "Maximum number of consecutive "
-    "heartbeats an impalad can miss before being declared failed by the "
-    "statestore.");
-DEFINE_int32(statestore_suspect_heartbeats, 5, "(Advanced) Number of consecutive "
-    "heartbeats an impalad can miss before being suspected of failure by the"
-    " statestore");
-=======
 using namespace strings;
 
 DEFINE_int32(statestore_max_missed_heartbeats, 10, "Maximum number of consecutive "
@@ -59,7 +45,6 @@
 DEFINE_int32(statestore_update_frequency_ms, 2000, "(Advanced) Frequency (in ms) with"
     " which the statestore sends topic updates to subscribers.");
 
->>>>>>> e48c2b48
 DEFINE_int32(statestore_num_heartbeat_threads, 10, "(Advanced) Number of threads used to "
     " send keep-alive heartbeats in parallel to all registered subscribers.");
 DEFINE_int32(statestore_heartbeat_frequency_ms, 1000, "(Advanced) Frequency (in ms) with"
@@ -74,12 +59,8 @@
 const string STATESTORE_TOTAL_KEY_SIZE_BYTES = "statestore.total-key-size-bytes";
 const string STATESTORE_TOTAL_VALUE_SIZE_BYTES = "statestore.total-value-size-bytes";
 const string STATESTORE_TOTAL_TOPIC_SIZE_BYTES = "statestore.total-topic-size-bytes";
-<<<<<<< HEAD
-const string STATESTORE_HEARTBEAT_DURATION = "statestore.heartbeat-durations";
-=======
 const string STATESTORE_UPDATE_DURATION = "statestore.topic-update-durations";
 const string STATESTORE_KEEPALIVE_DURATION = "statestore.keep-alive-durations";
->>>>>>> e48c2b48
 
 const Statestore::TopicEntry::Value Statestore::TopicEntry::NULL_VALUE = "";
 
@@ -239,15 +220,10 @@
   topic_size_metric_ =
       metrics->CreateAndRegisterPrimitiveMetric(STATESTORE_TOTAL_TOPIC_SIZE_BYTES, 0L);
 
-<<<<<<< HEAD
-  heartbeat_duration_metric_ = metrics->RegisterMetric(
-      new StatsMetric<double>(STATESTORE_HEARTBEAT_DURATION));
-=======
   topic_update_duration_metric_ = metrics->RegisterMetric(
       new StatsMetric<double>(STATESTORE_UPDATE_DURATION));
   keepalive_duration_metric_ = metrics->RegisterMetric(
       new StatsMetric<double>(STATESTORE_KEEPALIVE_DURATION));
->>>>>>> e48c2b48
 
   client_cache_->InitMetrics(metrics, "subscriber");
 }
@@ -332,8 +308,6 @@
     subscribers.PushBack(sub_json, document->GetAllocator());
   }
   document->AddMember("subscribers", subscribers, document->GetAllocator());
-<<<<<<< HEAD
-=======
 }
 
 Status Statestore::OfferUpdate(const ScheduledSubscriberUpdate& update,
@@ -351,7 +325,6 @@
   }
 
   return Status::OK;
->>>>>>> e48c2b48
 }
 
 Status Statestore::RegisterSubscriber(const SubscriberId& subscriber_id,
@@ -401,15 +374,9 @@
   return Status::OK;
 }
 
-<<<<<<< HEAD
-Status Statestore::ProcessOneSubscriber(Subscriber* subscriber, bool* heartbeat_skipped) {
-  // Time any successful heartbeats (i.e. those for which UpdateState() completed, even
-  // though it may have returned an error.)
-=======
 Status Statestore::SendTopicUpdate(Subscriber* subscriber, bool* update_skipped) {
   // Time any successful RPCs (i.e. those for which UpdateState() completed, even though
   // it may have returned an error.)
->>>>>>> e48c2b48
   MonotonicStopWatch sw;
   sw.Start();
 
@@ -444,18 +411,6 @@
 
   status = Status(response.status);
   if (!status.ok()) {
-<<<<<<< HEAD
-    heartbeat_duration_metric_->Update(sw.ElapsedTime() / (1000.0 * 1000.0 * 1000.0));
-    return status;
-  }
-
-  *heartbeat_skipped = (response.__isset.skipped && response.skipped);
-  if (*heartbeat_skipped) {
-    // The subscriber skipped processing this heartbeat. We don't consider this a failure
-    // - subscribers can decide what they do with any update - so, return OK and set
-    // heartbeat_skipped so the caller can compensate.
-    heartbeat_duration_metric_->Update(sw.ElapsedTime() / (1000.0 * 1000.0 * 1000.0));
-=======
     topic_update_duration_metric_->Update(sw.ElapsedTime() / (1000.0 * 1000.0 * 1000.0));
     return status;
   }
@@ -466,7 +421,6 @@
     // - subscribers can decide what they do with any update - so, return OK and set
     // update_skipped so the caller can compensate.
     topic_update_duration_metric_->Update(sw.ElapsedTime() / (1000.0 * 1000.0 * 1000.0));
->>>>>>> e48c2b48
     return Status::OK;
   }
 
@@ -512,11 +466,7 @@
       }
     }
   }
-<<<<<<< HEAD
-  heartbeat_duration_metric_->Update(sw.ElapsedTime() / (1000.0 * 1000.0 * 1000.0));
-=======
   topic_update_duration_metric_->Update(sw.ElapsedTime() / (1000.0 * 1000.0 * 1000.0));
->>>>>>> e48c2b48
   return Status::OK;
 }
 
@@ -543,10 +493,6 @@
       topic_delta.is_delta = last_processed_version > Subscriber::TOPIC_INITIAL_VERSION;
       topic_delta.__set_from_version(last_processed_version);
 
-<<<<<<< HEAD
-      const Topic& topic = topic_it->second;
-=======
->>>>>>> e48c2b48
       if (!topic_delta.is_delta &&
           topic.last_version() > Subscriber::TOPIC_INITIAL_VERSION) {
         int64_t topic_size =
@@ -667,13 +613,8 @@
       diff_ms = update_deadline - ms_since_epoch();
     }
     diff_ms = abs(diff_ms);
-<<<<<<< HEAD
-    VLOG(3) << "Sending update to: " << update.second << " (deadline accuracy: "
-            << diff_ms << "ms)";
-=======
     VLOG(3) << "Sending " << hb_type << " message to: " << update.second
             << " (deadline accuracy: " << diff_ms << "ms)";
->>>>>>> e48c2b48
 
     if (diff_ms > DEADLINE_MISS_THRESHOLD_MS) {
       // TODO: This should be a healthcheck in a monitored metric in CM, which would
@@ -700,11 +641,6 @@
     if (it == subscribers_.end()) return;
     subscriber = it->second;
   }
-<<<<<<< HEAD
-  // Give up the lock here so that others can get to the queue
-  bool heartbeat_skipped;
-  Status status = ProcessOneSubscriber(subscriber.get(), &heartbeat_skipped);
-=======
   // Send the right message type, and compute the next deadline
   int64_t deadline_ms = 0;
   Status status;
@@ -722,7 +658,6 @@
     deadline_ms = ms_since_epoch() + update_interval;
   }
 
->>>>>>> e48c2b48
   {
     lock_guard<mutex> l(subscribers_lock_);
     // Check again if this registration has been removed while we were processing the
@@ -748,17 +683,7 @@
         UnregisterSubscriber(subscriber.get());
       }
     } else {
-<<<<<<< HEAD
-      // Schedule the next heartbeat. If the subscriber responded that it skipped the last
-      // heartbeat sent, we assume that it was busy doing something else, and back off
-      // slightly before sending another.
-      int64_t heartbeat_interval =
-          heartbeat_skipped ? (2 * FLAGS_statestore_heartbeat_frequency_ms) :
-              FLAGS_statestore_heartbeat_frequency_ms;
-      int64_t deadline_ms = ms_since_epoch() + heartbeat_interval;
-=======
       // Schedule the next message.
->>>>>>> e48c2b48
       VLOG(3) << "Next deadline for: " << subscriber->id() << " is in "
               << FLAGS_statestore_heartbeat_frequency_ms << "ms";
       OfferUpdate(make_pair(deadline_ms, subscriber->id()), is_keepalive ?
