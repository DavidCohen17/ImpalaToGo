// Copyright 2012 Cloudera Inc.
//
// Licensed under the Apache License, Version 2.0 (the "License");
// you may not use this file except in compliance with the License.
// You may obtain a copy of the License at
//
// http://www.apache.org/licenses/LICENSE-2.0
//
// Unless required by applicable law or agreed to in writing, software
// distributed under the License is distributed on an "AS IS" BASIS,
// WITHOUT WARRANTIES OR CONDITIONS OF ANY KIND, either express or implied.
// See the License for the specific language governing permissions and
// limitations under the License.

#include "statestore/statestore-subscriber.h"

#include <sstream>
#include <utility>

#include <boost/algorithm/string/join.hpp>
#include <boost/foreach.hpp>
#include <boost/date_time/posix_time/posix_time.hpp>
#include <boost/thread/shared_mutex.hpp>
#include <gutil/strings/substitute.h>

#include "common/logging.h"
#include "common/status.h"
#include "statestore/failure-detector.h"
#include "gen-cpp/StatestoreService_types.h"
#include "rpc/rpc-trace.h"
#include "rpc/thrift-util.h"
#include "util/time.h"
#include "util/debug-util.h"

using namespace std;
using namespace boost;
using namespace boost::posix_time;
using namespace apache::thrift;
using namespace strings;

DEFINE_int32(statestore_subscriber_timeout_seconds, 30, "The amount of time (in seconds)"
     " that may elapse before the connection with the statestore is considered lost.");
DEFINE_int32(statestore_subscriber_cnxn_attempts, 10, "The number of times to retry an "
    "RPC connection to the statestore. A setting of 0 means retry indefinitely");
DEFINE_int32(statestore_subscriber_cnxn_retry_interval_ms, 3000, "The interval, in ms, "
    "to wait between attempts to make an RPC connection to the statestore.");

namespace impala {

// Used to identify the statestore in the failure detector
const string STATESTORE_ID = "STATESTORE";

// Template for metrics that measure the processing time for individual topics.
const string CALLBACK_METRIC_PATTERN = "statestore-subscriber.topic-$0.processing-time-s";

// Duration, in ms, to sleep between attempts to reconnect to the
// statestore after a failure.
const int32_t SLEEP_INTERVAL_MS = 5000;

typedef ClientConnection<StatestoreServiceClient> StatestoreConnection;

// Proxy class for the subscriber heartbeat thrift API, which
// translates RPCs into method calls on the local subscriber object.
class StatestoreSubscriberThriftIf : public StatestoreSubscriberIf {
 public:
  StatestoreSubscriberThriftIf(StatestoreSubscriber* subscriber)
      : subscriber_(subscriber) { DCHECK(subscriber != NULL); }
  virtual void UpdateState(TUpdateStateResponse& response,
                           const TUpdateStateRequest& params) {
    TUniqueId registration_id;
    if (params.__isset.registration_id) {
      registration_id = params.registration_id;
    }

    subscriber_->UpdateState(params.topic_deltas, registration_id,
        &response.topic_updates, &response.skipped).ToThrift(&response.status);
    // Make sure Thrift thinks the field is set.
    response.__set_skipped(response.skipped);
<<<<<<< HEAD
=======
  }

  virtual void KeepAlive(TKeepAliveResponse& response, const TKeepAliveRequest& request) {
    subscriber_->KeepAlive(request.registration_id);
>>>>>>> e48c2b48
  }

 private:
  StatestoreSubscriber* subscriber_;
};

StatestoreSubscriber::StatestoreSubscriber(const std::string& subscriber_id,
    const TNetworkAddress& heartbeat_address, const TNetworkAddress& statestore_address,
    Metrics* metrics)
    : subscriber_id_(subscriber_id), heartbeat_address_(heartbeat_address),
      statestore_address_(statestore_address),
      thrift_iface_(new StatestoreSubscriberThriftIf(this)),
      failure_detector_(new TimeoutFailureDetector(
          seconds(FLAGS_statestore_subscriber_timeout_seconds),
          seconds(FLAGS_statestore_subscriber_timeout_seconds / 2))),
      is_registered_(false),
      client_cache_(new StatestoreClientCache(FLAGS_statestore_subscriber_cnxn_attempts,
          FLAGS_statestore_subscriber_cnxn_retry_interval_ms)),
      metrics_(metrics) {
  connected_to_statestore_metric_ =
      metrics->CreateAndRegisterPrimitiveMetric("statestore-subscriber.connected", false);
  last_recovery_duration_metric_ = metrics->CreateAndRegisterPrimitiveMetric(
      "statestore-subscriber.last-recovery-duration", 0.0);
  last_recovery_time_metric_ = metrics->CreateAndRegisterPrimitiveMetric<string>(
      "statestore-subscriber.last-recovery-time", "N/A");
  topic_update_interval_metric_ = metrics->RegisterMetric(
      new StatsMetric<double>("statestore-subscriber.topic-update-interval-time"));
  topic_update_duration_metric_ = metrics->RegisterMetric(
      new StatsMetric<double>("statestore-subscriber.topic-update-duration"));
  keepalive_interval_metric_ = metrics->RegisterMetric(
      new StatsMetric<double>("statestore-subscriber.keepalive-interval-time"));

  registration_id_metric_ = metrics->CreateAndRegisterPrimitiveMetric<string>(
      "statestore-susbcriber.registration-id", "N/A");
  client_cache_->InitMetrics(metrics, "statestore-subscriber.statestore");
}

Status StatestoreSubscriber::AddTopic(const Statestore::TopicId& topic_id,
    bool is_transient, const UpdateCallback& callback) {
  lock_guard<mutex> l(lock_);
  if (is_registered_) return Status("Subscriber already started, can't add new topic");
  Callbacks* cb = &(update_callbacks_[topic_id]);
  cb->callbacks.push_back(callback);
  if (cb->processing_time_metric == NULL) {
    const string& metric_name = Substitute(CALLBACK_METRIC_PATTERN, topic_id);
    cb->processing_time_metric =
        metrics_->RegisterMetric(new StatsMetric<double>(metric_name));
  }
  topic_registrations_[topic_id] = is_transient;
  return Status::OK;
}

Status StatestoreSubscriber::Register() {
  Status client_status;
  StatestoreConnection client(client_cache_.get(), statestore_address_, &client_status);
  RETURN_IF_ERROR(client_status);

  TRegisterSubscriberRequest request;
  request.topic_registrations.reserve(update_callbacks_.size());
  BOOST_FOREACH(const UpdateCallbacks::value_type& topic, update_callbacks_) {
    TTopicRegistration thrift_topic;
    thrift_topic.topic_name = topic.first;
    thrift_topic.is_transient = topic_registrations_[topic.first];
    request.topic_registrations.push_back(thrift_topic);
  }

  request.subscriber_location = heartbeat_address_;
  request.subscriber_id = subscriber_id_;
  TRegisterSubscriberResponse response;
  try {
    client->RegisterSubscriber(response, request);
  } catch (const TException& e) {
    // Client may have been closed due to a failure
    RETURN_IF_ERROR(client.Reopen());
    try {
      client->RegisterSubscriber(response, request);
    } catch (const TException& e) {
      return Status(e.what());
    }
  }
  Status status = Status(response.status);
  if (status.ok()) connected_to_statestore_metric_->Update(true);
  if (response.__isset.registration_id) {
    lock_guard<mutex> l(registration_id_lock_);
    registration_id_ = response.registration_id;
    const string& registration_string = PrintId(registration_id_);
    registration_id_metric_->Update(registration_string);
    VLOG(1) << "Subscriber registration ID: " << registration_string;
  } else {
    VLOG(1) << "No subscriber registration ID received from statestore";
  }
  topic_update_interval_timer_.Start();
  keepalive_interval_timer_.Start();
  return status;
}

Status StatestoreSubscriber::Start() {
  Status status;
  {
    // Take the lock to ensure that, if a topic-update is received during registration
    // (perhaps because Register() has succeeded, but we haven't finished setting up state
    // on the client side), UpdateState() will reject the message.
    lock_guard<mutex> l(lock_);
    LOG(INFO) << "Starting statestore subscriber";

    // Backend must be started before registration
    shared_ptr<TProcessor> processor(new StatestoreSubscriberProcessor(thrift_iface_));
    shared_ptr<TProcessorEventHandler> event_handler(
        new RpcEventHandler("statestore-subscriber", metrics_));
    processor->setEventHandler(event_handler);

    heartbeat_server_.reset(new ThriftServer("StatestoreSubscriber", processor,
        heartbeat_address_.port, NULL, NULL, 5));
    RETURN_IF_ERROR(heartbeat_server_->Start());
    LOG(INFO) << "Registering with statestore";
    status = Register();
    if (status.ok()) {
      is_registered_ = true;
      LOG(INFO) << "statestore registration successful";
    } else {
      LOG(INFO) << "statestore registration unsuccessful: " << status.GetErrorMsg();
    }
  }

  // Registration is finished at this point, so it's fine to release the lock.
  recovery_mode_thread_.reset(new Thread("statestore-subscriber", "recovery-mode-thread",
      &StatestoreSubscriber::RecoveryModeChecker, this));

  return status;
}

void StatestoreSubscriber::RecoveryModeChecker() {
  failure_detector_->UpdateHeartbeat(STATESTORE_ID, true);

  // Every few seconds, wake up and check if the failure detector has determined
  // that the statestore has failed from our perspective. If so, enter recovery
  // mode and try to reconnect, followed by reregistering all subscriptions.
  while (true) {
    if (failure_detector_->GetPeerState(STATESTORE_ID) == FailureDetector::FAILED) {
      // When entering recovery mode, the class-wide lock_ is taken to
      // ensure mutual exclusion with any operations in flight.
      lock_guard<mutex> l(lock_);
      // Check again - we might have finished processing
      if (failure_detector_->GetPeerState(STATESTORE_ID) != FailureDetector::FAILED) {
        continue;
      }
      MonotonicStopWatch recovery_timer;
      recovery_timer.Start();
      connected_to_statestore_metric_->Update(false);
      LOG(INFO) << subscriber_id_
                << ": Connection with statestore lost, entering recovery mode";
      uint32_t attempt_count = 1;
      while (true) {
        LOG(INFO) << "Trying to re-register with statestore, attempt: "
                  << attempt_count++;
        Status status = Register();
        if (status.ok()) {
<<<<<<< HEAD
          // Make sure to update failure detector so that we don't
          // immediately fail on the next loop while we're waiting for
          // heartbeats to resume.
=======
          // Make sure to update failure detector so that we don't immediately fail on the
          // next loop while we're waiting for keep-alive messages to resume.
>>>>>>> e48c2b48
          failure_detector_->UpdateHeartbeat(STATESTORE_ID, true);
          LOG(INFO) << "Reconnected to statestore. Exiting recovery mode";

          // Break out of enclosing while (true) to top of outer-scope loop.
          break;
        } else {
          // Don't exit recovery mode, continue
          LOG(WARNING) << "Failed to re-register with statestore: "
                       << status.GetErrorMsg();
          SleepForMs(SLEEP_INTERVAL_MS);
        }
        last_recovery_duration_metric_->Update(
            recovery_timer.ElapsedTime() / (1000.0 * 1000.0 * 1000.0));
      }
      // When we're successful in re-registering, we don't do anything
      // to re-send our updates to the statestore. It is the
      // responsibility of individual clients to post missing updates
      // back to the statestore. This saves a lot of complexity where
      // we would otherwise have to cache updates here.
      last_recovery_duration_metric_->Update(
          recovery_timer.ElapsedTime() / (1000.0 * 1000.0 * 1000.0));
      last_recovery_time_metric_->Update(TimestampValue::local_time().DebugString());
    }

    SleepForMs(SLEEP_INTERVAL_MS);
  }
}

<<<<<<< HEAD
=======
Status StatestoreSubscriber::CheckRegistrationId(const TUniqueId& registration_id) {
  {
    lock_guard<mutex> r(registration_id_lock_);
    // If this subscriber has just started, the registration_id_ may not have been set
    // despite the statestore starting to send updates. The 'unset' TUniqueId is 0:0, so
    // we can differentiate between a) an early message from an eager statestore, and b)
    // a message that's targeted to a previous registration.
    if (registration_id_ != TUniqueId() && registration_id != registration_id_) {
      return Status(Substitute("Unexpected registration ID: $0, was expecting $1",
          PrintId(registration_id), PrintId(registration_id_)));
    }
  }

  return Status::OK;
}

void StatestoreSubscriber::KeepAlive(const TUniqueId& registration_id) {
  const Status& status = CheckRegistrationId(registration_id);
  if (status.ok()) {
    keepalive_interval_metric_->Update(
        keepalive_interval_timer_.Reset() / (1000.0 * 1000.0 * 1000.0));
    failure_detector_->UpdateHeartbeat(STATESTORE_ID, true);
  } else {
    VLOG_RPC << "KeepAlive: " << status.GetErrorMsg();
  }
}

>>>>>>> e48c2b48
Status StatestoreSubscriber::UpdateState(const TopicDeltaMap& incoming_topic_deltas,
    const TUniqueId& registration_id, vector<TTopicDelta>* subscriber_topic_updates,
    bool* skipped) {
  // We don't want to block here because this is an RPC, and delaying the return causes
<<<<<<< HEAD
  // the statestore to delay sending further heartbeats. The only time that lock_ might be
  // taken concurrently is if:
  //
  // a) another heartbeat is still being processed (i.e. is still in UpdateState()). This
  // could happen only when the subscriber has re-registered, and the statestore is still
  // sending a heartbeat for the previous registration. In this case, return OK but set
  // *skipped = true to tell the statestore to retry this heartbeat in the future.
=======
  // the statestore to delay sending further messages. The only time that lock_ might be
  // taken concurrently is if:
  //
  // a) another update is still being processed (i.e. is still in UpdateState()). This
  // could happen only when the subscriber has re-registered, and the statestore is still
  // sending an update for the previous registration. In this case, return OK but set
  // *skipped = true to tell the statestore to retry this update in the future.
>>>>>>> e48c2b48
  //
  // b) the subscriber is recovering, and has the lock held during
  // RecoveryModeChecker(). Similarly, we set *skipped = true.
  // TODO: Consider returning an error in this case so that the statestore will eventually
<<<<<<< HEAD
  // stop sending heartbeats even if re-registration fails.
  //
  // We only update the failure detector *after* a heartbeat has been processed so that
  // the time taken to do so doesn't factor into subscriber-side timeouts. Since
  // RecoveryModeChacker() waits to take lock_ before checking the failure detector, it
  // will not detect a failure situation while the heartbeat is being processed.
  try_mutex::scoped_try_lock l(lock_);
  if (l) {
    *skipped = false;
    {
      lock_guard<mutex> r(registration_id_lock_);
      // If this subscriber has just started, the registration_id_ may not have been set
      // despite the statestore starting to send updates. The 'unset' TUniqueId is 0:0,
      // so we can differentiate between a) an early UpdateState() from an eager
      // statestore, and b) an UpdateState() that's targeted to a previous registration.
      if (registration_id_ != TUniqueId() && registration_id != registration_id_) {
        stringstream ss;
        ss << "Unexpected registration ID: " << PrintId(registration_id)
           << ", was expecting: " << registration_id_;
        return Status(ss.str());
      }
    }
=======
  // stop sending updates even if re-registration fails.
  try_mutex::scoped_try_lock l(lock_);
  if (l) {
    *skipped = false;
    RETURN_IF_ERROR(CheckRegistrationId(registration_id));
>>>>>>> e48c2b48

    // Only record updates received when not in recovery mode
    topic_update_interval_metric_->Update(
        topic_update_interval_timer_.Reset() / (1000.0 * 1000.0 * 1000.0));
    MonotonicStopWatch sw;
    sw.Start();

    // Check the version ranges of all delta updates to ensure they can be applied
    // to this subscriber. If any invalid ranges are found, request new update(s) with
    // version ranges applicable to this subscriber.
    bool found_unexpected_delta = false;
    BOOST_FOREACH(const TopicDeltaMap::value_type& delta, incoming_topic_deltas) {
      TopicVersionMap::const_iterator itr = current_topic_versions_.find(delta.first);
      if (itr != current_topic_versions_.end()) {
        if (delta.second.is_delta && delta.second.from_version != itr->second) {
          LOG(ERROR) << "Unexpected delta update to topic '" << delta.first << "' of "
                     << "version range (" << delta.second.from_version << ":"
                     << delta.second.to_version << "]. Expected delta start version: "
                     << itr->second;

          subscriber_topic_updates->push_back(TTopicDelta());
          TTopicDelta& update = subscriber_topic_updates->back();
          update.topic_name = delta.second.topic_name;
          update.__set_from_version(itr->second);
          found_unexpected_delta = true;
        } else {
          // Update the current topic version
          current_topic_versions_[delta.first] = delta.second.to_version;
        }
      }
    }

    // Skip calling the callbacks when an unexpected delta update is found.
    if (!found_unexpected_delta) {
      BOOST_FOREACH(const UpdateCallbacks::value_type& callbacks, update_callbacks_) {
        MonotonicStopWatch sw;
        sw.Start();
        BOOST_FOREACH(const UpdateCallback& callback, callbacks.second.callbacks) {
          // TODO: Consider filtering the topics to only send registered topics to
          // callbacks
          callback(incoming_topic_deltas, subscriber_topic_updates);
        }
        callbacks.second.processing_time_metric->Update(
            sw.ElapsedTime() / (1000.0 * 1000.0 * 1000.0));
      }
    }
    sw.Stop();
<<<<<<< HEAD
    heartbeat_duration_metric_->Update(sw.ElapsedTime() / (1000.0 * 1000.0 * 1000.0));
    // Do this while holding lock_ so that the double-check in RecoveryModeChecker will
    // definitely see the most recent state.
    failure_detector_->UpdateHeartbeat(STATESTORE_ID, true);
  } else {
    failure_detector_->UpdateHeartbeat(STATESTORE_ID, true);
=======
    topic_update_duration_metric_->Update(sw.ElapsedTime() / (1000.0 * 1000.0 * 1000.0));
  } else {
>>>>>>> e48c2b48
    *skipped = true;
  }
  return Status::OK;
}


}<|MERGE_RESOLUTION|>--- conflicted
+++ resolved
@@ -76,13 +76,10 @@
         &response.topic_updates, &response.skipped).ToThrift(&response.status);
     // Make sure Thrift thinks the field is set.
     response.__set_skipped(response.skipped);
-<<<<<<< HEAD
-=======
   }
 
   virtual void KeepAlive(TKeepAliveResponse& response, const TKeepAliveRequest& request) {
     subscriber_->KeepAlive(request.registration_id);
->>>>>>> e48c2b48
   }
 
  private:
@@ -225,10 +222,6 @@
       // When entering recovery mode, the class-wide lock_ is taken to
       // ensure mutual exclusion with any operations in flight.
       lock_guard<mutex> l(lock_);
-      // Check again - we might have finished processing
-      if (failure_detector_->GetPeerState(STATESTORE_ID) != FailureDetector::FAILED) {
-        continue;
-      }
       MonotonicStopWatch recovery_timer;
       recovery_timer.Start();
       connected_to_statestore_metric_->Update(false);
@@ -240,14 +233,8 @@
                   << attempt_count++;
         Status status = Register();
         if (status.ok()) {
-<<<<<<< HEAD
-          // Make sure to update failure detector so that we don't
-          // immediately fail on the next loop while we're waiting for
-          // heartbeats to resume.
-=======
           // Make sure to update failure detector so that we don't immediately fail on the
           // next loop while we're waiting for keep-alive messages to resume.
->>>>>>> e48c2b48
           failure_detector_->UpdateHeartbeat(STATESTORE_ID, true);
           LOG(INFO) << "Reconnected to statestore. Exiting recovery mode";
 
@@ -276,8 +263,6 @@
   }
 }
 
-<<<<<<< HEAD
-=======
 Status StatestoreSubscriber::CheckRegistrationId(const TUniqueId& registration_id) {
   {
     lock_guard<mutex> r(registration_id_lock_);
@@ -305,20 +290,10 @@
   }
 }
 
->>>>>>> e48c2b48
 Status StatestoreSubscriber::UpdateState(const TopicDeltaMap& incoming_topic_deltas,
     const TUniqueId& registration_id, vector<TTopicDelta>* subscriber_topic_updates,
     bool* skipped) {
   // We don't want to block here because this is an RPC, and delaying the return causes
-<<<<<<< HEAD
-  // the statestore to delay sending further heartbeats. The only time that lock_ might be
-  // taken concurrently is if:
-  //
-  // a) another heartbeat is still being processed (i.e. is still in UpdateState()). This
-  // could happen only when the subscriber has re-registered, and the statestore is still
-  // sending a heartbeat for the previous registration. In this case, return OK but set
-  // *skipped = true to tell the statestore to retry this heartbeat in the future.
-=======
   // the statestore to delay sending further messages. The only time that lock_ might be
   // taken concurrently is if:
   //
@@ -326,41 +301,15 @@
   // could happen only when the subscriber has re-registered, and the statestore is still
   // sending an update for the previous registration. In this case, return OK but set
   // *skipped = true to tell the statestore to retry this update in the future.
->>>>>>> e48c2b48
   //
   // b) the subscriber is recovering, and has the lock held during
   // RecoveryModeChecker(). Similarly, we set *skipped = true.
   // TODO: Consider returning an error in this case so that the statestore will eventually
-<<<<<<< HEAD
-  // stop sending heartbeats even if re-registration fails.
-  //
-  // We only update the failure detector *after* a heartbeat has been processed so that
-  // the time taken to do so doesn't factor into subscriber-side timeouts. Since
-  // RecoveryModeChacker() waits to take lock_ before checking the failure detector, it
-  // will not detect a failure situation while the heartbeat is being processed.
-  try_mutex::scoped_try_lock l(lock_);
-  if (l) {
-    *skipped = false;
-    {
-      lock_guard<mutex> r(registration_id_lock_);
-      // If this subscriber has just started, the registration_id_ may not have been set
-      // despite the statestore starting to send updates. The 'unset' TUniqueId is 0:0,
-      // so we can differentiate between a) an early UpdateState() from an eager
-      // statestore, and b) an UpdateState() that's targeted to a previous registration.
-      if (registration_id_ != TUniqueId() && registration_id != registration_id_) {
-        stringstream ss;
-        ss << "Unexpected registration ID: " << PrintId(registration_id)
-           << ", was expecting: " << registration_id_;
-        return Status(ss.str());
-      }
-    }
-=======
   // stop sending updates even if re-registration fails.
   try_mutex::scoped_try_lock l(lock_);
   if (l) {
     *skipped = false;
     RETURN_IF_ERROR(CheckRegistrationId(registration_id));
->>>>>>> e48c2b48
 
     // Only record updates received when not in recovery mode
     topic_update_interval_metric_->Update(
@@ -408,17 +357,8 @@
       }
     }
     sw.Stop();
-<<<<<<< HEAD
-    heartbeat_duration_metric_->Update(sw.ElapsedTime() / (1000.0 * 1000.0 * 1000.0));
-    // Do this while holding lock_ so that the double-check in RecoveryModeChecker will
-    // definitely see the most recent state.
-    failure_detector_->UpdateHeartbeat(STATESTORE_ID, true);
-  } else {
-    failure_detector_->UpdateHeartbeat(STATESTORE_ID, true);
-=======
     topic_update_duration_metric_->Update(sw.ElapsedTime() / (1000.0 * 1000.0 * 1000.0));
   } else {
->>>>>>> e48c2b48
     *skipped = true;
   }
   return Status::OK;
