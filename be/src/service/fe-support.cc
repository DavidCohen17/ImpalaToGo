// Copyright 2012 Cloudera Inc.
//
// Licensed under the Apache License, Version 2.0 (the "License");
// you may not use this file except in compliance with the License.
// You may obtain a copy of the License at
//
// http://www.apache.org/licenses/LICENSE-2.0
//
// Unless required by applicable law or agreed to in writing, software
// distributed under the License is distributed on an "AS IS" BASIS,
// WITHOUT WARRANTIES OR CONDITIONS OF ANY KIND, either express or implied.
// See the License for the specific language governing permissions and
// limitations under the License.

// This file contains implementations for the JNI FeSupport interface.

#include "service/fe-support.h"

#include <boost/scoped_ptr.hpp>

#include "codegen/llvm-codegen.h"
#include "common/init.h"
#include "common/logging.h"
#include "common/status.h"
#include "exec/catalog-op-executor.h"
#include "exprs/expr.h"
#include "exprs/expr-context.h"
#include "runtime/exec-env.h"
#include "runtime/runtime-state.h"
#include "runtime/hdfs-fs-cache.h"
#include "runtime/lib-cache.h"
#include "runtime/client-cache.h"
#include "util/cpu-info.h"
#include "util/disk-info.h"
#include "util/dynamic-util.h"
#include "util/jni-util.h"
#include "util/mem-info.h"
#include "util/symbols-util.h"
#include "rpc/thrift-util.h"
#include "rpc/thrift-server.h"
#include "util/debug-util.h"
#include "gen-cpp/Data_types.h"
#include "gen-cpp/Frontend_types.h"

using namespace impala;
using namespace std;
using namespace boost;
using namespace apache::thrift::server;

// Called from the FE when it explicitly loads libfesupport.so for tests.
// This creates the minimal state necessary to service the other JNI calls.
// This is not called when we first start up the BE.
extern "C"
JNIEXPORT void JNICALL
Java_com_cloudera_impala_service_FeSupport_NativeFeTestInit(
    JNIEnv* env, jclass caller_class) {
  DCHECK(ExecEnv::GetInstance() == NULL) << "This should only be called once from the FE";
  char* name = const_cast<char*>("FeSupport");
  InitCommonRuntime(1, &name, false, TestInfo::FE_TEST);
  LlvmCodeGen::InitializeLlvm(true);
  ExecEnv* exec_env = new ExecEnv(); // This also caches it from the process.
  exec_env->InitForFeTests();
}

// Evaluates a batch of const exprs and returns the results in a serialized
// TResultRow, where each TColumnValue in the TResultRow stores the result of
// a predicate evaluation. It requires JniUtil::Init() to have been
// called.
extern "C"
JNIEXPORT jbyteArray JNICALL
Java_com_cloudera_impala_service_FeSupport_NativeEvalConstExprs(
    JNIEnv* env, jclass caller_class, jbyteArray thrift_expr_batch,
    jbyteArray thrift_query_ctx_bytes) {
  jbyteArray result_bytes = NULL;
  TQueryCtx query_ctx;
  TExprBatch expr_batch;
  JniLocalFrame jni_frame;
  TResultRow expr_results;
  ObjectPool obj_pool;

  DeserializeThriftMsg(env, thrift_expr_batch, &expr_batch);
  DeserializeThriftMsg(env, thrift_query_ctx_bytes, &query_ctx);
  query_ctx.request.query_options.disable_codegen = true;
  RuntimeState state(query_ctx);

  THROW_IF_ERROR_RET(jni_frame.push(env), env, JniUtil::internal_exc_class(),
                     result_bytes);
  // Exprs can allocate memory so we need to set up the mem trackers before
  // preparing/running the exprs.
  state.InitMemTrackers(TUniqueId(), NULL, -1);
<<<<<<< HEAD

  vector<TExpr>& texprs = expr_batch.exprs;
  // Prepare the exprs
  vector<ExprContext*> expr_ctxs;
  for (vector<TExpr>::iterator it = texprs.begin(); it != texprs.end(); it++) {
    ExprContext* ctx;
    THROW_IF_ERROR_RET(Expr::CreateExprTree(&obj_pool, *it, &ctx), env,
                       JniUtil::internal_exc_class(), result_bytes);
    THROW_IF_ERROR_RET(ctx->Prepare(&state, RowDescriptor()), env,
                       JniUtil::internal_exc_class(), result_bytes);
    expr_ctxs.push_back(ctx);
  }

=======

  vector<TExpr>& texprs = expr_batch.exprs;
  // Prepare the exprs
  vector<ExprContext*> expr_ctxs;
  for (vector<TExpr>::iterator it = texprs.begin(); it != texprs.end(); it++) {
    ExprContext* ctx;
    THROW_IF_ERROR_RET(Expr::CreateExprTree(&obj_pool, *it, &ctx), env,
                       JniUtil::internal_exc_class(), result_bytes);
    THROW_IF_ERROR_RET(ctx->Prepare(&state, RowDescriptor(), state.query_mem_tracker()),
                       env, JniUtil::internal_exc_class(), result_bytes);
    expr_ctxs.push_back(ctx);
  }

>>>>>>> e48c2b48
  if (state.codegen_created()) {
    // Finalize the module so any UDF functions are jit'd
    LlvmCodeGen* codegen = NULL;
    state.GetCodegen(&codegen, /* initialize */ false);
    DCHECK_NOTNULL(codegen);
    codegen->EnableOptimizations(false);
    codegen->FinalizeModule();
  }

  vector<TColumnValue> results;
  // Open and evaluate the exprs
  for (int i = 0; i < expr_ctxs.size(); ++i) {
    TColumnValue val;
    THROW_IF_ERROR_RET(expr_ctxs[i]->Open(&state), env,
                       JniUtil::internal_exc_class(), result_bytes);
    expr_ctxs[i]->GetValue(NULL, false, &val);
    expr_ctxs[i]->Close(&state);
    results.push_back(val);
  }
  expr_results.__set_colVals(results);
  THROW_IF_ERROR_RET(SerializeThriftMsg(env, &expr_results, &result_bytes), env,
                     JniUtil::internal_exc_class(), result_bytes);
  return result_bytes;
}

// Does the symbol resolution, filling in the result in *result.
static void ResolveSymbolLookup(const TSymbolLookupParams params,
    const vector<ColumnType>& arg_types, TSymbolLookupResult* result) {
  LibCache::LibType type;
  if (params.fn_binary_type == TFunctionBinaryType::NATIVE ||
      params.fn_binary_type == TFunctionBinaryType::BUILTIN) {
    // We use TYPE_SO for builtins, since LibCache does not resolve symbols for IR
    // builtins. This is ok since builtins have the same symbol whether we run the IR or
    // native versions.
    type = LibCache::TYPE_SO;
  } else if (params.fn_binary_type == TFunctionBinaryType::IR) {
    type = LibCache::TYPE_IR;
  } else if (params.fn_binary_type == TFunctionBinaryType::HIVE) {
    type = LibCache::TYPE_JAR;
  } else {
    DCHECK(false) << params.fn_binary_type;
  }

  // Builtin functions are loaded directly from the running process
  if (params.fn_binary_type != TFunctionBinaryType::BUILTIN) {
    // Refresh the library if necessary since we're creating a new function
    LibCache::instance()->SetNeedsRefresh(params.location);
    string dummy_local_path;
    Status status = LibCache::instance()->GetLocalLibPath(
        params.location, type, &dummy_local_path);
    if (!status.ok()) {
      result->__set_result_code(TSymbolLookupResultCode::BINARY_NOT_FOUND);
      result->__set_error_msg(status.GetErrorMsg());
      return;
    }
<<<<<<< HEAD
  }

  if (params.fn_binary_type == TFunctionBinaryType::IR ||
      params.fn_binary_type == TFunctionBinaryType::HIVE ||
      SymbolsUtil::IsMangled(params.symbol)) {
    // Check if the FE specified symbol exists as-is.
    Status status =
        LibCache::instance()->CheckSymbolExists(params.location, type, params.symbol);
    if (status.ok()) {
      result->__set_result_code(TSymbolLookupResultCode::SYMBOL_FOUND);
      result->__set_symbol(params.symbol);
      // TODO: we can demangle the user symbol here and validate it against
      // params.arg_types. This would prevent someone from typing the wrong symbol
      // by accident. This requires more string parsing of the symbol.
      return;
    } else if (params.fn_binary_type != TFunctionBinaryType::IR) {
      // No use trying to mangle Hive or already mangled symbols, return the error.
      result->__set_result_code(TSymbolLookupResultCode::SYMBOL_NOT_FOUND);
      stringstream ss;
      ss << "Could not find symbol '" << params.symbol << "' in: " << params.location;
      result->__set_error_msg(ss.str());
      return;
    }
=======
  }

  // Check if the FE-specified symbol exists as-is.
  // Set 'quiet' to true so we don't flood the log with unfound builtin symbols on
  // startup.
  Status status =
      LibCache::instance()->CheckSymbolExists(params.location, type, params.symbol, true);
  if (status.ok()) {
    result->__set_result_code(TSymbolLookupResultCode::SYMBOL_FOUND);
    result->__set_symbol(params.symbol);
    return;
  }

  if (params.fn_binary_type == TFunctionBinaryType::HIVE ||
      SymbolsUtil::IsMangled(params.symbol)) {
    // No use trying to mangle Hive or already mangled symbols, return the error.
    // TODO: we can demangle the user symbol here and validate it against
    // params.arg_types. This would prevent someone from typing the wrong symbol
    // by accident. This requires more string parsing of the symbol.
    result->__set_result_code(TSymbolLookupResultCode::SYMBOL_NOT_FOUND);
    stringstream ss;
    ss << "Could not find symbol '" << params.symbol << "' in: " << params.location;
    result->__set_error_msg(ss.str());
    VLOG(1) << ss.str() << endl << status.GetErrorMsg();
    return;
>>>>>>> e48c2b48
  }

  string symbol = params.symbol;
  ColumnType ret_type(INVALID_TYPE);
  if (params.__isset.ret_arg_type) ret_type = ColumnType(params.ret_arg_type);

  // Mangle the user input
  DCHECK_NE(params.fn_binary_type, TFunctionBinaryType::HIVE);
  if (params.symbol_type == TSymbolType::UDF_EVALUATE) {
    symbol = SymbolsUtil::MangleUserFunction(params.symbol,
        arg_types, params.has_var_args, params.__isset.ret_arg_type ? &ret_type : NULL);
  } else {
    DCHECK(params.symbol_type == TSymbolType::UDF_PREPARE ||
           params.symbol_type == TSymbolType::UDF_CLOSE);
    symbol = SymbolsUtil::ManglePrepareOrCloseFunction(params.symbol);
  }

  // Look up the mangled symbol
<<<<<<< HEAD
  Status status = LibCache::instance()->CheckSymbolExists(params.location, type, symbol);
=======
  status = LibCache::instance()->CheckSymbolExists(params.location, type, symbol);
>>>>>>> e48c2b48
  if (!status.ok()) {
    result->__set_result_code(TSymbolLookupResultCode::SYMBOL_NOT_FOUND);
    stringstream ss;
    ss << "Could not find function " << params.symbol << "(";

    if (params.symbol_type == TSymbolType::UDF_EVALUATE) {
      for (int i = 0; i < arg_types.size(); ++i) {
        ss << arg_types[i].DebugString();
        if (i != arg_types.size() - 1) ss << ", ";
      }
    } else {
      ss << "impala_udf::FunctionContext*, "
         << "impala_udf::FunctionContext::FunctionStateScope";
    }

    ss << ")";
    if (params.__isset.ret_arg_type) ss << " returns " << ret_type.DebugString();
    ss << " in: " << params.location;
    if (params.__isset.ret_arg_type) {
      ss << "\nCheck that function name, arguments, and return type are correct.";
    } else {
      ss << "\nCheck that symbol and argument types are correct.";
    }
    result->__set_error_msg(ss.str());
    return;
  }

  // We were able to resolve the symbol.
  result->__set_result_code(TSymbolLookupResultCode::SYMBOL_FOUND);
  result->__set_symbol(symbol);
}

extern "C"
JNIEXPORT jbyteArray JNICALL
Java_com_cloudera_impala_service_FeSupport_NativeCacheJar(
    JNIEnv* env, jclass caller_class, jbyteArray thrift_struct) {
  TCacheJarParams params;
  DeserializeThriftMsg(env, thrift_struct, &params);

  TCacheJarResult result;
  string local_path;
  Status status = LibCache::instance()->GetLocalLibPath(params.hdfs_location,
      LibCache::TYPE_JAR, &local_path);
  status.ToThrift(&result.status);
  if (status.ok()) result.__set_local_path(local_path);

  jbyteArray result_bytes = NULL;
  THROW_IF_ERROR_RET(SerializeThriftMsg(env, &result, &result_bytes), env,
                     JniUtil::internal_exc_class(), result_bytes);
  return result_bytes;
}

extern "C"
JNIEXPORT jbyteArray JNICALL
Java_com_cloudera_impala_service_FeSupport_NativeLookupSymbol(
    JNIEnv* env, jclass caller_class, jbyteArray thrift_struct) {
  TSymbolLookupParams lookup;
  DeserializeThriftMsg(env, thrift_struct, &lookup);

  vector<ColumnType> arg_types;
  for (int i = 0; i < lookup.arg_types.size(); ++i) {
    arg_types.push_back(ColumnType(lookup.arg_types[i]));
  }

  TSymbolLookupResult result;
  ResolveSymbolLookup(lookup, arg_types, &result);

  jbyteArray result_bytes = NULL;
  THROW_IF_ERROR_RET(SerializeThriftMsg(env, &result, &result_bytes), env,
                     JniUtil::internal_exc_class(), result_bytes);
  return result_bytes;
}

// Calls in to the catalog server to request prioritizing the loading of metadata for
// specific catalog objects.
extern "C"
JNIEXPORT jbyteArray JNICALL
Java_com_cloudera_impala_service_FeSupport_NativePrioritizeLoad(
    JNIEnv* env, jclass caller_class, jbyteArray thrift_struct) {
  TPrioritizeLoadRequest request;
  DeserializeThriftMsg(env, thrift_struct, &request);

<<<<<<< HEAD
  CatalogOpExecutor catalog_op_executor(ExecEnv::GetInstance(), NULL);
=======
  CatalogOpExecutor catalog_op_executor(ExecEnv::GetInstance(), NULL, NULL);
>>>>>>> e48c2b48
  TPrioritizeLoadResponse result;
  Status status = catalog_op_executor.PrioritizeLoad(request, &result);
  if (!status.ok()) {
    LOG(ERROR) << status.GetErrorMsg();
    // Create a new Status, copy in this error, then update the result.
    Status catalog_service_status(result.status);
    catalog_service_status.AddError(status);
    status.ToThrift(&result.status);
  }

  jbyteArray result_bytes = NULL;
  THROW_IF_ERROR_RET(SerializeThriftMsg(env, &result, &result_bytes), env,
                     JniUtil::internal_exc_class(), result_bytes);
  return result_bytes;
}


namespace impala {

static JNINativeMethod native_methods[] = {
  {
    (char*)"NativeFeTestInit", (char*)"()V",
    (void*)::Java_com_cloudera_impala_service_FeSupport_NativeFeTestInit
  },
  {
    (char*)"NativeEvalConstExprs", (char*)"([B[B)[B",
    (void*)::Java_com_cloudera_impala_service_FeSupport_NativeEvalConstExprs
  },
  {
    (char*)"NativeCacheJar", (char*)"([B)[B",
    (void*)::Java_com_cloudera_impala_service_FeSupport_NativeCacheJar
  },
  {
    (char*)"NativeLookupSymbol", (char*)"([B)[B",
    (void*)::Java_com_cloudera_impala_service_FeSupport_NativeLookupSymbol
  },
  {
    (char*)"NativePrioritizeLoad", (char*)"([B)[B",
    (void*)::Java_com_cloudera_impala_service_FeSupport_NativePrioritizeLoad
  },
};

void InitFeSupport() {
  JNIEnv* env = getJNIEnv();
  jclass native_backend_cl = env->FindClass("com/cloudera/impala/service/FeSupport");
  env->RegisterNatives(native_backend_cl, native_methods,
      sizeof(native_methods) / sizeof(native_methods[0]));
  EXIT_IF_EXC(env);
}

}<|MERGE_RESOLUTION|>--- conflicted
+++ resolved
@@ -88,21 +88,6 @@
   // Exprs can allocate memory so we need to set up the mem trackers before
   // preparing/running the exprs.
   state.InitMemTrackers(TUniqueId(), NULL, -1);
-<<<<<<< HEAD
-
-  vector<TExpr>& texprs = expr_batch.exprs;
-  // Prepare the exprs
-  vector<ExprContext*> expr_ctxs;
-  for (vector<TExpr>::iterator it = texprs.begin(); it != texprs.end(); it++) {
-    ExprContext* ctx;
-    THROW_IF_ERROR_RET(Expr::CreateExprTree(&obj_pool, *it, &ctx), env,
-                       JniUtil::internal_exc_class(), result_bytes);
-    THROW_IF_ERROR_RET(ctx->Prepare(&state, RowDescriptor()), env,
-                       JniUtil::internal_exc_class(), result_bytes);
-    expr_ctxs.push_back(ctx);
-  }
-
-=======
 
   vector<TExpr>& texprs = expr_batch.exprs;
   // Prepare the exprs
@@ -116,7 +101,6 @@
     expr_ctxs.push_back(ctx);
   }
 
->>>>>>> e48c2b48
   if (state.codegen_created()) {
     // Finalize the module so any UDF functions are jit'd
     LlvmCodeGen* codegen = NULL;
@@ -172,31 +156,6 @@
       result->__set_error_msg(status.GetErrorMsg());
       return;
     }
-<<<<<<< HEAD
-  }
-
-  if (params.fn_binary_type == TFunctionBinaryType::IR ||
-      params.fn_binary_type == TFunctionBinaryType::HIVE ||
-      SymbolsUtil::IsMangled(params.symbol)) {
-    // Check if the FE specified symbol exists as-is.
-    Status status =
-        LibCache::instance()->CheckSymbolExists(params.location, type, params.symbol);
-    if (status.ok()) {
-      result->__set_result_code(TSymbolLookupResultCode::SYMBOL_FOUND);
-      result->__set_symbol(params.symbol);
-      // TODO: we can demangle the user symbol here and validate it against
-      // params.arg_types. This would prevent someone from typing the wrong symbol
-      // by accident. This requires more string parsing of the symbol.
-      return;
-    } else if (params.fn_binary_type != TFunctionBinaryType::IR) {
-      // No use trying to mangle Hive or already mangled symbols, return the error.
-      result->__set_result_code(TSymbolLookupResultCode::SYMBOL_NOT_FOUND);
-      stringstream ss;
-      ss << "Could not find symbol '" << params.symbol << "' in: " << params.location;
-      result->__set_error_msg(ss.str());
-      return;
-    }
-=======
   }
 
   // Check if the FE-specified symbol exists as-is.
@@ -222,7 +181,6 @@
     result->__set_error_msg(ss.str());
     VLOG(1) << ss.str() << endl << status.GetErrorMsg();
     return;
->>>>>>> e48c2b48
   }
 
   string symbol = params.symbol;
@@ -241,11 +199,7 @@
   }
 
   // Look up the mangled symbol
-<<<<<<< HEAD
-  Status status = LibCache::instance()->CheckSymbolExists(params.location, type, symbol);
-=======
   status = LibCache::instance()->CheckSymbolExists(params.location, type, symbol);
->>>>>>> e48c2b48
   if (!status.ok()) {
     result->__set_result_code(TSymbolLookupResultCode::SYMBOL_NOT_FOUND);
     stringstream ss;
@@ -328,11 +282,7 @@
   TPrioritizeLoadRequest request;
   DeserializeThriftMsg(env, thrift_struct, &request);
 
-<<<<<<< HEAD
-  CatalogOpExecutor catalog_op_executor(ExecEnv::GetInstance(), NULL);
-=======
   CatalogOpExecutor catalog_op_executor(ExecEnv::GetInstance(), NULL, NULL);
->>>>>>> e48c2b48
   TPrioritizeLoadResponse result;
   Status status = catalog_op_executor.PrioritizeLoad(request, &result);
   if (!status.ok()) {
