--- conflicted
+++ resolved
@@ -162,11 +162,7 @@
       reset_req.reset_metadata_params.__set_table_name(
           exec_request_.load_data_request.table_name);
       catalog_op_executor_.reset(
-<<<<<<< HEAD
-          new CatalogOpExecutor(exec_env_, frontend_));
-=======
           new CatalogOpExecutor(exec_env_, frontend_, &server_profile_));
->>>>>>> e48c2b48
       RETURN_IF_ERROR(catalog_op_executor_->Exec(reset_req));
       RETURN_IF_ERROR(parent_server_->ProcessCatalogUpdateResult(
           *catalog_op_executor_->update_catalog_result(),
@@ -269,16 +265,10 @@
     case TCatalogOpType::SHOW_ROLES: {
       const TShowRolesParams& params = catalog_op.show_roles_params;
       if (params.is_admin_op) {
-<<<<<<< HEAD
-        // Verify the user has privileges to perform this operation by checking against the
-        // Sentry Service (via the Catalog Server).
-        catalog_op_executor_.reset(new CatalogOpExecutor(exec_env_, frontend_));
-=======
         // Verify the user has privileges to perform this operation by checking against
         // the Sentry Service (via the Catalog Server).
         catalog_op_executor_.reset(new CatalogOpExecutor(exec_env_, frontend_,
             &server_profile_));
->>>>>>> e48c2b48
 
         TSentryAdminCheckRequest req;
         req.__set_header(TCatalogServiceRequestHeader());
@@ -296,16 +286,10 @@
     case TCatalogOpType::SHOW_GRANT_ROLE: {
       const TShowGrantRoleParams& params = catalog_op.show_grant_role_params;
       if (params.is_admin_op) {
-<<<<<<< HEAD
-        // Verify the user has privileges to perform this operation by checking against the
-        // Sentry Service (via the Catalog Server).
-        catalog_op_executor_.reset(new CatalogOpExecutor(exec_env_, frontend_));
-=======
         // Verify the user has privileges to perform this operation by checking against
         // the Sentry Service (via the Catalog Server).
         catalog_op_executor_.reset(new CatalogOpExecutor(exec_env_, frontend_,
             &server_profile_));
->>>>>>> e48c2b48
 
         TSentryAdminCheckRequest req;
         req.__set_header(TCatalogServiceRequestHeader());
@@ -402,7 +386,6 @@
       summary_profile_.AddInfoString("Resource reservation request",
           reservation_request_ss.str());
     }
-<<<<<<< HEAD
   }
 
   {
@@ -410,15 +393,6 @@
     RETURN_IF_ERROR(UpdateQueryStatus(status));
   }
 
-=======
-  }
-
-  {
-    lock_guard<mutex> l(lock_);
-    RETURN_IF_ERROR(UpdateQueryStatus(status));
-  }
-
->>>>>>> e48c2b48
   if (FLAGS_enable_rm && schedule_->HasReservation()) {
     // Add the granted reservation to the query profile.
     stringstream reservation_ss;
@@ -452,33 +426,20 @@
     TComputeStatsParams& compute_stats_params =
         exec_request_.catalog_op_request.ddl_params.compute_stats_params;
     // Add child queries for computing table and column stats.
-<<<<<<< HEAD
-    child_queries_.push_back(
-        ChildQuery(compute_stats_params.tbl_stats_query, this, parent_server_));
-=======
     if (compute_stats_params.__isset.tbl_stats_query) {
       child_queries_.push_back(
           ChildQuery(compute_stats_params.tbl_stats_query, this, parent_server_));
     }
->>>>>>> e48c2b48
     if (compute_stats_params.__isset.col_stats_query) {
       child_queries_.push_back(
           ChildQuery(compute_stats_params.col_stats_query, this, parent_server_));
     }
-<<<<<<< HEAD
-    ExecChildQueriesAsync();
-    return Status::OK;
-  }
-
-  catalog_op_executor_.reset(new CatalogOpExecutor(exec_env_, frontend_));
-=======
     if (child_queries_.size() > 0) ExecChildQueriesAsync();
     return Status::OK;
   }
 
   catalog_op_executor_.reset(new CatalogOpExecutor(exec_env_, frontend_,
       &server_profile_));
->>>>>>> e48c2b48
   Status status = catalog_op_executor_->Exec(exec_request_.catalog_op_request);
   {
     lock_guard<mutex> l(lock_);
@@ -744,8 +705,6 @@
       ClearResultCache();
       return Status::OK;
     }
-<<<<<<< HEAD
-=======
 
     // We guess the size of the cache after adding fetched_rows by looking at the size of
     // fetched_rows itself, and using this estimate to confirm that the memtracker will
@@ -759,7 +718,6 @@
     int64_t before = result_cache_->ByteSize();
 
     // Upper-bound on memory required to add fetched_rows to the cache.
->>>>>>> e48c2b48
     int64_t delta_bytes =
         fetched_rows->ByteSize(num_rows_fetched_from_cache, fetched_rows->size());
     MemTracker* query_mem_tracker = coord_->query_mem_tracker();
@@ -771,8 +729,6 @@
     // Append all rows fetched from the coordinator into the cache.
     int num_rows_added = result_cache_->AddRows(
         fetched_rows, num_rows_fetched_from_cache, fetched_rows->size());
-<<<<<<< HEAD
-=======
 
     int64_t after = result_cache_->ByteSize();
 
@@ -788,7 +744,6 @@
       delta_bytes = after - before;
     }
 
->>>>>>> e48c2b48
     // Update result set cache metrics.
     ImpaladMetrics::RESULTSET_CACHE_TOTAL_NUM_ROWS->Increment(num_rows_added);
     ImpaladMetrics::RESULTSET_CACHE_TOTAL_BYTES->Increment(delta_bytes);
@@ -951,12 +906,8 @@
   // operation.
   if (catalog_op_executor_->ddl_exec_response()->new_table_created) {
     DCHECK(coord_.get());
-<<<<<<< HEAD
-    BOOST_FOREACH(const PartitionStatusMap::value_type& p, coord_->per_partition_status()) {
-=======
     BOOST_FOREACH(
         const PartitionStatusMap::value_type& p, coord_->per_partition_status()) {
->>>>>>> e48c2b48
       total_num_rows_inserted += p.second.num_appended_rows;
     }
   }
@@ -986,12 +937,8 @@
 Status ImpalaServer::QueryExecState::UpdateTableAndColumnStats() {
   DCHECK_GE(child_queries_.size(), 1);
   DCHECK_LE(child_queries_.size(), 2);
-<<<<<<< HEAD
-  catalog_op_executor_.reset(new CatalogOpExecutor(exec_env_, frontend_));
-=======
   catalog_op_executor_.reset(
       new CatalogOpExecutor(exec_env_, frontend_, &server_profile_));
->>>>>>> e48c2b48
 
   // If there was no column stats query, pass in empty thrift structures to
   // ExecComputeStats(). Otherwise pass in the column stats result.
